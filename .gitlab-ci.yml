--- conflicted
+++ resolved
@@ -29,13 +29,8 @@
   # CI_IMAGE is changed to "-:staging" when the CI image gets rebuilt
   # read more https://github.com/paritytech/scripts/pull/244
   CI_IMAGE:                        "paritytech/ink-ci-linux:production"
-<<<<<<< HEAD
-  PURELY_STD_CRATES:               "ink/codegen metadata engine"
-  ALSO_WASM_CRATES:                "env storage storage/derive allocator prelude primitives ink ink/macro ink/ir"
-=======
-  PURELY_STD_CRATES:               "lang/codegen storage/traits/codegen metadata engine"
-  ALSO_WASM_CRATES:                "env storage storage/traits storage/traits/derive allocator prelude primitives lang lang/macro lang/ir"
->>>>>>> f846d6ff
+  PURELY_STD_CRATES:               "ink/codegen storage/traits/codegen metadata engine"
+  ALSO_WASM_CRATES:                "env storage storage/traits storage/traits/derive allocator prelude primitives ink ink/macro ink/ir"
   ALL_CRATES:                      "${PURELY_STD_CRATES} ${ALSO_WASM_CRATES}"
   DELEGATOR_SUBCONTRACTS:          "accumulator adder subber"
   UPGRADEABLE_CONTRACTS:           "forward-calls set-code-hash"
@@ -291,17 +286,10 @@
       - ./crate-docs/
   script:
     - cargo doc --no-deps --all-features
-<<<<<<< HEAD
-        -p scale-info -p ink_metadata
-        -p ink_env -p ink_storage -p ink_storage_derive
-        -p ink_primitives -p ink_prelude -p ink_primitives_derive
-        -p ink -p ink_lang_macro -p ink_lang_ir -p ink_lang_codegen
-=======
         -p scale-info -p ink_metadata -p ink_env
         -p ink_storage -p ink_storage_traits -p ink_storage_codegen -p ink_storage_derive
         -p ink_primitives -p ink_prelude
-        -p ink_lang -p ink_lang_macro -p ink_lang_ir -p ink_lang_codegen
->>>>>>> f846d6ff
+        -p ink -p ink_lang_macro -p ink_lang_ir -p ink_lang_codegen
     - mv ${CARGO_TARGET_DIR}/doc ./crate-docs
     # FIXME: remove me after CI image gets nonroot
     - chown -R nonroot:nonroot ./crate-docs
