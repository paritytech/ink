# .gitlab-ci.yml
#
# ink
#
# pipelines can be triggered manually in the web


stages:
  - check
  - workspace
  - examples
  - publish

variables:
  GIT_STRATEGY:                    fetch
  GIT_DEPTH:                       100
  CARGO_TARGET_DIR:                "/ci-cache/${CI_PROJECT_NAME}/targets/${CI_COMMIT_REF_NAME}/${CI_JOB_NAME}"
  CI_SERVER_NAME:                  "GitLab CI"
  REGISTRY:                        registry.parity.io/parity/infrastructure/scripts
  ALL_CRATES:                      "core alloc prelude primitives lang lang/macro"

.collect-artifacts:                &collect-artifacts
  artifacts:
    name:                          "${CI_JOB_NAME}_${CI_COMMIT_REF_NAME}"
    when:                          on_success
    expire_in:                     7 days
    paths:
      - artifacts/

.docker-env:                       &docker-env
  image:                           ${REGISTRY}/ink-ci-linux:latest
  before_script:
    - cargo -vV
    - rustc -vV
    - rustup show
    - bash --version
<<<<<<< HEAD
    - ./scripts/pre_cache.sh
=======
    # if there is no directory for this $CI_COMMIT_REF_NAME/$CI_JOB_NAME
    # create such directory and
    # create hardlinks recursively of all the files from the master/$CI_JOB_NAME if it exists
    - if [[ ! -d $CARGO_TARGET_DIR ]]; then
        mkdir -p /ci-cache/${CI_PROJECT_NAME}/targets/${CI_COMMIT_REF_NAME};
        cp -al /ci-cache/${CI_PROJECT_NAME}/targets/${CI_DEFAULT_BRANCH}/${CI_JOB_NAME}
          /ci-cache/${CI_PROJECT_NAME}/targets/${CI_COMMIT_REF_NAME} ||
          echo "_____No such target dir, proceeding from scratch_____";
      fi
>>>>>>> ce29733a
    - sccache -s
  only:
    - master
    - /^v[0-9]+\.[0-9]+.*$/        # i.e. v1.0, v2.1rc1
    - schedules
    - web
    - branches
  dependencies:                    []
  interruptible:                   true
  retry:
    max: 2
    when:
      - runner_system_failure
      - unknown_failure
      - api_failure
  tags:
    - linux-docker


#### stage:                        check

check-std:
  stage:                           check
  <<:                              *docker-env
  script:
    - for crate in ${ALL_CRATES}; do
        cargo check --verbose --all-features --manifest-path ${crate}/Cargo.toml;
      done

check-wasm:
  stage:                           check
  <<:                              *docker-env
  script:
    - for crate in ${ALL_CRATES}; do
        cargo check --verbose --no-default-features --target wasm32-unknown-unknown --manifest-path ${crate}/Cargo.toml;
      done


#### stage:                        workspace

build-std:
  stage:                           workspace
  <<:                              *docker-env
  needs:
    - check-std
  script:
    - for crate in ${ALL_CRATES}; do
        cargo build --verbose --all-features --release --manifest-path ${crate}/Cargo.toml;
      done

build-wasm:
  stage:                           workspace
  <<:                              *docker-env
  needs:
    - check-wasm
  script:
    - for crate in ${ALL_CRATES}; do
        cargo build --verbose --no-default-features --release --target wasm32-unknown-unknown --manifest-path ${crate}/Cargo.toml;
      done

test:
  stage:                           workspace
  <<:                              *docker-env
  needs:
    - check-std
  script:
    - cargo test --verbose --all-features --no-fail-fast --release --workspace

codecov:
  stage:                           workspace
  <<:                              *docker-env
  needs:
    - check-std
  variables:
    # According to https://github.com/mozilla/grcov/blob/master/README.md
    # we have to use these variables.
    CARGO_INCREMENTAL:             0
    # If `-Zno-landing-pads` is enabled some some tests start to fail.
    RUSTFLAGS:                     "-Zprofile -Ccodegen-units=1 -Cinline-threshold=0 -Clink-dead-code -Coverflow-checks=off"
    # The `cargo-taurpalin` coverage reporting tool seems to have better code instrumentation
    # and thus produces better results for Rust codebases in general. However, unlike `grcov` it
    # requires running docker with `--security-opt seccomp=unconfined` which is why we use `grcov`
    # instead.
  script:
    # RUSTFLAGS are the cause target cache can't be used here
    - unset "CARGO_TARGET_DIR"
    - cargo clean
    - cargo test --verbose --all-features --no-fail-fast --workspace
    - cargo build --verbose --all-features --workspace
    - grcov ./target -s . -t coveralls+ --guess-directory-when-missing --llvm --branch --ignore-not-existing --ignore "/*"
        --token "$CODECOV_TOKEN" --commit-sha "$CI_COMMIT_SHA" --output-file ccov.json
    # We'd like to not use a remote bash script for uploading the coverage reports,
    # however this job seems to be more tricky than we hoped.
    - bash <(curl -s https://codecov.io/bash) -t "$CODECOV_TOKEN" -X gcov -f ccov.json

clippy-std:
  stage:                           workspace
  <<:                              *docker-env
  needs:
    - check-std
  script:
    - for crate in ${ALL_CRATES}; do
        cargo clippy --verbose --all-features --manifest-path ${crate}/Cargo.toml -- -D warnings;
      done

clippy-wasm:
  stage:                           workspace
  <<:                              *docker-env
  needs:
    - check-wasm
  script:
    - for crate in ${ALL_CRATES}; do
        cargo clippy --verbose --no-default-features --manifest-path ${crate}/Cargo.toml --target wasm32-unknown-unknown -- -D warnings;
      done

fmt:
  stage:                           workspace
  <<:                              *docker-env
  script:
    - cargo fmt --verbose --all -- --check


#### stage:                        examples

.update-cargo-contract:            &update-cargo-contract
  # `cargo install` returns an error if there is nothing to update, so have to supress it here temporarily
  - cargo install cargo-contract || echo $?
  - cargo contract -V

examples-test:
  stage:                           examples
  <<:                              *docker-env
  script:
    - for example in examples/*/; do
        cargo test --verbose --manifest-path ${example}/Cargo.toml;
      done

examples-fmt:
  stage:                           examples
  <<:                              *docker-env
  script:
    - for example in examples/*/; do
        cargo fmt --verbose --manifest-path ${example}/Cargo.toml -- --check;
      done

examples-clippy-std:
  stage:                           examples
  <<:                              *docker-env
  script:
    - for example in examples/*/; do
        cargo clippy --verbose --manifest-path ${example}/Cargo.toml -- -D warnings;
      done

examples-clippy-wasm:
  stage:                           examples
  <<:                              *docker-env
  script:
    - for example in examples/*/; do
        cargo clippy --verbose --manifest-path ${example}/Cargo.toml --no-default-features --target wasm32-unknown-unknown -- -D warnings;
      done

examples-contract-build:
  stage:                           examples
  <<:                              *docker-env
  script:
    - *update-cargo-contract
    - for example in examples/*/; do
        pushd $example &&
        cargo contract build &&
        popd;
      done

examples-generate-metadata:
  stage:                           examples
  <<:                              *docker-env
  script:
    - *update-cargo-contract
    - for example in examples/*/; do
        pushd $example &&
        cargo contract generate-metadata &&
        popd;
      done

#### stage:                        publish

publish-docs:
  stage:                           publish
  <<:                              *docker-env
  variables:
    GIT_DEPTH:                     0
  only:
    - master
    - schedules
    - tags
  script:
    - rm -rf /tmp/*
    - unset CARGO_TARGET_DIR
    # Set git config
    - rm .git/config
    - git config user.email "devops-team@parity.io"
    - git config user.name "${GITHUB_USER}"
    - git config remote.origin.url "https://${GITHUB_TOKEN}@github.com/paritytech/ink.git"
    - git config remote.origin.fetch "+refs/heads/*:refs/remotes/origin/*"
    - git fetch origin gh-pages
    # Generating Docs
    - time cargo doc --no-deps --all-features
        -p type-metadata -p ink_abi -p ink_abi_derive -p ink_core -p ink_core_derive
        -p ink_primitives -p ink_prelude -p ink_lang -p ink_lang_macro
    # saving README and docs
    - mv target/doc/ /tmp/
    - cp README.md /tmp/doc/
    - git checkout gh-pages
    - mv _config.yml /tmp/doc/
    # remove everything and restore generated docs, README and Jekyll config
    - rm -rf ./*
    - mv /tmp/doc/* .
    # Upload files
    - git add --all --force
    - git status
    - git commit -m "Updated docs for ${CI_COMMIT_REF_NAME} and pushed to gh-pages"
    - git push origin gh-pages --force
  after_script:
    - rm -rf .git/ ./*<|MERGE_RESOLUTION|>--- conflicted
+++ resolved
@@ -34,19 +34,7 @@
     - rustc -vV
     - rustup show
     - bash --version
-<<<<<<< HEAD
     - ./scripts/pre_cache.sh
-=======
-    # if there is no directory for this $CI_COMMIT_REF_NAME/$CI_JOB_NAME
-    # create such directory and
-    # create hardlinks recursively of all the files from the master/$CI_JOB_NAME if it exists
-    - if [[ ! -d $CARGO_TARGET_DIR ]]; then
-        mkdir -p /ci-cache/${CI_PROJECT_NAME}/targets/${CI_COMMIT_REF_NAME};
-        cp -al /ci-cache/${CI_PROJECT_NAME}/targets/${CI_DEFAULT_BRANCH}/${CI_JOB_NAME}
-          /ci-cache/${CI_PROJECT_NAME}/targets/${CI_COMMIT_REF_NAME} ||
-          echo "_____No such target dir, proceeding from scratch_____";
-      fi
->>>>>>> ce29733a
     - sccache -s
   only:
     - master
