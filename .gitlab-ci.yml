--- conflicted
+++ resolved
@@ -33,16 +33,12 @@
   ALSO_WASM_CRATES:                "env storage storage/derive allocator prelude primitives lang lang/macro lang/ir"
   ALL_CRATES:                      "${PURELY_STD_CRATES} ${ALSO_WASM_CRATES}"
   DELEGATOR_SUBCONTRACTS:          "accumulator adder subber"
-<<<<<<< HEAD
   UPGRADEABLE_CONTRACTS:           "forward-calls set-code-hash"
-=======
-  UPGRADEABLE_CONTRACTS:           "forward-calls delegate-calls"
   # We need to enable `RUSTC_BOOTSTRAP` so that the nightly ink!
   # features still work on stable. This is done automatically by
   # `cargo-contract`, but in our CI here we also use e.g.
   # `cargo check` directly.
   RUSTC_BOOTSTRAP:                 "1"
->>>>>>> 8fce8f30
 
 workflow:
   rules:
@@ -131,11 +127,7 @@
     - for contract in ${UPGRADEABLE_CONTRACTS}; do
         cargo +nightly fmt --verbose --manifest-path ./examples/upgradeable-contracts/${contract}/Cargo.toml -- --check;
       done
-<<<<<<< HEAD
-    - cargo fmt --verbose --manifest-path ./examples/upgradeable-contracts/set-code-hash/updated-incrementer/Cargo.toml -- --check
-=======
-    - cargo +nightly fmt --verbose --manifest-path ./examples/upgradeable-contracts/delegate-calls/upgradeable-flipper/Cargo.toml -- --check
->>>>>>> 8fce8f30
+    - cargo +nightly fmt --verbose --manifest-path ./examples/upgradeable-contracts/set-code-hash/updated-incrementer/Cargo.toml -- --check
   allow_failure:                   true
 
 clippy-std:
@@ -172,11 +164,7 @@
     - for contract in ${UPGRADEABLE_CONTRACTS}; do
         cargo +nightly clippy --verbose --all-targets --manifest-path ./examples/upgradeable-contracts/${contract}/Cargo.toml -- -D warnings;
       done
-<<<<<<< HEAD
-    - cargo clippy --verbose --all-targets --manifest-path ./examples/upgradeable-contracts/set-code-hash/updated-incrementer/Cargo.toml -- -D warnings;
-=======
-    - cargo +nightly clippy --verbose --all-targets --manifest-path ./examples/upgradeable-contracts/delegate-calls/upgradeable-flipper/Cargo.toml -- -D warnings;
->>>>>>> 8fce8f30
+    - cargo +nightly clippy --verbose --all-targets --manifest-path ./examples/upgradeable-contracts/set-code-hash/updated-incrementer/Cargo.toml -- -D warnings;
   allow_failure:                   true
 
 examples-clippy-wasm:
@@ -194,11 +182,7 @@
     - for contract in ${UPGRADEABLE_CONTRACTS}; do
         cargo +nightly clippy --verbose --manifest-path ./examples/upgradeable-contracts/${contract}/Cargo.toml --no-default-features --target wasm32-unknown-unknown -- -D warnings;
       done
-<<<<<<< HEAD
-    - cargo clippy --verbose --manifest-path ./examples/upgradeable-contracts/set-code-hash/updated-incrementer/Cargo.toml --no-default-features --target wasm32-unknown-unknown -- -D warnings;
-=======
-    - cargo +nightly clippy --verbose --manifest-path ./examples/upgradeable-contracts/delegate-calls/upgradeable-flipper/Cargo.toml --no-default-features --target wasm32-unknown-unknown -- -D warnings;
->>>>>>> 8fce8f30
+    - cargo +nightly clippy --verbose --manifest-path ./examples/upgradeable-contracts/set-code-hash/updated-incrementer/Cargo.toml --no-default-features --target wasm32-unknown-unknown -- -D warnings;
   allow_failure:                   true
 
 
