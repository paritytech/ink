# .gitlab-ci.yml
#
# ink
#
# pipelines can be triggered manually in the web

default:
  retry:
    max: 2
    when:
      - runner_system_failure
      - unknown_failure
      - api_failure

stages:
  - lint
  - check
  - workspace
  - examples
  - ink-waterfall
  - fuzz
  - publish

variables:
  GIT_STRATEGY:                    fetch
  GIT_DEPTH:                       100
  CARGO_INCREMENTAL:               0
  CARGO_TARGET_DIR:                "/ci-cache/${CI_PROJECT_NAME}/targets/${CI_COMMIT_REF_NAME}/${CI_JOB_NAME}"
<<<<<<< HEAD
  CI_IMAGE:                        "paritytech/ink-ci-linux:staging"
=======
  # CI_IMAGE is changed to "-:staging" when the CI image gets rebuilt
  # read more https://github.com/paritytech/scripts/pull/244
  CI_IMAGE:                        "paritytech/ink-ci-linux:production"
>>>>>>> df585f6a
  PURELY_STD_CRATES:               "lang/codegen metadata engine"
  ALSO_WASM_CRATES:                "env storage storage/derive allocator prelude primitives lang lang/macro lang/ir"
  ALL_CRATES:                      "${PURELY_STD_CRATES} ${ALSO_WASM_CRATES}"
  DELEGATOR_SUBCONTRACTS:          "accumulator adder subber"
  UPGRADEABLE_CONTRACTS:           "forward-calls delegate-calls"

workflow:
  rules:
    - if: $CI_COMMIT_TAG
    - if: $CI_COMMIT_BRANCH

.collect-artifacts:                &collect-artifacts
  artifacts:
    name:                          "${CI_JOB_NAME}_${CI_COMMIT_REF_NAME}"
    when:                          on_success
    expire_in:                     7 days
    paths:
      - artifacts/

.rust-info-script:                 &rust-info-script
  - rustup show
  - cargo --version
  - rustup +nightly show
  - cargo +nightly --version
  - cargo spellcheck --version
  - bash --version
  - sccache -s

.test-refs:                        &test-refs
  rules:
    - if: $CI_PIPELINE_SOURCE == "web"
    - if: $CI_PIPELINE_SOURCE == "schedule"
    - if: $CI_COMMIT_REF_NAME == "master"
    - if: $CI_COMMIT_REF_NAME == "tags"
    - if: $CI_COMMIT_REF_NAME =~ /^[0-9]+$/                         # PRs
    - if: $CI_COMMIT_REF_NAME =~ /^v[0-9]+\.[0-9]+.*$/              # i.e. v1.0, v2.1rc1

.docker-env:                       &docker-env
  image:                           "${CI_IMAGE}"
  before_script:
    - *rust-info-script
    - ./scripts/ci/pre_cache.sh
    - sccache -s
  interruptible:                   true
  tags:
    - linux-docker

.kubernetes-env:                   &kubernetes-env
  interruptible:                   true
  tags:
    - kubernetes-parity-build

#### stage:                        lint
#
# Note: For all of these lints we `allow_failure` so that the rest of the build can
# continue running despite them not passing. Merging is still disallowed since (most) of
# the lint steps are marked as "Required" in GitHub.
spellcheck:
  stage:                           lint
  <<:                              *docker-env
  <<:                              *test-refs
  script:
    - cargo spellcheck check -v --cfg=.config/cargo_spellcheck.toml --checkers hunspell --code 1 -- recursive .
    - cargo spellcheck check -v --cfg=.config/cargo_spellcheck.toml --checkers hunspell --code 1 -- recursive ./examples/*
  allow_failure:                   true

fmt:
  stage:                           lint
  <<:                              *docker-env
  <<:                              *test-refs
  script:
    - cargo fmt --verbose --all -- --check
    # For the UI tests we need to disable the license check
    - cargo fmt --verbose --all -- --check ./crates/lang/tests/ui/contract/{pass,fail}/*.rs
    - cargo fmt --verbose --all -- --check ./crates/lang/tests/ui/trait_def/{pass,fail}/*.rs
  allow_failure:                   true

examples-fmt:
  stage:                           lint
  <<:                              *docker-env
  <<:                              *test-refs
  script:
    # Note that we disable the license header check for the examples, since they are unlicensed.
    - for example in examples/*/; do
        if [ "$example" = "examples/upgradeable-contracts/" ]; then continue; fi;
        cargo fmt --verbose --manifest-path ${example}/Cargo.toml -- --check;
      done
    - for contract in ${DELEGATOR_SUBCONTRACTS}; do
        cargo fmt --verbose --manifest-path ./examples/delegator/${contract}/Cargo.toml -- --check;
      done
    - for contract in ${UPGRADEABLE_CONTRACTS}; do
        cargo fmt --verbose --manifest-path ./examples/upgradeable-contracts/${contract}/Cargo.toml -- --check;
      done
    - cargo fmt --verbose --manifest-path ./examples/upgradeable-contracts/delegate-calls/upgradeable-flipper/Cargo.toml -- --check
  allow_failure:                   true

clippy-std:
  stage:                           lint
  <<:                              *docker-env
  <<:                              *test-refs
  script:
    - for crate in ${ALL_CRATES}; do
        cargo clippy --verbose --all-targets --all-features --manifest-path ./crates/${crate}/Cargo.toml -- -D warnings;
      done

clippy-wasm:
  stage:                           lint
  <<:                              *docker-env
  <<:                              *test-refs
  script:
    - for crate in ${ALSO_WASM_CRATES}; do
        cargo clippy --verbose --no-default-features --manifest-path ./crates/${crate}/Cargo.toml --target wasm32-unknown-unknown -- -D warnings;
      done
  allow_failure:                   true

examples-clippy-std:
  stage:                           lint
  <<:                              *docker-env
  <<:                              *test-refs
  script:
    - for example in examples/*/; do
        if [ "$example" = "examples/upgradeable-contracts/" ]; then continue; fi;
        cargo clippy --verbose --all-targets --manifest-path ${example}/Cargo.toml -- -D warnings;
      done
    - for contract in ${DELEGATOR_SUBCONTRACTS}; do
        cargo clippy --verbose --all-targets --manifest-path ./examples/delegator/${contract}/Cargo.toml -- -D warnings;
      done
    - for contract in ${UPGRADEABLE_CONTRACTS}; do
        cargo clippy --verbose --all-targets --manifest-path ./examples/upgradeable-contracts/${contract}/Cargo.toml -- -D warnings;
      done
    - cargo clippy --verbose --all-targets --manifest-path ./examples/upgradeable-contracts/delegate-calls/upgradeable-flipper/Cargo.toml -- -D warnings;
  allow_failure:                   true

examples-clippy-wasm:
  stage:                           lint
  <<:                              *docker-env
  <<:                              *test-refs
  script:
    - for example in examples/*/; do
        if [ "$example" = "examples/upgradeable-contracts/" ]; then continue; fi;
        cargo clippy --verbose --manifest-path ${example}/Cargo.toml --no-default-features --target wasm32-unknown-unknown -- -D warnings;
      done
    - for contract in ${DELEGATOR_SUBCONTRACTS}; do
        cargo clippy --verbose --manifest-path ./examples/delegator/${contract}/Cargo.toml --no-default-features --target wasm32-unknown-unknown -- -D warnings;
      done
    - for contract in ${UPGRADEABLE_CONTRACTS}; do
        cargo clippy --verbose --manifest-path ./examples/upgradeable-contracts/${contract}/Cargo.toml --no-default-features --target wasm32-unknown-unknown -- -D warnings;
      done
    - cargo clippy --verbose --manifest-path ./examples/upgradeable-contracts/delegate-calls/upgradeable-flipper/Cargo.toml --no-default-features --target wasm32-unknown-unknown -- -D warnings;
  allow_failure:                   true


#### stage:                        check

check-std:
  stage:                           check
  <<:                              *docker-env
  <<:                              *test-refs
  script:
    - for crate in ${ALL_CRATES}; do
        cargo check --verbose --all-features --manifest-path ./crates/${crate}/Cargo.toml;
      done

check-wasm:
  stage:                           check
  <<:                              *docker-env
  <<:                              *test-refs
  script:
    - for crate in ${ALSO_WASM_CRATES}; do
        cargo check --verbose --no-default-features --target wasm32-unknown-unknown --manifest-path ./crates/${crate}/Cargo.toml;
      done


#### stage:                        workspace

build-std:
  stage:                           workspace
  <<:                              *docker-env
  <<:                              *test-refs
  needs:
    - job:                         check-std
      artifacts:                   false
  script:
    - for crate in ${ALL_CRATES}; do
        cargo build --verbose --all-features --release --manifest-path ./crates/${crate}/Cargo.toml;
      done

build-wasm:
  stage:                           workspace
  <<:                              *docker-env
  <<:                              *test-refs
  needs:
    - job:                         check-wasm
      artifacts:                   false
  script:
    - for crate in ${ALSO_WASM_CRATES}; do
        cargo build --verbose --no-default-features --release --target wasm32-unknown-unknown --manifest-path ./crates/${crate}/Cargo.toml;
      done

test:
  stage:                           workspace
  <<:                              *docker-env
  <<:                              *test-refs
  needs:
    - job:                         check-std
      artifacts:                   false
  variables:
      # Since we run the tests with `--all-features` this implies the feature
      # `ink-fuzz-tests` as well -- i.e. the fuzz tests are run.
      # There's no way to disable a single feature while enabling all features
      # at the same time, hence we use this workaround.
      QUICKCHECK_TESTS:            0
  script:
    - cargo test --verbose --all-features --no-fail-fast --workspace
    - cargo test --verbose --all-features --no-fail-fast --workspace --doc

docs:
  stage:                           workspace
  <<:                              *docker-env
  <<:                              *test-refs
  variables:
    RUSTDOCFLAGS: -Dwarnings
  artifacts:
    name: "${CI_JOB_NAME}_${CI_COMMIT_REF_NAME}-doc"
    when: on_success
    expire_in: 7 days
    paths:
      - ./crate-docs/
  script:
    - cargo doc --no-deps --all-features
        -p scale-info -p ink_metadata
        -p ink_env -p ink_storage -p ink_storage_derive
        -p ink_primitives -p ink_prelude
        -p ink_lang -p ink_lang_macro -p ink_lang_ir -p ink_lang_codegen
    - mv ${CARGO_TARGET_DIR}/doc ./crate-docs
    # FIXME: remove me after CI image gets nonroot
    - chown -R nonroot:nonroot ./crate-docs


codecov:
  stage:                           workspace
  <<:                              *docker-env
  <<:                              *test-refs
  needs:
    - job:                         check-std
      artifacts:                   false
  variables:
    # For codecov it's sufficient to run the fuzz tests only once.
    QUICKCHECK_TESTS:              1
    INK_COVERAGE_REPORTING:        "true"
    CARGO_INCREMENTAL:             0
    # Variables partly came from https://github.com/mozilla/grcov/blob/master/README.md
    RUSTFLAGS:                     "-Zprofile -Zmir-opt-level=0 -Ccodegen-units=1
                                    -Clink-dead-code -Copt-level=0 -Coverflow-checks=off"
    # The `cargo-taurpalin` coverage reporting tool seems to have better code instrumentation and thus
    # produces better results for Rust codebases in general. However, unlike `grcov` it requires
    # running docker with `--security-opt seccomp=unconfined` which is why we use `grcov` instead.
  before_script:
    - *rust-info-script
    # RUSTFLAGS are the cause target cache can't be used here
    # FIXME: cust-covfix doesn't support the external target dir
    # https://github.com/Kogia-sima/rust-covfix/issues/7
    - unset "CARGO_TARGET_DIR"
    - cargo clean
    # make sure there's no stale coverage artifacts
    - find . -name "*.profraw" -type f -delete
    - find . -name "*.gcda" -type f -delete
  script:
    # RUSTFLAGS are the cause target cache can't be used here
    - cargo build --verbose --all-features --workspace
    - cargo test --verbose --all-features --no-fail-fast --workspace
    # coverage with branches
    - grcov . --binary-path ./target/debug/ --source-dir . --output-type lcov --llvm --branch
        --ignore-not-existing --ignore "/*" --ignore "tests/*" --output-path lcov-w-branch.info
    - rust-covfix lcov-w-branch.info --output lcov-w-branch-fixed.info
    - codecov --token "$CODECOV_P_TOKEN" --file lcov-w-branch-fixed.info --nonZero
    # lines coverage
    - grcov . --binary-path ./target/debug/ --source-dir . --output-type lcov --llvm
        --ignore-not-existing --ignore "/*" --ignore "tests/*" --output-path lcov-lines.info
    - rust-covfix lcov-lines.info --output lcov-lines-fixed.info
    - codecov --token "$CODECOV_TOKEN" --file lcov-lines-fixed.info --nonZero


#### stage:                        examples

examples-test:
  stage:                           examples
  <<:                              *docker-env
  <<:                              *test-refs
  needs:
    - job:                         clippy-std
      artifacts:                   false
  script:
    - for example in examples/*/; do
        if [ "$example" = "examples/upgradeable-contracts/" ]; then continue; fi;
        cargo test --verbose --manifest-path ${example}/Cargo.toml;
      done
    - for contract in ${DELEGATOR_SUBCONTRACTS}; do
        cargo test --verbose --manifest-path ./examples/delegator/${contract}/Cargo.toml;
      done
    - for contract in ${UPGRADEABLE_CONTRACTS}; do
        cargo test --verbose --manifest-path ./examples/upgradeable-contracts/${contract}/Cargo.toml;
      done
    - cargo test --verbose --manifest-path ./examples/upgradeable-contracts/delegate-calls/upgradeable-flipper/Cargo.toml;

examples-contract-build:
  stage:                           examples
  <<:                              *docker-env
  <<:                              *test-refs
  script:
    - cargo contract -V
    - for example in examples/*/; do
        if [ "$example" = "examples/upgradeable-contracts/" ]; then continue; fi;
        pushd $example &&
        cargo contract build &&
        popd;
      done
    - pushd ./examples/delegator/ && ./build-all.sh && popd
    - for contract in ${UPGRADEABLE_CONTRACTS}; do
        cargo contract build --manifest-path ./examples/upgradeable-contracts/${contract}/Cargo.toml;
      done
    - cargo contract build --manifest-path ./examples/upgradeable-contracts/delegate-calls/upgradeable-flipper/Cargo.toml

examples-docs:
  stage:                           examples
  <<:                              *docker-env
  <<:                              *test-refs
  variables:
    RUSTDOCFLAGS: -Dwarnings
  script:
    # `--document-private-items` needs to be in here because currently our contract macro
    # puts the contract functions in a private module.
    # Once https://github.com/paritytech/ink/issues/336 has been implemented we can get rid
    # of this flag.
    - for example in examples/*/; do
        if [ "$example" = "examples/upgradeable-contracts/" ]; then continue; fi;
        cargo doc --manifest-path ${example}/Cargo.toml --document-private-items --verbose --no-deps;
      done
    - for contract in ${DELEGATOR_SUBCONTRACTS}; do
        cargo doc --manifest-path ./examples/delegator/${contract}/Cargo.toml --document-private-items --verbose --no-deps;
      done
    - for contract in ${UPGRADEABLE_CONTRACTS}; do
        cargo doc --manifest-path ./examples/upgradeable-contracts/${contract}/Cargo.toml --document-private-items --verbose --no-deps;
      done
    - cargo doc --manifest-path ./examples/upgradeable-contracts/delegate-calls/upgradeable-flipper/Cargo.toml --document-private-items --verbose --no-deps


#### stage:                        ink-waterfall

ink-waterfall:
  stage:                           ink-waterfall
  image:                           paritytech/tools:latest
  <<:                              *kubernetes-env
  <<:                              *test-refs
  variables:
    TRGR_PROJECT:                  ${CI_PROJECT_NAME}
    TRGR_REF:                      ${CI_COMMIT_REF_NAME}
    # The `ink-waterfall` project id in GitLab
    DWNSTRM_ID:                    409
  script:
    - ./scripts/ci/trigger_pipeline.sh
  allow_failure:                   true


#### stage:                        publish

publish-docs:
  stage:                           publish
  <<:                              *kubernetes-env
  image:                           paritytech/tools:latest
  needs:
    - job:                         docs
      artifacts:                   true
  variables:
    GIT_DEPTH:                     100
  rules:
    - if: $CI_PIPELINE_SOURCE == "web"
    - if: $CI_PIPELINE_SOURCE == "schedule"
      when: never
    - if: $CI_COMMIT_REF_NAME == "master"
    - if: $CI_COMMIT_REF_NAME == "tags"
  before_script:
    - unset CARGO_TARGET_DIR
  script:
    # Setup ssh
    - eval $(ssh-agent)
    - ssh-add - <<< ${GITHUB_SSH_PRIV_KEY}
    - mkdir ~/.ssh && touch ~/.ssh/known_hosts
    - ssh-keyscan -t rsa github.com >> ~/.ssh/known_hosts
    # Set git config
    - git config user.email "${GITHUB_EMAIL}"
    - git config user.name "${GITHUB_USER}"
    - git config remote.origin.url "git@github.com:/paritytech/${CI_PROJECT_NAME}.git"
    - git config remote.origin.fetch "+refs/heads/*:refs/remotes/origin/*"
    - git fetch origin gh-pages
    # saving README and docs
    - cp -r ./crate-docs/ /tmp/doc/
    - cp ./README.md /tmp/doc/
    - cp -r ./.images/ /tmp/doc/
    - git checkout gh-pages
    - mv _config.yml /tmp/doc/
    # remove everything and restore generated docs, README and Jekyll config
    - rm -rf ./*
    - rm -rf ./.images
    - mv /tmp/doc/* .
    - mv /tmp/doc/.images .
    # Upload files
    - git add --all --force
    - git status
    # `git commit` has an exit code of > 0 if there is nothing to commit.
    # This unfortunately causes GitLab to exit immediately and mark this
    # job as failed subsequently.
    # We don't want to mark the entire job as failed if there's nothing to
    # publish though, hence the `|| true`.
    - git commit -m "Updated docs for ${CI_COMMIT_REF_NAME} and pushed to gh-pages" || true
    - git push origin gh-pages --force
  after_script:
    - rm -rf .git/ ./*

#### stage:                        fuzz

fuzz-tests:
  stage:                           fuzz
  <<:                              *docker-env
  variables:
    # The QUICKCHECK_TESTS default is 100
    QUICKCHECK_TESTS:              5000
  rules:
    - if: $CI_PIPELINE_SOURCE == "schedule"
    - if: $CI_COMMIT_REF_NAME == "master"
  script:
    # We fuzz-test only crates which possess the `ink-fuzz-tests` feature
    - all_tests_passed=0
    - for crate in ${ALL_CRATES}; do
        if grep "ink-fuzz-tests =" ./crates/${crate}/Cargo.toml;
        then
          cargo test --verbose --features ink-fuzz-tests --manifest-path ./crates/${crate}/Cargo.toml --no-fail-fast -- fuzz_ || exit_code=$?;
          all_tests_passed=$(( all_tests_passed | exit_code ));
        fi
      done
    - if [ $all_tests_passed -eq 0 ]; then exit 0; fi
    - |
      curl -X "POST" "https://api.github.com/repos/paritytech/ink/issues" \
        -H "Cookie: logged_in=no" \
        -H "Authorization: token ${GITHUB_PR_TOKEN}" \
        -H "Content-Type: application/json; charset=utf-8" \
        -d $'{
            "title": "[ci] Failing fuzz tests on master ('"$( date +"%d %b %Y" )"')",
            "body": "The CI job ['"${CI_JOB_ID}"']('"${CI_JOB_URL}"') just failed.\n\nThe offending commit is ['"${CI_COMMIT_TITLE}"'](https://github.com/paritytech/ink/commit/'"${CI_COMMIT_SHA}"').",
            "assignees": [],
            "labels": [
                "P-high"
            ]
        }'
    - exit ${all_tests_passed}<|MERGE_RESOLUTION|>--- conflicted
+++ resolved
@@ -26,13 +26,9 @@
   GIT_DEPTH:                       100
   CARGO_INCREMENTAL:               0
   CARGO_TARGET_DIR:                "/ci-cache/${CI_PROJECT_NAME}/targets/${CI_COMMIT_REF_NAME}/${CI_JOB_NAME}"
-<<<<<<< HEAD
-  CI_IMAGE:                        "paritytech/ink-ci-linux:staging"
-=======
   # CI_IMAGE is changed to "-:staging" when the CI image gets rebuilt
   # read more https://github.com/paritytech/scripts/pull/244
-  CI_IMAGE:                        "paritytech/ink-ci-linux:production"
->>>>>>> df585f6a
+  CI_IMAGE:                        "paritytech/ink-ci-linux:staging"
   PURELY_STD_CRATES:               "lang/codegen metadata engine"
   ALSO_WASM_CRATES:                "env storage storage/derive allocator prelude primitives lang lang/macro lang/ir"
   ALL_CRATES:                      "${PURELY_STD_CRATES} ${ALSO_WASM_CRATES}"
