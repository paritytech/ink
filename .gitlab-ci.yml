# .gitlab-ci.yml
#
# ink
#
# pipelines can be triggered manually in the web


stages:
  - check
  - workspace
  - examples
  - ink-waterfall
  - fuzz
  - publish

variables:
  GIT_STRATEGY:                    fetch
  GIT_DEPTH:                       100
  CARGO_INCREMENTAL:               0
  CARGO_TARGET_DIR:                "/ci-cache/${CI_PROJECT_NAME}/targets/${CI_COMMIT_REF_NAME}/${CI_JOB_NAME}"
  CI_IMAGE:                        "paritytech/ink-ci-linux:production"
  PURELY_STD_CRATES:               "lang/codegen metadata"
  ALSO_WASM_CRATES:                "env storage storage/derive allocator prelude primitives lang lang/macro lang/ir"
  # this var is changed to "-:staging" when the CI image gets rebuilt
  # read more https://github.com/paritytech/scripts/pull/244
  ALL_CRATES:                      "${PURELY_STD_CRATES} ${ALSO_WASM_CRATES}"
  DELEGATOR_SUBCONTRACTS:          "accumulator adder subber"
  VAULT_SERVER_URL:                "https://vault.parity-mgmt-vault.parity.io"
  VAULT_AUTH_PATH:                 "gitlab-parity-io-jwt"
  VAULT_AUTH_ROLE:                 "cicd_gitlab_parity_${CI_PROJECT_NAME}"

workflow:
  rules:
    - if: $CI_COMMIT_TAG
    - if: $CI_COMMIT_BRANCH

.collect-artifacts:                &collect-artifacts
  artifacts:
    name:                          "${CI_JOB_NAME}_${CI_COMMIT_REF_NAME}"
    when:                          on_success
    expire_in:                     7 days
    paths:
      - artifacts/

.rust-info-script:                 &rust-info-script
  - rustup show
  - cargo --version
  - rustup +nightly show
  - cargo +nightly --version
  - cargo spellcheck --version
  - bash --version
  - sccache -s

.test-refs:                        &test-refs
  rules:
    - if: $CI_PIPELINE_SOURCE == "web"
    - if: $CI_PIPELINE_SOURCE == "schedule"
    - if: $CI_COMMIT_REF_NAME == "master"
    - if: $CI_COMMIT_REF_NAME == "tags"
    - if: $CI_COMMIT_REF_NAME =~ /^[0-9]+$/                         # PRs
    - if: $CI_COMMIT_REF_NAME =~ /^v[0-9]+\.[0-9]+.*$/              # i.e. v1.0, v2.1rc1

.docker-env:                       &docker-env
  image:                           "${CI_IMAGE}"
  before_script:
    - *rust-info-script
    - ./scripts/.ci/pre_cache.sh
    - sccache -s
  interruptible:                   true
  retry:
    max: 2
    when:
      - runner_system_failure
      - unknown_failure
      - api_failure
  tags:
    - linux-docker

.kubernetes-env:                   &kubernetes-env
  interruptible:                   true
  retry:
    max: 2
    when:
      - runner_system_failure
      - unknown_failure
      - api_failure
  tags:
    - kubernetes-parity-build

#### Vault secrets
.vault-secrets:                    &vault-secrets
  secrets:
    CODECOV_P_TOKEN:
      vault:                       cicd/gitlab/$CI_PROJECT_PATH/CODECOV_P_TOKEN@kv
      file:                        false
    CODECOV_TOKEN:
      vault:                       cicd/gitlab/$CI_PROJECT_PATH/CODECOV_TOKEN@kv
      file:                        false
    GITHUB_EMAIL:
      vault:                       cicd/gitlab/$CI_PROJECT_PATH/GITHUB_EMAIL@kv
      file:                        false
    GITHUB_USER:
      vault:                       cicd/gitlab/$CI_PROJECT_PATH/GITHUB_USER@kv
      file:                        false
    GITHUB_TOKEN:
      vault:                       cicd/gitlab/$CI_PROJECT_PATH/GITHUB_TOKEN@kv
      file:                        false
    PIPELINE_TOKEN:
      vault:                       cicd/gitlab/$CI_PROJECT_PATH/PIPELINE_TOKEN@kv
      file:                        false

#### stage:                        check

check-std:
  stage:                           check
  <<:                              *docker-env
  <<:                              *test-refs
  script:
    - for crate in ${ALL_CRATES}; do
        cargo check --verbose --all-features --manifest-path crates/${crate}/Cargo.toml;
      done

check-wasm:
  stage:                           check
  <<:                              *docker-env
  <<:                              *test-refs
  script:
    - for crate in ${ALSO_WASM_CRATES}; do
        cargo check --verbose --no-default-features --target wasm32-unknown-unknown --manifest-path crates/${crate}/Cargo.toml;
      done


#### stage:                        workspace

build-std:
  stage:                           workspace
  <<:                              *docker-env
  <<:                              *test-refs
  needs:
    - job:                         check-std
      artifacts:                   false
  script:
    - for crate in ${ALL_CRATES}; do
        cargo build --verbose --all-features --release --manifest-path crates/${crate}/Cargo.toml;
      done

build-wasm:
  stage:                           workspace
  <<:                              *docker-env
  <<:                              *test-refs
  needs:
    - job:                         check-wasm
      artifacts:                   false
  script:
    - for crate in ${ALSO_WASM_CRATES}; do
        cargo build --verbose --no-default-features --release --target wasm32-unknown-unknown --manifest-path crates/${crate}/Cargo.toml;
      done

test:
  stage:                           workspace
  <<:                              *docker-env
  <<:                              *test-refs
  needs:
    - job:                         check-std
      artifacts:                   false
  variables:
      # Since we run the tests with `--all-features` this implies the feature
      # `ink-fuzz-tests` as well -- i.e. the fuzz tests are run.
      # There's no way to disable a single feature while enabling all features
      # at the same time, hence we use this workaround.
      QUICKCHECK_TESTS:            0
  script:
    - cargo test --verbose --all-features --no-fail-fast --workspace
    - cargo test --verbose --all-features --no-fail-fast --workspace --doc

      # Just needed as long as we have the `ink-experimental-engine` feature.
      # We do not invoke `--all-features` here -- this would imply the feature
      # `ink-experimental-engine`. So in order to still run the tests without the
      # experimental engine feature we need this command.
    - cargo test --verbose --features std --no-fail-fast --workspace

docs:
  stage:                           workspace
  <<:                              *docker-env
  <<:                              *test-refs
  variables:
    RUSTDOCFLAGS: -Dwarnings
  artifacts:
    name: "${CI_JOB_NAME}_${CI_COMMIT_REF_NAME}-doc"
    when: on_success
    expire_in: 7 days
    paths:
      - ./crate-docs/
  script:
    - cargo doc --no-deps --all-features
        -p scale-info -p ink_metadata
        -p ink_env -p ink_storage -p ink_storage_derive
        -p ink_primitives -p ink_prelude
        -p ink_lang -p ink_lang_macro -p ink_lang_ir -p ink_lang_codegen
    - mv ${CARGO_TARGET_DIR}/doc ./crate-docs

spellcheck:
  stage:                           workspace
  <<:                              *docker-env
  <<:                              *test-refs
  script:
    - cargo spellcheck check -vvvv --cfg=.config/cargo_spellcheck.toml --checkers hunspell --code 1 -- recursive .
    - cargo spellcheck check -vvvv --cfg=.config/cargo_spellcheck.toml --checkers hunspell --code 1 -- recursive examples/

codecov:
  stage:                           workspace
  <<:                              *docker-env
  <<:                              *test-refs
  needs:
    - job:                         check-std
      artifacts:                   false
  variables:
    # For codecov it's sufficient to run the fuzz tests only once.
    QUICKCHECK_TESTS:              1
    CARGO_INCREMENTAL:             0
    # Variables partly came from https://github.com/mozilla/grcov/blob/master/README.md
    RUSTFLAGS:                     "-Zprofile -Zmir-opt-level=0 -Ccodegen-units=1
                                      -Copt-level=0 -Coverflow-checks=off"
    # The `cargo-taurpalin` coverage reporting tool seems to have better code instrumentation and thus
    # produces better results for Rust codebases in general. However, unlike `grcov` it requires
    # running docker with `--security-opt seccomp=unconfined` which is why we use `grcov` instead.
  before_script:
    - *rust-info-script
    # RUSTFLAGS are the cause target cache can't be used here
    # FIXME: cust-covfix doesn't support the external target dir
    # https://github.com/Kogia-sima/rust-covfix/issues/7
    - unset "CARGO_TARGET_DIR"
    - cargo clean
    # make sure there's no stale coverage artifacts
    - find . -name "*.profraw" -type f -delete
  script:
    # RUSTFLAGS are the cause target cache can't be used here
    - cargo build --verbose --all-features --workspace
    - cargo test --verbose --all-features --no-fail-fast --workspace
    # Just needed as long as we have the `ink-experimental-engine` feature.
    # We must additionally run the coverage without `--all-features` here -- this
    # would imply the feature `ink-experimental-engine`. So in order to still run
    # the tests without the experimental engine feature we need this command.
    - cargo test --verbose --features std --no-fail-fast --workspace
    # coverage with branches
    - grcov . --binary-path ./target/debug/ --source-dir . --output-type lcov --llvm --branch
        --ignore-not-existing --ignore "/*" --ignore "tests/*" --output-path lcov-w-branch.info
    - rust-covfix lcov-w-branch.info --output lcov-w-branch-fixed.info
    - codecov --token "$CODECOV_P_TOKEN" --file lcov-w-branch-fixed.info --nonZero
    # lines coverage
    - grcov . --binary-path ./target/debug/ --source-dir . --output-type lcov --llvm
        --ignore-not-existing --ignore "/*" --ignore "tests/*" --output-path lcov-lines.info
    - rust-covfix lcov-lines.info --output lcov-lines-fixed.info
    - codecov --token "$CODECOV_TOKEN" --file lcov-lines-fixed.info --nonZero

clippy-std:
  stage:                           workspace
  <<:                              *docker-env
  <<:                              *test-refs
  needs:
    - job:                         check-std
      artifacts:                   false
  script:
    - for crate in ${ALL_CRATES}; do
        cargo clippy --verbose --all-targets --all-features --manifest-path crates/${crate}/Cargo.toml -- -D warnings;
      done

clippy-wasm:
  stage:                           workspace
  <<:                              *docker-env
  <<:                              *test-refs
  needs:
    - job:                         check-wasm
      artifacts:                   false
  script:
    - for crate in ${ALSO_WASM_CRATES}; do
        cargo clippy --verbose --no-default-features --manifest-path crates/${crate}/Cargo.toml --target wasm32-unknown-unknown -- -D warnings;
      done

fmt:
  stage:                           workspace
  <<:                              *docker-env
  <<:                              *test-refs
  script:
    - cargo fmt --verbose --all -- --check
    # For the UI tests we need to disable the license check
    - cargo fmt --verbose --all -- --check --config=license_template_path="" crates/lang/macro/tests/ui/{pass,fail}/*.rs


#### stage:                        examples

examples-test:
  stage:                           examples
  <<:                              *docker-env
  <<:                              *test-refs
  needs:
    - job:                         clippy-std
      artifacts:                   false
  script:
    - for example in examples/*/; do
        cargo test --verbose --manifest-path ${example}/Cargo.toml;
      done
    - for contract in ${DELEGATOR_SUBCONTRACTS}; do
        cargo test --verbose --manifest-path examples/delegator/${contract}/Cargo.toml;
      done

examples-test-experimental-engine:
  stage:                           examples
  <<:                              *docker-env
  <<:                              *test-refs
  needs:
    - job:                         clippy-std
      artifacts:                   false
  script:
    # We test only the examples for which the tests have already been migrated to
    # use the experimental engine.
    - cargo test --no-default-features --features std, ink-experimental-engine --verbose --manifest-path examples/erc20/Cargo.toml
    - cargo test --no-default-features --features std, ink-experimental-engine --verbose --manifest-path examples/erc1155/Cargo.toml
    - cargo test --no-default-features --features std, ink-experimental-engine --verbose --manifest-path examples/contract-terminate/Cargo.toml
    - cargo test --no-default-features --features std, ink-experimental-engine --verbose --manifest-path examples/contract-transfer/Cargo.toml

examples-fmt:
  stage:                           examples
  <<:                              *docker-env
  <<:                              *test-refs
  script:
    # Note that we disable the license header check for the examples, since they are unlicensed.
    - for example in examples/*/; do
        cargo fmt --verbose --manifest-path ${example}/Cargo.toml -- --check --config=license_template_path="";
      done
    - for contract in ${DELEGATOR_SUBCONTRACTS}; do
        cargo fmt --verbose --manifest-path examples/delegator/${contract}/Cargo.toml -- --check --config=license_template_path="";
      done

examples-clippy-std:
  stage:                           examples
  <<:                              *docker-env
  <<:                              *test-refs
  needs:
    - job:                         clippy-std
      artifacts:                   false
  script:
    - for example in examples/*/; do
        cargo clippy --verbose --all-targets --manifest-path ${example}/Cargo.toml -- -D warnings;
      done
    - for contract in ${DELEGATOR_SUBCONTRACTS}; do
        cargo clippy --verbose --all-targets --manifest-path examples/delegator/${contract}/Cargo.toml -- -D warnings;
      done

examples-clippy-wasm:
  stage:                           examples
  <<:                              *docker-env
  <<:                              *test-refs
  script:
    - for example in examples/*/; do
        cargo clippy --verbose --manifest-path ${example}/Cargo.toml --no-default-features --target wasm32-unknown-unknown -- -D warnings;
      done
    - for contract in ${DELEGATOR_SUBCONTRACTS}; do
        cargo clippy --verbose --manifest-path examples/delegator/${contract}/Cargo.toml --no-default-features --target wasm32-unknown-unknown -- -D warnings;
      done

examples-contract-build:
  stage:                           examples
  <<:                              *docker-env
  <<:                              *test-refs
  script:
    - cargo contract -V
    - for example in examples/*/; do
        pushd $example &&
        cargo contract build &&
        popd;
      done
    - for contract in ${DELEGATOR_SUBCONTRACTS}; do
        pushd examples/delegator/$contract &&
        cargo contract build &&
        popd;
      done

examples-contract-build-delegator:
    stage:                         examples
    <<:                            *docker-env
    <<:                            *test-refs
    script:
        - cargo contract -V
        - cd examples/delegator/ && ./build-all.sh

examples-docs:
  stage:                           examples
  <<:                              *docker-env
  <<:                              *test-refs
  variables:
    RUSTDOCFLAGS: -Dwarnings
  script:
    # `--document-private-items` needs to be in here because currently our contract macro
    # puts the contract functions in a private module.
    # Once https://github.com/paritytech/ink/issues/336 has been implemented we can get rid
    # of this flag.
    - for example in examples/*/; do
        cargo doc --manifest-path ${example}/Cargo.toml --document-private-items --verbose --no-deps;
      done
    - for contract in ${DELEGATOR_SUBCONTRACTS}; do
        cargo doc --manifest-path examples/delegator/${contract}/Cargo.toml --document-private-items --verbose --no-deps;
      done


#### stage:                        ink-waterfall

ink-waterfall:
  stage:                           ink-waterfall
  image:                           paritytech/tools:latest
  <<:                              *kubernetes-env
  <<:                              *test-refs
  <<:                              *vault-secrets
  variables:
    TRGR_PROJECT:                  ${CI_PROJECT_NAME}
    TRGR_REF:                      ${CI_COMMIT_REF_NAME}
    # The `ink-waterfall` project id in GitLab
    DWNSTRM_ID:                    409
  script:
    - ./scripts/.ci/trigger_pipeline.sh
  allow_failure:                   true


#### stage:                        publish

publish-docs:
  stage:                           publish
<<<<<<< HEAD
  <<:                              *kubernetes-env
  image:                           paritytech/tools:latest
=======
  <<:                              *docker-env
  <<:                              *test-refs
  <<:                              *vault-secrets
>>>>>>> 45800385
  needs:
    - job:                         docs
      artifacts:                   true
  variables:
    GIT_DEPTH:                     100
  rules:
    - if: $CI_PIPELINE_SOURCE == "web"
    - if: $CI_PIPELINE_SOURCE == "schedule"
    - if: $CI_COMMIT_REF_NAME == "master"
    - if: $CI_COMMIT_REF_NAME == "tags"
  before_script:
    - unset CARGO_TARGET_DIR
  script:
    - rm -rf /tmp/*
    # Set git config
    - rm -rf .git/config
    - git config user.email "devops-team@parity.io"
    - git config user.name "${GITHUB_USER}"
    - git config remote.origin.url "https://${GITHUB_TOKEN}@github.com/paritytech/ink.git"
    - git config remote.origin.fetch "+refs/heads/*:refs/remotes/origin/*"
    - git fetch origin gh-pages
    # saving README and docs
    - cp -r ./crate-docs/ /tmp/doc/
    - cp README.md /tmp/doc/
    - cp -r .images/ /tmp/doc/
    - git checkout gh-pages
    - mv _config.yml /tmp/doc/
    # remove everything and restore generated docs, README and Jekyll config
    - rm -rf ./*
    - rm -rf ./.images
    - mv /tmp/doc/* .
    - mv /tmp/doc/.images .
    # Upload files
    - git add --all --force
    - git status
    # `git commit` has an exit code of > 0 if there is nothing to commit.
    # This unfortunately causes GitLab to exit immediately and mark this
    # job as failed subsequently.
    # We don't want to mark the entire job as failed if there's nothing to
    # publish though, hence the `|| true`.
    - git commit -m "Updated docs for ${CI_COMMIT_REF_NAME} and pushed to gh-pages" || true
    - git push origin gh-pages --force
  after_script:
    - rm -rf .git/ ./*

#### stage:                        fuzz

fuzz-tests:
  stage:                           fuzz
  <<:                              *docker-env
  <<:                              *test-refs
  <<:                              *vault-secrets
  variables:
    # The QUICKCHECK_TESTS default is 100
    QUICKCHECK_TESTS:              5000
  rules:
    - if: $CI_PIPELINE_SOURCE == "schedule"
    - if: $CI_COMMIT_REF_NAME == "master"
  script:
    # We fuzz-test only crates which possess the `ink-fuzz-tests` feature
    - all_tests_passed=0
    - for crate in ${ALL_CRATES}; do
        if grep "ink-fuzz-tests =" crates/${crate}/Cargo.toml;
        then
          cargo test --verbose --features ink-fuzz-tests --manifest-path crates/${crate}/Cargo.toml --no-fail-fast -- fuzz_ || exit_code=$?;
          all_tests_passed=$(( all_tests_passed | exit_code ));
        fi
      done
    - if [ $all_tests_passed -eq 0 ]; then exit 0; fi
    - |
      curl -X "POST" "https://api.github.com/repos/paritytech/ink/issues" \
        -H "Cookie: logged_in=no" \
        -H "Authorization: token ${GITHUB_TOKEN}" \
        -H "Content-Type: application/json; charset=utf-8" \
        -d $'{
            "title": "[ci] Failing fuzz tests on master ('"$( date +"%d %b %Y" )"')",
            "body": "The CI job ['"${CI_JOB_ID}"']('"${CI_JOB_URL}"') just failed.\n\nThe offending commit is ['"${CI_COMMIT_TITLE}"'](https://github.com/paritytech/ink/commit/'"${CI_COMMIT_SHA}"').",
            "assignees": [],
            "labels": [
                "P-high"
            ]
        }'
    - exit ${all_tests_passed}<|MERGE_RESOLUTION|>--- conflicted
+++ resolved
@@ -425,14 +425,9 @@
 
 publish-docs:
   stage:                           publish
-<<<<<<< HEAD
   <<:                              *kubernetes-env
   image:                           paritytech/tools:latest
-=======
-  <<:                              *docker-env
-  <<:                              *test-refs
   <<:                              *vault-secrets
->>>>>>> 45800385
   needs:
     - job:                         docs
       artifacts:                   true
