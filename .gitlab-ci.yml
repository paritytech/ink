--- conflicted
+++ resolved
@@ -20,12 +20,8 @@
   CARGO_TARGET_DIR:                "/ci-cache/${CI_PROJECT_NAME}/targets/${CI_COMMIT_REF_NAME}/${CI_JOB_NAME}"
   PURELY_STD_CRATES:               "lang/codegen metadata"
   ALSO_WASM_CRATES:                "env storage storage/derive allocator prelude primitives lang lang/macro lang/ir"
-<<<<<<< HEAD
-  ALL_CRATES:                      "${PURELY_STD_CRATES $ALSO_WASM_CRATES}"
+  ALL_CRATES:                      "${PURELY_STD_CRATES} ${ALSO_WASM_CRATES}"
   CARGO_LOG:                       "debug"
-=======
-  ALL_CRATES:                      "${PURELY_STD_CRATES} ${ALSO_WASM_CRATES}"
->>>>>>> a35f76ac
 
 workflow:
   rules:
