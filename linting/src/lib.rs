// Copyright (C) Parity Technologies (UK) Ltd.
//
// Licensed under the Apache License, Version 2.0 (the "License");
// you may not use this file except in compliance with the License.
// You may obtain a copy of the License at
//
//     http://www.apache.org/licenses/LICENSE-2.0
//
// Unless required by applicable law or agreed to in writing, software
// distributed under the License is distributed on an "AS IS" BASIS,
// WITHOUT WARRANTIES OR CONDITIONS OF ANY KIND, either express or implied.
// See the License for the specific language governing permissions and
// limitations under the License.

#![doc(
    html_logo_url = "https://use.ink/img/crate-docs/logo.png",
    html_favicon_url = "https://use.ink/crate-docs/favicon.png"
)]
#![feature(rustc_private)]
#![feature(box_patterns)]

dylint_linting::dylint_library!();

extern crate rustc_ast;
extern crate rustc_errors;
extern crate rustc_hir;
extern crate rustc_index;
extern crate rustc_lint;
extern crate rustc_middle;
extern crate rustc_mir_dataflow;
extern crate rustc_session;
extern crate rustc_span;

mod ink_utils;
mod primitive_topic;
<<<<<<< HEAD
mod strict_balance_equality;
=======
mod storage_never_freed;
>>>>>>> 1b84f8a3

#[doc(hidden)]
#[no_mangle]
pub fn register_lints(
    _sess: &rustc_session::Session,
    lint_store: &mut rustc_lint::LintStore,
) {
    lint_store.register_lints(&[
        primitive_topic::PRIMITIVE_TOPIC,
<<<<<<< HEAD
        strict_balance_equality::STRICT_BALANCE_EQUALITY,
    ]);
    lint_store.register_late_pass(|_| Box::new(primitive_topic::PrimitiveTopic));
    lint_store
        .register_late_pass(|_| Box::new(strict_balance_equality::StrictBalanceEquality));
=======
        storage_never_freed::STORAGE_NEVER_FREED,
    ]);
    lint_store.register_late_pass(|_| Box::new(primitive_topic::PrimitiveTopic));
    lint_store.register_late_pass(|_| Box::new(storage_never_freed::StorageNeverFreed));
>>>>>>> 1b84f8a3
}

#[test]
fn ui() {
    dylint_testing::ui_test_examples(env!("CARGO_PKG_NAME"));
}<|MERGE_RESOLUTION|>--- conflicted
+++ resolved
@@ -33,11 +33,8 @@
 
 mod ink_utils;
 mod primitive_topic;
-<<<<<<< HEAD
+mod storage_never_freed;
 mod strict_balance_equality;
-=======
-mod storage_never_freed;
->>>>>>> 1b84f8a3
 
 #[doc(hidden)]
 #[no_mangle]
@@ -47,18 +44,13 @@
 ) {
     lint_store.register_lints(&[
         primitive_topic::PRIMITIVE_TOPIC,
-<<<<<<< HEAD
+        storage_never_freed::STORAGE_NEVER_FREED,
         strict_balance_equality::STRICT_BALANCE_EQUALITY,
     ]);
     lint_store.register_late_pass(|_| Box::new(primitive_topic::PrimitiveTopic));
+    lint_store.register_late_pass(|_| Box::new(storage_never_freed::StorageNeverFreed));
     lint_store
         .register_late_pass(|_| Box::new(strict_balance_equality::StrictBalanceEquality));
-=======
-        storage_never_freed::STORAGE_NEVER_FREED,
-    ]);
-    lint_store.register_late_pass(|_| Box::new(primitive_topic::PrimitiveTopic));
-    lint_store.register_late_pass(|_| Box::new(storage_never_freed::StorageNeverFreed));
->>>>>>> 1b84f8a3
 }
 
 #[test]
