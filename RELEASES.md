# Version 3.0-rc7

This is the 7th release candidate for ink! 3.0.

<<<<<<< HEAD
Since our last release candidate we implemented a number of contract size improvements.
With those improvements the size of our `erc20` example has reduced significantly:

|          |             | Release Build with `cargo-contract` |
|:---------|:------------|:------------------------------------|
| `erc20`  | `3.0.0-rc6` | 29.3 K                              |
| `erc20`  | `3.0.0-rc7` | 10.4 K                              |

The savings apply partly to our other examples; for `erc20` they are most
significant since it has been migrated to use a new [`Mapping`](https://paritytech.github.io/ink/ink_storage/lazy/struct.Mapping.html)
data structure, which we introduce with this release candidate.
The other examples will be migrated to this new data structure as a next step.
=======
## Removed
- Removed the state rent API ‒ [#1036](https://github.com/paritytech/ink/pull/1036).
>>>>>>> 71a2c382

## Added
- Added support for wildcard selectors ‒ [#1020](https://github.com/paritytech/ink/pull/1020).
    - This enables writing upgradable smart contracts using the proxy/forward pattern.
      We added a new example to illustrate this ‒ the [proxy](https://github.com/paritytech/ink/tree/master/examples/proxy) example.
    - Annotating a wildcard selector in traits is not supported.
- The ink! codegen now heavily relies on static type information based on traits defined in `ink_lang` ‒ [#665](https://github.com/paritytech/ink/pull/665).
    - Some of those traits and their carried information can be used for static reflection of ink!
      smart contracts. Those types and traits reside in the new `ink_lang::reflect` module and is
      publicly usable by ink! smart contract authors.

## Changed
- Upgraded to the `seal_call` v1 API ‒ [#960](https://github.com/paritytech/ink/pull/960).
  - This API now enables control over the behavior of cross-contract calls, e.g. to forward/clone input,
    enable tail calls and control reentrancy.
    The crate documentation contains more details on the [`CallFlags`](https://paritytech.github.io/ink/ink_env/struct.CallFlags.html).
  - **Note:** The default behavior of cross-contract calls now disallows reentering the calling contract.
<<<<<<< HEAD
- ink! contract definitions via `#[ink::contract]` ‒ [#665](https://github.com/paritytech/ink/pull/665).<br/>
  For ink! smart contracts we now generate two contract types. Given `MyContract`:
=======
- ink! contract definitions via `#[ink::contract]`:
    - ink! smart contracts now generate two contract types. Given `MyContract`:
>>>>>>> 71a2c382
    - `MyContract` will still be the storage struct.
      However, it can now additionally be used as static dependency in other smart contracts.
      Static dependencies can be envisioned as being directly embedded into a smart contract.
    - `MyContractRef` is pretty much the same of what we had gotten with the old `ink-as-dependency`.
      It is a typed thin-wrapper around an `AccountId` that is mirroring the ink! smart contract's API
      and implemented traits.
- ink! trait definitions via `#[ink::trait_definition]` ‒ [#665](https://github.com/paritytech/ink/pull/665).
    - ink! trait definitions no longer can define trait constructors.
    - ink! trait implementations now inherit `selector` and `payable` properties for trait messages.
        - Now explicitly setting `selector` or `payable` property for an implemented ink! trait method
          will only act as a guard that the set property is in fact the same as defined by the ink!
          trait definition.
- Improved some ink! specific compile errors ‒ [#665](https://github.com/paritytech/ink/pull/665).
    - For example, when using ink! messages and constructors which have inputs (or
      outputs) that cannot be encoded (or decoded) using the SCALE codec.
- Simplified selector computation for ink! trait methods ‒ [#665](https://github.com/paritytech/ink/pull/665).
    - Now selectors are encoded as `blake2b({namespace}::{trait_identifier}::{message_identifier})[0..4]`.
      If no `namespace` is set for the ink! trait definition then the formula is
      `blake2b({trait_identifier}::{message_identifier})[0..4]`.
      Where `trait_identifier` and `message_identifier` both refer to the identifiers of the ink! trait
      definition and ink! trait message respectively.
- We switched to Rust edition 2021 ‒ [#977](https://github.com/paritytech/ink/pull/977).
- Update chain extension example to show argument passing ‒ [#1029](https://github.com/paritytech/ink/pull/1029).

## Fixed
- Contracts now revert the transaction if an ink! message returns `Result::Err` ‒ [#975](https://github.com/paritytech/ink/pull/975), [#998](https://github.com/paritytech/ink/pull/998).
    - **Note:** This does not apply to ink! smart contracts which are used as dependencies of a contract!<br/>
      It is still possible to match against a `Result` return type for a called dependency contract
      ‒ i.e. a sub-contract specified in the contract's `Cargo.toml`.
- We implemented a number of Wasm contract size improvements:
    - Simple Mapping Storage Primitive ‒ [#946](https://github.com/paritytech/ink/pull/946).
    - Remove `always` from `inline` to allow compiler decide that to do ‒ [#1012](https://github.com/paritytech/ink/pull/1012) (thanks [@xgreenx](https://github.com/xgreenx)).
    - Add a way to allocate a storage facility using spread (and packed) layouts ‒ [#978](https://github.com/paritytech/ink/pull/978).
    - Extract non-generic part of `push_topic` to reduce code size ‒ [#1026](https://github.com/paritytech/ink/pull/1026).

# Version 3.0-rc6

This is the 6th release candidate for ink! 3.0.

## Compatibility

### Please upgrade `cargo-contract`

You need to update to the latest `cargo-contract` in order to use this release:
```
cargo install cargo-contract --vers ^0.15 --force --locked
```

If you build contracts from this release candidate with an older `cargo-contract`,
the UI's won't display all contract-relevant fields.

### Please upgrade `scale-info` in your contract's dependencies

In this release candidate we upgraded `scale-info`. You have to use a compatible
version in your contract's `Cargo.toml` as well; `cargo-contract` will throw
an error otherwise.

The `Cargo.toml` should contain
```
scale-info = { version = "1.0", default-features = false, features = ["derive"], optional = true }
scale = { package = "parity-scale-codec", version = "2", default-features = false, features = ["derive", "full"] }
```

### New metadata format

There are breaking changes to the metadata format in this release.

- Removes top level `metadataVersion` field from the contract metadata (https://github.com/paritytech/cargo-contract/pull/342/files).
- Introduces new top level versioned metadata [enum](https://github.com/paritytech/ink/blob/master/crates/metadata/src/lib.rs#L68).
- Upgrades to `scale-info` version `1.0` (https://github.com/paritytech/ink/pull/845).
  - The previous supported version was `0.6`, so check release notes for all changes since then: https://github.com/paritytech/ink/pull/845
  - One of the main changes to be aware of is the change to 0 based type lookup ids: https://github.com/paritytech/scale-info/pull/90

## Added
- Added an Ethereum-compatibility function to recover a public key from an ECDSA signature and message hash - [#914](https://github.com/paritytech/ink/pull/914) (thanks [@xgreenx](https://github.com/xgreenx)).
- Added new utility proc. macros to `ink_lang` crate - [#947](https://github.com/paritytech/ink/pull/947):
    - `blake2!`: Compute the BLAKE2b 256-bit hash of the given input literal string.
    - `selector_bytes!`: Compute the ink! selector of the given input literal string and return it as `[u8; 4]`.
    - `selector_id!`: Compute the ink! selector of the given input literal string and return it as `u32`.

## Changed
- Update to `scale-info` 1.0 - [#845](https://github.com/paritytech/ink/pull/845).
- Message and constructor selectors no longer take their inputs as string, but as `u32` decodable integer - [#928](https://github.com/paritytech/ink/pull/928).<br/>
  For example:
    - It is no longer possible to specify a selector as `#[ink(selector = "0xC0DECAFE")]`.
    - The newly allowed formats are `#[ink(selector = 0xC0DECAFE)]` and `#[ink(selector = 42)]`.
    - Smart contract authors are required to update their smart contracts for this change.
- Improved the `multisig` example - [#962](https://github.com/paritytech/ink/pull/962).
- Changed the link to our beginner's workshop to the migrated workshop on `substrate.io` - [#957](https://github.com/paritytech/ink/pull/957).

## Fixed
- Fixed a mistake in the `ink_env::block_timestamp()` documentation - [#937](https://github.com/paritytech/ink/pull/937).

# Version 3.0-rc5 (2021-09-08)

This is the 5th release candidate for ink! 3.0.

The list below shows the additions, changes and fixes that are visible to users of ink!.

## Compatibility

Make sure to use a recent Rust nightly and `cargo-contract` with the current release:
```
cargo install cargo-contract --vers ^0.14 --force --locked && rustup update
```

In the past we recommended using our [`canvas-node`](https://github.com/paritytech/canvas)
for local contract development and testing. We've now migrated this node to be run
as a Parachain. This new setup comes with some additional overhead though (such as requiring
a local Polkadot installation); for local development this is often unnecessary.

We've therefore created a new project, the
[`substrate-contracts-node`](https://github.com/paritytech/substrate-contracts-node).
It fulfills the same purpose the `canvas-node` did before ‒ it's a standalone node which is
just Substrate's [`node-template`](https://github.com/paritytech/substrate/tree/master/bin/node-template)
modified to include [the `contracts` pallet](https://github.com/paritytech/substrate/tree/master/frame/contracts).
You can install the newest version like this:
```
cargo install contracts-node --git https://github.com/paritytech/substrate-contracts-node.git --force
```
After you've installed the node it can be run via `substrate-contracts-node --tmp --dev`.

## Added
- Added example for mocking chain extensions in off-chain tests ‒ [#882](https://github.com/paritytech/ink/pull/882).
- Panic messages are now printed to debug buffer ‒ [#894](https://github.com/paritytech/ink/pull/894).

## Changed
- Unlicensed smart contract examples ‒ [#888](https://github.com/paritytech/ink/pull/888).
- Stabilized `seal_debug_message` ‒ [#902](https://github.com/paritytech/ink/pull/902).

# Version 3.0-rc4 (2021-07-19)

This is the 4th release candidate for ink! 3.0.

The list below shows the additions, changes and fixes that are visible to users of ink!.

## Compatibility

ink! 3.0-rc4 is compatible with

- The "ink! CLI" [`cargo-contract`](https://github.com/paritytech/cargo-contract)
  version `0.13.0` or newer.
    - Install the newest version using `cargo install --force cargo-contract`.
- Substrate version `4.0.0-dev` including the `contracts-pallet` version `4.0.0-dev`.
- [`substrate-contracts-node`](https://github.com/paritytech/substrate-contracts-node) version `0.1.0` or newer.
    - Install the newest version using `cargo install contracts-node --git https://github.com/paritytech/substrate-contracts-node.git --force`.

The documentation on our [Documentation Portal](https://paritytech.github.io/ink-docs)
is up-to-date with this release candidate. Since the last release candidate we notably
added a number of [Frequently Asked Questions](https://paritytech.github.io/ink-docs/faq)
there.

## Quality Assurance

In order to ensure a continuously high quality of our codebase we implemented a number
of key improvements to our testing setup:

- We've put an emphasis on automated testing of the usage examples in our crate documentation.
  Those are now tested in the context of a complete ink! contract. In the past this was not
  always the case, sometimes usage examples were just isolated code snippets.
- We started our [`ink-waterfall`](https://github.com/paritytech/ink-waterfall) project,
  which runs End-to-End tests through our entire stack.
  All our examples are continuously built using the latest `cargo-contract`. They are
  subsequently deployed on the latest `substrate-contracts-node` by emulating browser interactions with
  both the [`canvas-ui`](https://paritytech.github.io/canvas-ui/#/) and the
  [`polkadot-js`](https://polkadot.js.org/apps/#/) UI.
  This testing setup enables us to detect bugs which only appear in the context of using
  multiple components together early on.
- To improve the readability of our documentation we introduced automated grammar and spell
  checking into our Continuous Integration environment.

## Added
- Added support for the new `seal_random` API ‒ [#734](https://github.com/paritytech/ink/pull/734).
- Added missing documentation for the `ink_storage_derive` procedural macros ‒ [#711](https://github.com/paritytech/ink/pull/711).
- Implemented the (unstable) `seal_rent_params` API ‒ [#755](https://github.com/paritytech/ink/pull/755).
- Implemented the (unstable) `seal_rent_status` API ‒ [#798](https://github.com/paritytech/ink/pull/798).
- Implemented the (unstable) `seal_debug_message` API ‒ [#792](https://github.com/paritytech/ink/pull/792).
    - Printing debug messages can now be achieved via `ink_env::debug_println!(…)`.
    - See [our documentation](https://paritytech.github.io/ink-docs/faq#how-do-i-print-something-to-the-console-from-the-runtime)
      for more information.
    - The examples have been updated to reflect this new way of printing debug messages.
- Added usage comments with code examples to the `ink_env` API ‒ [#797](https://github.com/paritytech/ink/pull/797).
    - The [published crate documentation](https://paritytech.github.io/ink/ink_lang/struct.EnvAccess.html) now contains
      much more code examples for the methods behind `self.env()` and `Self::env()`.
- Added an example implementation for ERC-1155, a multi-token standard ‒ [#800](https://github.com/paritytech/ink/pull/800).
- Implemented binary search for `collections::Vec` ‒ [#836](https://github.com/paritytech/ink/pull/836).
- Added the ability of submitting payable transactions to the `multisig` example ‒ [#820](https://github.com/paritytech/ink/pull/820).
- Implemented `Decode` for `Error` types in the examples, enabling building them as dependencies ‒ [#761](https://github.com/paritytech/ink/pull/761).
- We started working on a new off-chain environment testing engine ‒ [#712](https://github.com/paritytech/ink/pull/712).
    - The old testing environment has a number of limitations, which we are well aware of.
      We're confident that with the new testing engine we will be able to conduct much more
      elaborate testing in an emulated chain environment.
    - For the moment, the new engine is unstable and only available behind a feature flag.
      A number of examples have already been converted to support the new testing engine.

## Changed
- To reduce a contract's space footprint we switched the default allocator to a bump allocator implementation ‒ [#831](https://github.com/paritytech/ink/pull/831).
- A couple of readme's have been reworked:
    - Our main ink! readme ‒ [#774](https://github.com/paritytech/ink/pull/774).
    - The `rand-extension` example readme ‒ [#793](https://github.com/paritytech/ink/pull/793).
    - The `delegator` example readme ‒ [#766](https://github.com/paritytech/ink/pull/766).
- With the stabilization of Rust 1.51 we ware able to remove the `ink-unstable` feature, making
  `collections::SmallVec` and `lazy::LazyArray` available by default ‒ [#746](https://github.com/paritytech/ink/pull/746).
- To resolve confusion, we migrated all usages of `#[test]` in our examples to `#[ink::test]` ‒ [#746](https://github.com/paritytech/ink/pull/746).
    - The difference is that `#[ink::test]` spawns an emulated chain environment (an "off-chain" environment)
      and hence comes with a bit of overhead. It was not always clear to users when they require
      an off-chain environment, we decided to mitigate this confusion by using an emulated chain
      environment for all our example tests.
- With the stabilization of Rust's `min_const_generics` we were able to replace the fixed
  size implementations of `SpreadLayout` and `PackedLayout` for Arrays. These traits are
  now implemented for all Arrays of size `usize` ‒ [#754](https://github.com/paritytech/ink/pull/754).
- We were able to remove the pinned `funty` dependency ‒ [#711](https://github.com/paritytech/ink/pull/711).
- The `contract-transfer` example has been improved for better UI support ‒ [#789](https://github.com/paritytech/ink/pull/789).
- The `contract-transfer` example has been improved for better error handling ‒ [#790](https://github.com/paritytech/ink/pull/790).

## Fixed
- Catch illegal `struct` destructuring pattern in ink! message arguments ‒ [#846](https://github.com/paritytech/ink/pull/846).
- Removed an erroneous `Salt` type in code generation for cross-contract calls ‒ [#842](https://github.com/paritytech/ink/pull/842).
- Do not generate metadata if compiled as dependency ‒ [#811](https://github.com/paritytech/ink/pull/811).
- Fix execution context parameters in DNS example tests ‒ [#723](https://github.com/paritytech/ink/pull/723).
- Fixed the `Greeter` contract example from our doc comments ‒ [#773](https://github.com/paritytech/ink/pull/773).

# Version 3.0-rc3 (2021-03-02)

This is the 3rd release candidate for ink! 3.0.

The list below shows the additions, changes and fixes that are visible to users of ink!.

## Compatibility

ink! 3.0-rc3 is compatible with

- The `cargo-contract` CLI tool version `0.9.1` or newer.
    - Install newest version using `cargo install --force cargo-contract`.
- Substrate version `3.0` including the `contracts-pallet` version `3.0`.

## Added

- Implemented chain extensions feature for ink!.
- ink!'s official documentation portal: https://paritytech.github.io/ink-docs/
- It is now possible to pass a `salt` argument to contract instantiations.
- Implemented fuzz testing for the ink! codebase.

## Changed

- Migrate `ink_storage::SmallVec` and `ink_storage::lazy::SmallLazyArray` to use `min_const_generics`.
    - The `min_const_generics` feature is going to be stabilized in Rust 1.51. For now it was put behind
      the `ink-unstable` crate feature of the `ink_storage` crate.
- Improve error reporting for conflicting ink! attributes.
- Improve error reporting for invalid constructor or message selector. (https://github.com/paritytech/ink/pull/561)
- Remove `iter_mut` for `ink_storage::BinaryHeap` data structure.
- Add documented demonstration how to properly mock `transferred_balance` calls: https://github.com/paritytech/ink/pull/555
- Add contract example which uses `ext_transfer` and `ext_terminate`: https://github.com/paritytech/ink/pull/554
- Improve documentation of `transfer` and `minimum_balance` APIs: https://github.com/paritytech/ink/pull/540

## Fixed

- The Delegator example contract now compiles properly using the `build-all.sh` bash script.
- Update crate dependencies:
    - `scale-info 0.6`
    - `parity-scale-codec 2.0`
    - `rand 0.8`
    - `itertools 0.10`
- Remove unused `tiny-keccak` dependency from `ink_primitives`.
- Changed the default `BlockNumber` type to `u32`. This is a fix since it now properly mirrors Substrate's default `BlockNumber` type.
- Ensure topics are unique: https://github.com/paritytech/ink/pull/594
- Several fixes for `ink_storage` data structures, including:
    - `Drop` implementation for `Pack` now works properly. (https://github.com/paritytech/ink/pull/600)
    - `Drop` implementation for `Lazy` now always properly clean up storage. (https://github.com/paritytech/ink/pull/597)
    - Nested `Lazy` now properly clears storage data. (https://github.com/paritytech/ink/pull/583)
    - `Option` fields now properly clean up nested storage data. (https://github.com/paritytech/ink/pull/570)

# Version 3.0-rc2 (2020-10-22)

This is the 2nd release candidate for ink! 3.0.

On top of the changes introduced in the first release candidate for ink! 3.0 we introduced
the following improvements, new features and bug fixes:

- The `ink_storage` crate now comes with a new `BinaryHeap` data structure
  that has a very similar interface to the well known Rust standard library
  `BinaryHeap`. It features specific optimizations to reduce the storage reads
  and writes required for its operations.
- Fixed a bug with `ink_storage::Lazy` that corrupted the storage of
  other storage data structures if it was unused in a contract execution.
- The `ink_storage::alloc::Box` type now implements `scale_info::TypeInfo` which
  now allows it to be fully used inside other storage data structures such as
  `ink_storage::collections::Vec`. The missing of this implementation was
  considered a bug.
- The `LazyHashMap` low-level storage abstraction is now re-exported from within
  the `ink_storage::lazy` module and docs are inlined.
- Added note about the `ink_core` split into `ink_env` and `ink_storage` crates
  to the release notes of ink! 3.0-rc1.
- The `Cargo.toml` documentation now properly links to the one deployed at docs.rs.
  On top of that crate level documentation for the `ink_allocator` crate has been
  added.
- Add new ERC-20 example contract based on a trait implementation. Also modernized
  the old non-trait based ERC-20 example token contract.

# Version 3.0-rc1 (2020-10-09)

Be prepared for the ink! 3.0 release notes because the whole version was basically a rewrite of
all the major components that make up ink!. With our experience gained from previous releases
of ink! we were able to detect weak spots of the design and provided ink! with more tools,
more features and more efficiency as ever. Read more below …

## Just. Be. Rust. 3.0

In the 3.0 update we further explored the space for ink! to just feel like it was plain Rust.
With this in mind we changed the syntax slightly in order to better map from ink! to the generated
Rust code. So what users see is mostly what will be generated by ink! later.

In this vein `#[ink(storage)]` and `#[ink(event)]` structs as well as `#[ink(message)]` and
`#[ink(constructor)]` methods now need to be specified with public visibility (`pub`).

The `#[ink(constructors)]` syntax also changes and no longer uses a `&mut self` receiver but
now follows the natural Rust constructors scheme. So it is no longer possible to shoot
yourself in the foot by accidentally forgetting to initialize some important data structures.

**Old ink! 2.0:**
```rust
#[ink(constructor)]
fn new_erc20(&mut self, initial_supply: Balance) {
    let caller = self.env().caller();
    self.total_supply.set(initial_supply);
    self.balances.insert(caller, initial_supply);
}
```
**New ink! 3.0:**
```rust
#[ink(constructor)]
pub fn new_erc20(initial_supply: Balance) -> Self {
    let caller = self.env().caller();
    let mut balances = ink_storage::HashMap::new();
    balances.insert(caller, initial_supply);
    Self {
        total_supply: initial_supply,
        balances,
    }
}
```

Also ink! 3.0 no longer requires a mandatory `version` field in the header of the ink! module attribute.

Syntactically this is all it takes to port your current ink! smart contracts over to ink! 3.0 syntax.

## Split of ink_core

The `ink_core` crate no longer exists. It has been split into the new `ink_env` and `ink_storage` crates.

Everything that was previously accessed through `ink_core::env` now lives in `ink_env` and everything
that was previously accessed through `ink_core::storage` now lives in `ink_storage`. Both crates keep
the responsibilities of their former originating `ink_core` modules.

## New Storage Module

The storage module has been reworked entirely.
Also it no longer lives in the `ink_core` crate but instead is defined as its own `ink_storage` crate.

In a sense it acts as the standard storage library for ink! smart contracts in that it provides all the
necessary tools and data structures to organize and operate the contract's storage intuitively and efficiently.

### Lazy

The most fundamental change in how you should think about data structures provided by the new `ink_storage`
crate is that they are inherently lazy. We will explain what this means below!
The `ink_storage` crate provides high-level and low-level lazy data structures.
The difference between high-level and low-level lies in the distinction in how these data structures are aware
of the elements that they operate on. For high-level data structures they are fully aware about the elements
they contains, do all the clean-up by themselves so the user can concentrate on the business logic.
For low-level data structures the responsibility about the elements lies in the hands of the contract author.
Also they operate on cells (`Option<T>`) instead of entities of type `T`.
But what does that mean exactly?

The new `ink_storage::Lazy` type is what corresponds the most to the old `ink_core::storage::Value` type. Both cache their entities and both act lazily on the storage. This means that a read or write operation is only performed when it really needs to in order to satisfy other inputs.
Data types such as Rust primitives `i32` or Rust's very own `Vec` or data structures can also be used to operate on the contract's storage, however, they will load their contents eagerly which is often not what you want.

An example follows with the below contract storage and a message that operates on either of the two fields.
```rust
#[ink(storage)]
pub struct TwoValues {
    offset: i32,
    a: i32,
    b: i32,
}

impl TwoValues {
    #[ink(message)]
    pub fn set(&mut self, which: bool, new_value: i32) {
        match which {
            true  => { self.a = self.offset + new_value; },
            false => { self.b = self.offset + new_value; },
        }
    }
}
```

Whenever we call `TwoValues::set` always both `a` and `b` are loaded despite the fact the we only operate on one of them at a time. This is very costly since storage accesses are in fact database look-ups.
In order to prevent this eager loading of storage contents we can make use of `ink_storage::Lazy` or other lazy data structures defined in that crate:
```rust
#[ink(storage)]
pub struct TwoValues {
    offset: i32,
    a: ink_storage::Lazy<i32>,
    b: ink_storage::Lazy<i32>,
}

impl TwoValues {
    #[ink(message)]
    pub fn set(&mut self, which: bool, new_value: i32) {
        match which {
            true  => { self.a = offset + new_value; },
            false => { self.b = offset + new_value; },
        }
    }
}
```
Now `a` and `b` are only loaded when the contract really needs their values.
Note that `offset` remained `i32` since it is always needed and could spare the minor overhead of the `ink_storage::Lazy` wrapper.

### HashMap

In the follow we explore the differences between the high-level `ink_storage::collections::HashMap`
and the low-level `ink_storage::lazy::LazyHashMap`. Both provide very similar functionality in that they map some generic key to some storage entity.

However, their APIs look very different. Whereas the `HashMap` provides a rich and high-level API that is comparable to that of Rust's very own `HashMap`, the `LazyHashMap` provides only a fraction of the API and also operates on `Option<T>` values types instead of `T` directly. It is more similar Solidity mappings than to Rust's `HashMap`.

The fundamental difference of both data structures is that `HashMap` is aware of the keys that have been stored in it and thus can reconstruct exactly which elements and storage regions apply to it. This enables it to provide iteration and automated deletion as well as efficient way to defragment its underlying storage to free some storage space again. This goes very well in the vein of Substrate's storage rent model where contracts have to pay for the storage they are using.

| Data Structure | level of abstraction | caching | lazy | element type | container |
|:--|:-:|:-:|:-:|:-:|:-:|
| `T` | - | yes | no | `T` | primitive value |
| `Lazy<T>` | high-level | yes | yes | `T` | single element container |
| `LazyCell<T>` | low-level | yes | yes | `Option<T>` | single element, no container |
| `Vec<T>` | high-level | yes | yes | `T` | Rust vector-like container |
| `LazyIndexMap<T>` | low-level | yes | yes | `Option<T>` | similar to Solidity mapping |
| `HashMap<K, V>` | high-level | yes | yes | `V` (key type `K`) | Rust map-like container |
| `LazyHashMap<K, V>` | low-level | yes | yes | `Option<V>` (key type `K`) | similar to Solidity mapping |

There are many more! For more information about the specifics please take a look into [the `ink_storage` crate documentation](https://paritytech.github.io/ink/ink_storage/).

### Spread & Packed Modes

Storing or loading complex data structures to and from contract storage can be done in many different ways. You could store all information into a single storage cell or you could try to store all information into as many different cells as possible. Both strategies have pros and cons under different conditions.

For example it might be a very good idea to store all the information under the same cell if all the information is very compact. For example when we are dealing with a byte vector that is expected to never be larger than approx a thousand elements it would probably be more efficient if we store all those thousand bytes in the same cell and especially if we often access many of those (or all) in our contract messages.

On the other hand spreading information across as many cells as possible might be much more efficient if we are dealing with big data structures, a lot of information that is not compact, or when messages that operate on the data always only need a small fraction of the whole data.
An example for this use case is if you have a vector of user accounts where each account stores potentially a lot of information, e.g. a 32-byte hash etc and where our messages only every operate on only a few of those at a time.

The `ink_storage` crate provides the user full control over the strategy or a mix of these two root strategies through some fundamental abstractions that we are briefly presenting to you.

### Default: Spreading Mode

By default ink! spreads information to as many cells as possible. For example if you have the following `#[ink(storage)]` struct every field will live in its own single storage cell. Note that for `c` all 32 bytes will share the same cell!

```rust
#[ink(storage)]
pub struct Spreaded {
    a: i32,
    b: ink_storage::Lazy<i32>,
    c: [u8; 32],
}
```

### Packing Storage

We can alter this behavior by using the `ink_storage::Pack` abstraction:

```rust
pub struct Spreaded {
    a: i32,
    b: ink_storage::Lazy<i32>,
    c: [u8; 32],
}

#[ink(storage)]
pub struct Packed {
    packed: ink_storage::Pack<Spreaded>,
}
```

Now all fields of `Spreaded` will share the same storage cell. This means whenever one of them is stored to or loaded from the contract storage, all of them are stored or loaded. A user has to choose wisely what mode of operation is more suitable for their contract.

These abstractions can be combined in various ways, yielding full control to the users. For example, in the following only `a` and `b` share a common storage cell while `c` lives in its own:

```rust
pub struct Spreaded {
    a: i32,
    b: ink_storage::Lazy<i32>,
}

#[ink(storage)]
pub struct Packed {
    packed: ink_storage::Pack<Spreaded>,
    c: [u8; 32],
}
```

### Spreading Array Cells

If we prefer to store all bytes of `c` into their own storage cell we can make use of the `SmallVec` data structure. The `SmallVec` is a high-level data structure that allows to efficiently organize a fixed number of elements similar to a Rust array. However, unlike a Rust array it acts lazily upon the storage and spreads its elements into different cells.

```rust
use typenum::U32;

pub struct Spreaded {
    a: i32,
    b: ink_storage::Lazy<i32>,
}

#[ink(storage)]
pub struct Packed {
    packed: ink_storage::Pack<Spreaded>,
    c: SmallVec<u8, U32>,
}
```

### Opting-out of Storage

If you are in need of storing some temporary information across method and message boundaries ink! will have your back with the `ink_storage::Memory` abstraction. It allows you to simply opt-out of using the storage for the wrapped entity at all and thus is very similar to Solidity's very own `memory` annotation.

An example below:

```rust
#[ink(storage)]
pub struct OptedOut {
    a: i32,
    b: ink_storage::Lazy<i32>,
    c: ink_storage::Memory<i32>,
}
```

The the above example `a` and `b` are normal storage entities, however, `c` on the other hand side will never load from or store to contract storage and will always be reset to the default value of its `i32` type for every contract call.
It can be accessed from all ink! messages or methods via `self.c` but will never manipulate the contract storage and thus acts wonderfully as some shared local information.

### Dynamic Storage Allocator

In the previous section we have seen how the default mode of operation is to spread information and how we can opt-in to packing information into single cells via `ink_storage::Packed`.

However, what if we wanted to store a vector of a vector of `i32` for example?
Naturally a user would try to construct this as follows:

```rust
use ink_storage::Vec as StorageVec;

#[ink(storage)]
pub struct Matrix {
    values: StorageVec<StorageVec<i32>>,
}
```

However, this will fail compilation with an error indicating that `StorageVec<T>` requires for its `T` to be packed (`T: PackedLayout`) which `StorageVec<T>` itself does not since it always stores all of its elements into different cells. The same applies to many other storage data structures provided by `ink_storage` and is a trade-off the ink! team decided for the case of efficiency of the overall system.
Instead what a user can do in order to get their vector-of-vector to be working is to make use of ink!'s dynamic storage allocator capabilities.

For this the contract author has to first enable the feature via:

```rust
use ink_lang as ink;

#[ink::contract(dynamic_storage_allocator = true)]
mod matrix {
    // contract code ...
}
```

And then we can define our `Matrix` `#[ink(storage)]` as follows:

```rust
use ink_storage::{
    Vec as StorageVec,
    Box as StorageBox,
};

#[ink(storage)]
pub struct Matrix {
    values: StorageVec<StorageBox<StorageVec<i32>>>,
}
```

With `ink_storage::Box<T>` we can use a `T: SpreadLayout` as if it was `T: PackedLayout` since the `ink_storage::Box<T>` itself suffices the requirements and can be put into a single contract storage cell. The whole concept works quite similar to how Rust's `Box` works: by an indirection - contract authors are therefore advised to make use of dynamic storage allocator capabilities only if other ways of dealing with ones problems are not applicable.

### Custom Data Sturctures

While the `ink_storage` crate provides tons of useful utilities and data structures to organize and manipulate the contract's storage contract authors are not limited by its capabilities. By implementing the core `SpreadLayout` and `PackedLayout` traits users are able to define their very own custom storage data structures with their own set of requirement and features that work along the `ink_storage` data structures as long as they fulfill the mere requirements stated by those two traits.

In the future we plan on providing some more ink! workshops and tutorials guiding the approach to design and implement a custom storage data structure.

### In Summary

The new `ink_storage` crate provides everything you need to operate on your contract's storage.
There are low-level and high-level data structures depending on your need of control.
All provided data structures operate lazily on the contract's storage and cache their reads and writes for a more gas efficient storage access.
Users should prefer high-level data structures found in the `collections` module over the low-level data structures found in the `lazy` module.
For a list of all the new storage data structure visit [`ink_storage`'s documentation](https://paritytech.github.io/ink/ink_storage/).

## ink! Attributes

For ink! 3.0 we have added some more useful ink! specific attributes to the table.
All of these ink! attributes are available to specify inside an ink! module.
An ink! module is the module that is flagged by `#[ink::contract]` containing all the ink! definitions:
```rust
use ink_lang as ink;

#[ink::contract]
mod erc20 {
    #[ink(storage)]
    pub struct Erc20 { ... }

    impl Erc20 {
        #[ink(constructor)]
        pub fn new(initial_supply: Balance) -> Self { .. }

        #[ink(constructor)]
        pub fn total_supply(&self) -> Balance { .. }

        // etc. ...
    }
}
```

We won't be going into the details for any of those but will briefly present the entire set of ink! specific attributes below:

| Attribute | Where Applicable | Description |
|:--|:--|:--|
| `#[ink(storage)]` | On `struct` definitions. | Defines the ink! storage struct. There can only be one ink! storage definition per contract. |
| `#[ink(event)]` | On `struct` definitions. | Defines an ink! event. A contract can define multiple such ink! events. |
| `#[ink(anonymous)]` **new** | Applicable to ink! events. | Tells the ink! codegen to treat the ink! event as anonymous which omits the event signature as topic upon emitting. Very similar to anonymous events in Solidity. |
| `#[ink(topic)]` | Applicate on ink! event field. | Tells the ink! codegen to provide a topic hash for the given field. Every ink! event can only have a limited number of such topic field. Similar semantics as to indexed event arguments in Solidity. |
| `#[ink(message)]` | Applicable to methods. | Flags a method for the ink! storage struct as message making it available to the API for calling the contract. |
| `#[ink(constructor)]` | Applicable to method. | Flags a method for the ink! storage struct as constructor making it available to the API for instantiating the contract. |
| `#[ink(payable)]` **new** | Applicable to ink! messages. | Allows receiving value as part of the call of the ink! message. ink! constructors are implicitly payable. |
| `#[ink(selector = "..")]` **new** | Applicable to ink! messages and ink! constructors. | Specifies a concrete dispatch selector for the flagged entity. This allows a contract author to precisely control the selectors of their APIs making it possible to rename their API without breakage. |
| `#[ink(namespace = "..")]` **new** | Applicable to ink! trait implementation blocks. | Changes the resulting selectors of all the ink! messages and ink! constructors within the trait implementation. Allows to disambiguate between trait implementations with overlapping message or constructor names. Use only with great care and consideration! |
| `#[ink(impl)]` **new** | Applicable to ink! implementation blocks. | Tells the ink! codegen that some implementation block shall be granted access to ink! internals even without it containing any ink! messages or ink! constructors. |

## Merging of ink! Attributes

It is possible to merge attributes that share a common flagged entity.
The example below demonstrates this for a payable message with a custom selector.

```rust
#[ink(message)]
#[ink(payable)]
#[ink(selector = "0xCAFEBABE")]
pub fn transfer(&mut self, from: AccountId, to: AccountId, value: Balance) -> Result<(), Error> {
    // actual implementation
}
```
We can also write the above ink! message definition in the following way:
```rust
#[ink(message, payable, selector = "0xCAFEBABE")]
pub fn transfer(&mut self, from: AccountId, to: AccountId, value: Balance) -> Result<(), Error> {
    // actual implementation
}
```

## Trait Support

One of the most anticipated features of ink! 3.0 is its Rust trait support.
Through the new `#[ink::trait_definition]` procedural macro it is now possible to define your very own trait definitions that are then implementable by ink! smart contracts.

This allows to define shared smart contract interfaces to different concrete implementations.
Note that this ink! trait definition can be defined anywhere, even in another crate!

### Example

Defined in the `base_erc20.rs` module.

```rust
use ink_lang as ink;

#[ink::trait_definition]
pub trait BaseErc20 {
    /// Creates a new ERC-20 contract and initializes it with the initial supply for the instantiator.
    #[ink(constructor)]
    fn new(initial_supply: Balance) -> Self;

    /// Returns the total supply.
    #[ink(message)]
    fn total_supply(&self) -> Balance;

    /// Transfers `amount` from caller to `to`.
    #[ink(message, payable)]
    fn transfer(&mut self, to: AccountId, amount: Balance);
}
```

An ink! smart contract definition can then implement this trait definition as follows:

```rust
use ink_lang as ink;

#[ink::contract]
mod erc20 {
    use base_erc20::BaseErc20;

    #[ink(storage)]
    pub struct Erc20 {
        total_supply: Balance,
        // more fields ...
    }

    impl BaseErc20 for Erc20 {
        #[ink(constructor)]
        fn new(initial_supply: Balance) -> Self {
            // implementation ...
        }

        #[ink(message)]
        fn total_supply(&self) -> Balance {
            // implementation ...
        }

        #[ink(message, payable)]
        fn transfer(&mut self, to: AccountId, amount: Balance) {
            // implementation ...
        }
    }
}
```

Calling the above `Erc20` explicitely through its trait implementation can be done just as if it was normal Rust code:

```rust
// --- Instantiating the ERC-20 contract:
//
let mut erc20 = <Erc20 as BaseErc20>::new(1000);
// --- Is just the same as:
use base_erc20::BaseErc20;
let mut erc20 = Erc20::new(1000);

// --- Retrieving the total supply:
//
assert_eq!(<Erc20 as BaseErc20>::total_supply(&erc20), 1000);
// --- Is just the same as:
use base_erc20::BaseErc20;
assert_eq!(erc20.total_supply(), 1000);
```

There are still many limitations to ink! trait definitions and trait implementations.
For example it is not possible to define associated constants or types or have default implemented methods.
These limitations exist because of technical intricacies, however, please expect that many of those will be tackled in future ink! releases.

# Version 2.1 (2020-03-25)

- Add built-in support for cryptographic hashes:
    - Blake2 with 128-bit and 256-bit
    - Sha2 with 256-bit
    - Keccak with 256-bit
- Add `ink_core::hash` module for high-level API to the new built-in hashes.
- Update `runtime-storage` example ink! smart contract to demonstrate the new built-in hashes.

# Version 2.0 (2019-12-03)

The ink! version 2.0 syntax has one major philosophy:

> Just. Be. Rust.

To accomplish this, we take advantage of all the standard Rust types and structures and use
[attribute macros](https://doc.rust-lang.org/reference/procedural-macros.html#attribute-macros) to
tag these standard structures to be different parts of the ink! language.

Anything that is not tagged with an `#[ink(...)]` attribute tag is just standard Rust, and can be
used in and out of your contract just like standard Rust could be used!

**Every valid ink! contract is required to have at least one `#[ink(constructor)]`, at least one
`#[ink(message)]` and exactly one `#[ink(storage)]` attribute.**

Follow the instructions below to understand how to migrate your ink! 1.0 contracts to this new ink!
2.0 syntax.

## Update the ink! CLI

Install the latest ink! CLI using the following command:

```bash
cargo install --git https://github.com/paritytech/cargo-contract cargo-contract --force
```

There is a new contract metadata format you need to use. You can generate the metadata using:

```bash
cargo contract generate-metadata
```

This will generate a file `metadata.json` you should upload when deploying or interacting with a
contract.

## Declaring a Contract

The fundamental change with the new ink! syntax is how we declare a new contract.

We used to wrap the whole ink! contract into a `contract!` macro. At that point, all syntax within
the macro could be custom, and in our first iteration of the language, we used that in ways that
made our code not really Rust anymore.

Now we wrap the whole contract in a standard Rust module, and include an attribute tag to identify
this object as part of the ink! language. This means that all of our code from this point forward
will be valid Rust!

<table style="width: 100%;">
<tr>
<th>Before</th>
<th>After</th>
</tr>
<tr>
<td>

```rust
contract! {
    ...
}
```

</td>
<td>

```rust
use ink_lang as ink;

#[ink::contract(version = "0.1.0")]
mod erc20 {
    ...
}
```

</td>
</tr>
</table>

> Note: we now require a mandatory ink! version in the header. You're welcome.

See the [ERC20 example](https://github.com/paritytech/ink/blob/master/examples/erc20/src/lib.rs).

## ink! Contract Tag

The ink! contract tag can be extended to provide other configuration information about your
contract.

### Defining Custom Types

We used to define types using a special `#![env = DefaultSrmlTypes]` tag.

Now we simply include the type definition in the `#[ink::contract(...)]` tag:

```rust
#[ink::contract(version = "0.1.0", env = MyCustomTypes)]
```

By default, we use `DefaultSrmlTypes`, so you don't need to define anything unless you plan to use
custom types.

### Dynamic Allocation

It is possible to enable the dynamic environment that allows for dynamic allocations by specifying
`dynamic_allocations = true` in the parameters of the ink! header. This is disabled by default.

```rust
#[ink::contract(version = "0.1.0", dynamic_allocations = true)]
```

> Note: The dynamic environment is still under research and not yet stable.

## Declaring Storage

We define storage items just the same as before, but now we need to add the `#[ink(storage)]`
attribute tag.

<table style="width: 100%;">
<tr>
<th>Before</th>
<th>After</th>
</tr>
<tr>
<td>

```rust
struct Erc20 {
    total_supply: storage::Value<Balance>,
    balances: storage::HashMap<AccountId, Balance>,
    allowances: storage::HashMap<(AccountId, AccountId), Balance>,
}
```

</td>
<td>

```rust
#[ink(storage)]
struct Erc20 {
    total_supply: storage::Value<Balance>,
    balances: storage::HashMap<AccountId, Balance>,
    allowances: storage::HashMap<(AccountId, AccountId), Balance>,
}
```

</td>
</tr>
</table>

See the [ERC20 example](https://github.com/paritytech/ink/blob/master/examples/erc20/src/lib.rs).

## Declaring Events

To update your events, you need to:

1. Change the old `event` keyword to a standard Rust `struct`.
2. Add the `#[ink(event)]` attribute tag to your `struct`.

If you were previously indexing the items in your event with `#[indexed]`:

3. Add the `#[ink(topic)]` attribute tag to each item in your event.

<table style="width: 100%;">
<tr>
<th>Before</th>
<th>After</th>
</tr>
<tr>
<td>

```rust
event Transfer {
    from: Option<AccountId>,
    to: Option<AccountId>,
    #[indexed]
    value: Balance,
}
```

</td>
<td>

```rust
#[ink(event)]
struct Transfer {
    from: Option<AccountId>,
    to: Option<AccountId>,
    #[ink(topic)]
    value: Balance,
}
```

</td>
</tr>
</table>

See the [ERC20 example](https://github.com/paritytech/ink/blob/master/examples/erc20/src/lib.rs).

## Environment Handler

`EnvHandler` is no longer exposed to the user and instead the environment is now always accessed via
`self.env()`.

<table style="width: 100%;">
<tr>
<th>Before</th>
<th>After</th>
</tr>
<tr>
<td>

**Getting the caller:**

```rust
let caller = env.caller();
```

**Emitting an event:**

```rust
env.emit(...)
```

</td>
<td>

**Getting the caller:**

```rust
let caller = self.env().caller();
```

**Emitting an event:**

```rust
self.env().emit_event(...)
```

</td>
</tr>
</table>

> Note: The name of the function used to emit an event was updated to `emit_event`.

## Message Functions

We used to use `pub(external)` to tag functions that could be called by the outside world.

We now simply add the attribute `#[ink(message)]`.

<table style="width: 100%;">
<tr>
<th>Before</th>
<th>After</th>
</tr>
<tr>
<td>

```rust
pub(external) fn total_supply(&self) -> Balance {
    *self.total_supply
}
```

</td>
<td>

```rust
#[ink(message)]
fn total_supply(&self) -> Balance {
    *self.total_supply
}
```

</td>
</tr>
</table>

See the [ERC20 example](https://github.com/paritytech/ink/blob/master/examples/erc20/src/lib.rs).

## Defining a Constructor

We used to define our constructor by implementing the `Deploy` trait and defining the `deploy`
function.

But now our constructor function is in the same place as the rest of our contract functions, within
the general implementation of the storage struct.

We tag these functions with the `#[ink(constructor)]` attribute. We can create multiple different
constructors by simply creating more functions with the same tag. You can name a constructor
function whatever you want (except starting with `__ink` which is reserved for all functions).

<table style="width: 100%;">
<tr>
<th>Before</th>
<th>After</th>
</tr>
<tr>
<td>

```rust
impl Deploy for Erc20 {
    fn deploy(&mut self, init_supply: Balance) {
        let caller = env.caller();
        self.total_supply.set(init_value);
        self.balances.insert(caller, init_supply);
        env.emit(Transfer {
            from: None,
            to: Some(env.caller()),
            value: init_value
        });
    }
}
```

</td>
<td>

```rust
impl Erc20 {
    #[ink(constructor)]
    fn new(&mut self, initial_supply: Balance) {
        let caller = self.env().caller();
        self.total_supply.set(initial_supply);
        self.balances.insert(caller, initial_supply);
        self.env().emit_event(Transferred {
            from: None,
            to: Some(caller),
            amount: initial_supply,
        });
    }
}
```

</td>
</tr>
</table>

See the [ERC20 example](https://github.com/paritytech/ink/blob/master/examples/erc20/src/lib.rs).

## Cross Contract Calls

It is now possible to call ink! messages and ink! constructors. So ink! constructors allow
delegation and ink! messages can easily call other ink! messages.

Given another ink! contract like `mod Adder { ... }`, we can call any of its functions:

```rust
use adder::Adder;
//--snip--
#[ink(storage)]
struct Delegator {
    adder: storage::Value<Adder>,
}
//--snip--
let result = self.adder.inc(by);
```

See the [delegator example](https://github.com/paritytech/ink/blob/master/examples/delegator/lib.rs).

## Factory Contracts

Creation of other contracts from a factory contract works pretty much the same way it did in the old
ink! language.

However, users are now required to specify the `code_hash` separately rather than in the
constructor:

```rust
.using_code(code_hash)
```

Also, they need to specify the used ink! environment (most likely `self.env()`):

```rust
create_using(self.env())
```

<table style="width: 100%;">
<tr>
<th>Before</th>
<th>After</th>
</tr>
<tr>
<td>

```rust
let accumulator = Accumulator::new(accumulator_code_hash, init_value)
    .value(total_balance / 4)
    .create()
    .expect("failed at instantiating the accumulator contract");
```

</td>
<td>

```rust
let accumulator = Accumulator::new(init_value)
    .value(total_balance / 4)
    .gas_limit(12345)
    .using_code(accumulator_code_hash)
    .create_using(self.env())
    .expect("failed at instantiating the `Accumulator` contract");
```

</td>
</tr>
</table>

See the [delegator example](https://github.com/paritytech/ink/blob/master/examples/delegator/lib.rs).

## Contract Tests

Testing contracts off-chain is done by `cargo test` and users can simply use the standard routines
of creating unit test modules within the ink! project:

```rust
#[cfg(test)]
mod tests {
    use super::*;

    #[test]
    fn my_test() { ... }
}
```

Test instances of contracts can be created with something like:

```rust
let contract = MyContract::my_constructor(a, b);
```

Messages can simply be called on the returned instance as if `MyContract::my_constructor` returns a
`Self` instance.

See the [flipper example](https://github.com/paritytech/ink/blob/master/examples/flipper/src/lib.rs).

**The off-chain test environment has lost a bit of power compared to the old ink! language.**

It is not currently possible to query and set special test data about the environment (such as the
caller of a function or amount of value sent), but these will be added back in the near future.

## ink!-less Implementations

It is also possible to annotate an entire `impl` blocks with:

```rust
#[ink(impl)]
impl Contract {
    fn internal_function(&self) {
        self.env().emit_event(EventName);
    }
}.
```

This is useful if the `impl` block itself does not contain any ink! constructors or messages, but you
still need to access some of the "magic" provided by ink!. In the example above, you would not have
access to `emit_event` without `#[ink(impl)]`.<|MERGE_RESOLUTION|>--- conflicted
+++ resolved
@@ -2,7 +2,6 @@
 
 This is the 7th release candidate for ink! 3.0.
 
-<<<<<<< HEAD
 Since our last release candidate we implemented a number of contract size improvements.
 With those improvements the size of our `erc20` example has reduced significantly:
 
@@ -15,10 +14,9 @@
 significant since it has been migrated to use a new [`Mapping`](https://paritytech.github.io/ink/ink_storage/lazy/struct.Mapping.html)
 data structure, which we introduce with this release candidate.
 The other examples will be migrated to this new data structure as a next step.
-=======
+
 ## Removed
 - Removed the state rent API ‒ [#1036](https://github.com/paritytech/ink/pull/1036).
->>>>>>> 71a2c382
 
 ## Added
 - Added support for wildcard selectors ‒ [#1020](https://github.com/paritytech/ink/pull/1020).
@@ -36,13 +34,8 @@
     enable tail calls and control reentrancy.
     The crate documentation contains more details on the [`CallFlags`](https://paritytech.github.io/ink/ink_env/struct.CallFlags.html).
   - **Note:** The default behavior of cross-contract calls now disallows reentering the calling contract.
-<<<<<<< HEAD
 - ink! contract definitions via `#[ink::contract]` ‒ [#665](https://github.com/paritytech/ink/pull/665).<br/>
   For ink! smart contracts we now generate two contract types. Given `MyContract`:
-=======
-- ink! contract definitions via `#[ink::contract]`:
-    - ink! smart contracts now generate two contract types. Given `MyContract`:
->>>>>>> 71a2c382
     - `MyContract` will still be the storage struct.
       However, it can now additionally be used as static dependency in other smart contracts.
       Static dependencies can be envisioned as being directly embedded into a smart contract.
