--- conflicted
+++ resolved
@@ -31,15 +31,8 @@
     enable tail calls and control reentrancy.
     The crate documentation contains more details on the [`CallFlags`](https://paritytech.github.io/ink/ink_env/struct.CallFlags.html).
   - **Note:** The default behavior of cross-contract calls now disallows reentering the calling contract.
-<<<<<<< HEAD
-  - **Note:** In order to support this you currently have to enable the `unstable-interface` of
-    the `contracts` pallet, [like here](https://github.com/paritytech/substrate-contracts-node/blob/main/runtime/Cargo.toml#L104-L108).
-- ink! contract definitions via `#[ink::contract]` ‒ [#665](https://github.com/paritytech/ink/pull/665).
-    - ink! smart contracts now generate two contract types. Given `MyContract`:
-=======
 - ink! contract definitions via `#[ink::contract]` ‒ [#665](https://github.com/paritytech/ink/pull/665).<br/>
   For ink! smart contracts we now generate two contract types. Given `MyContract`:
->>>>>>> 07f78e4a
     - `MyContract` will still be the storage struct.
       However, it can now additionally be used as static dependency in other smart contracts.
       Static dependencies can be envisioned as being directly embedded into a smart contract.
@@ -53,13 +46,8 @@
           will only act as a guard that the set property is in fact the same as defined by the ink!
           trait definition.
 - Improved some ink! specific compile errors ‒ [#665](https://github.com/paritytech/ink/pull/665).
-<<<<<<< HEAD
-    - For example, when using ink! messages and constructors that have inputs or
-      outputs that cannot be encoded or decoded using the SCALE codec.
-=======
     - For example, when using ink! messages and constructors which have inputs (or
       outputs) that cannot be encoded (or decoded) using the SCALE codec.
->>>>>>> 07f78e4a
 - Simplified selector computation for ink! trait methods ‒ [#665](https://github.com/paritytech/ink/pull/665).
     - Now selectors are encoded as `blake2b({namespace}::{trait_identifier}::{message_identifier})[0..4]`.
       If no `namespace` is set for the ink! trait definition then the formula is
@@ -70,16 +58,6 @@
 - Update chain extension example to show argument passing ‒ [#1029](https://github.com/paritytech/ink/pull/1029).
 
 ## Fixed
-<<<<<<< HEAD
-- Contracts that are compiled as root (the default) now properly revert the transaction
-  if a message returns `Result::Err` ‒ [#975](https://github.com/paritytech/ink/pull/975)[#998](https://github.com/paritytech/ink/pull/998).
-    - This does not apply to ink! smart contracts that are used as dependencies.
-      Therefore, it is still possible to match against a result return type
-      for a called dependency.
-- We implemented a number of Wasm contract size improvements:
-    - Simple Mapping Storage Primitive ‒ [#946](https://github.com/paritytech/ink/pull/946).
-    - Remove `always` from `inline` to allow compiler decide that to do ‒ [#1012](https://github.com/paritytech/ink/pull/1012).
-=======
 - Contracts now revert the transaction if an ink! message returns `Result::Err` ‒ [#975](https://github.com/paritytech/ink/pull/975), [#998](https://github.com/paritytech/ink/pull/998).
     - **Note:** This does not apply to ink! smart contracts which are used as dependencies of a contract!<br/>
       It is still possible to match against a `Result` return type for a called dependency contract
@@ -87,7 +65,6 @@
 - We implemented a number of Wasm contract size improvements:
     - Simple Mapping Storage Primitive ‒ [#946](https://github.com/paritytech/ink/pull/946).
     - Remove `always` from `inline` to allow compiler decide that to do ‒ [#1012](https://github.com/paritytech/ink/pull/1012) (thanks [@xgreenx](https://github.com/xgreenx)).
->>>>>>> 07f78e4a
     - Add a way to allocate a storage facility using spread (and packed) layouts ‒ [#978](https://github.com/paritytech/ink/pull/978).
     - Extract non-generic part of `push_topic` to reduce code size ‒ [#1026](https://github.com/paritytech/ink/pull/1026).
 
