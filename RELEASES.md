--- conflicted
+++ resolved
@@ -1,21 +1,15 @@
-<<<<<<< HEAD
-# Unreleased
+# Version 3.0-rc6 (UNRELEASED)
+
+This is the 6th release candidate for ink! 3.0.
 
 ## Changed
-- Update to scale-info 1.0 [#845](https://github.com/paritytech/ink/pull/845).
-=======
-# Version 3.0-rc6 (UNRELEASED)
-
-This is the 6th release candidate for ink! 3.0.
-
-## Changed
-
+
+- Update to scale-info 1.0 - [#845](https://github.com/paritytech/ink/pull/845).
 - Message and constructor selectors no longer take their inputs as string but as `u32` decodable integer. For example:
 
     - It is no longer possible to specify a selector as `#[ink(selector = "0xC0DECAFE")]`.
     - The newly allowed formats are `#[ink(selector = 0xC0DECAFE)]` and `#[ink(selector = 42)]`.
     - Smart contract authors are required to update their smart contracts for this change.
->>>>>>> c9a97bbe
 
 # Version 3.0-rc5 (2021-09-08)
 
