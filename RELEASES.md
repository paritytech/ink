# Version 3.0-rc7

This is the 7th release candidate for ink! 3.0.

Since our last release candidate we implemented a number of contract size improvements.
With those improvements the size of our `erc20` example has reduced significantly:

|          |             | Release Build with `cargo-contract` |
|:---------|:------------|:------------------------------------|
| `erc20`  | `3.0.0-rc6` | 29.3 K                              |
| `erc20`  | `3.0.0-rc7` | 10.4 K                              |

The savings apply partly to our other examples; for `erc20` they are most
significant since it has been migrated to use a new [`Mapping`](https://paritytech.github.io/ink/ink_storage/lazy/struct.Mapping.html)
data structure, which we introduce with this release candidate.
The other examples will be migrated to this new data structure as a next step.

## Compatibility

You need to upgrade to a new version of the `contracts` pallet in order to use
this ink! release. This is because we upgraded to a newer `seal_call` API.
Specifically you need to upgrade to at least the pallet version
[e9fca0f](https://github.com/paritytech/substrate/commit/e9fca0f4d7a65998206f29baf0133a7931452104)
(or newer than Nov 24).

## Removed
- Removed the state rent API ‒ [#1036](https://github.com/paritytech/ink/pull/1036).

## Added
- Added support for wildcard selectors ‒ [#1020](https://github.com/paritytech/ink/pull/1020).
    - This enables writing upgradable smart contracts using the proxy/forward pattern.
      We added a new example to illustrate this ‒ the [proxy](https://github.com/paritytech/ink/tree/master/examples/proxy) example.
    - Annotating a wildcard selector in traits is not supported.
- The ink! codegen now heavily relies on static type information based on traits defined in `ink_lang` ‒ [#665](https://github.com/paritytech/ink/pull/665).
    - Some of those traits and their carried information can be used for static reflection of ink!
      smart contracts. Those types and traits reside in the new `ink_lang::reflect` module and is
      publicly usable by ink! smart contract authors.

## Changed
<<<<<<< HEAD
- Renamed the `ink_env` function `transferred_balance()` to `transferred_value()` ‒ [#1040](https://github.com/paritytech/ink/pull/1040).
- Upgraded to the unstable `seal_call` API ‒ [#960](https://github.com/paritytech/ink/pull/960).
=======
- Upgraded to the `seal_call` v1 API ‒ [#960](https://github.com/paritytech/ink/pull/960).
>>>>>>> 141673b5
  - This API now enables control over the behavior of cross-contract calls, e.g. to forward/clone input,
    enable tail calls and control reentrancy.
    The crate documentation contains more details on the [`CallFlags`](https://paritytech.github.io/ink/ink_env/struct.CallFlags.html).
  - **Note:** The default behavior of cross-contract calls now disallows reentering the calling contract.
- ink! contract definitions via `#[ink::contract]` ‒ [#665](https://github.com/paritytech/ink/pull/665).<br/>
  For ink! smart contracts we now generate two contract types. Given `MyContract`:
    - `MyContract` will still be the storage struct.
      However, it can now additionally be used as static dependency in other smart contracts.
      Static dependencies can be envisioned as being directly embedded into a smart contract.
    - `MyContractRef` is pretty much the same of what we had gotten with the old `ink-as-dependency`.
      It is a typed thin-wrapper around an `AccountId` that is mirroring the ink! smart contract's API
      and implemented traits.
- ink! trait definitions via `#[ink::trait_definition]` ‒ [#665](https://github.com/paritytech/ink/pull/665).
    - ink! trait definitions no longer can define trait constructors.
    - ink! trait implementations now inherit `selector` and `payable` properties for trait messages.
        - Now explicitly setting `selector` or `payable` property for an implemented ink! trait method
          will only act as a guard that the set property is in fact the same as defined by the ink!
          trait definition.
- Improved some ink! specific compile errors ‒ [#665](https://github.com/paritytech/ink/pull/665).
    - For example, when using ink! messages and constructors which have inputs (or
      outputs) that cannot be encoded (or decoded) using the SCALE codec.
- Simplified selector computation for ink! trait methods ‒ [#665](https://github.com/paritytech/ink/pull/665).
    - Now selectors are encoded as `blake2b({namespace}::{trait_identifier}::{message_identifier})[0..4]`.
      If no `namespace` is set for the ink! trait definition then the formula is
      `blake2b({trait_identifier}::{message_identifier})[0..4]`.
      Where `trait_identifier` and `message_identifier` both refer to the identifiers of the ink! trait
      definition and ink! trait message respectively.
- We switched to Rust edition 2021 ‒ [#977](https://github.com/paritytech/ink/pull/977).
- Update chain extension example to show argument passing ‒ [#1029](https://github.com/paritytech/ink/pull/1029).

## Fixed
- Contracts now revert the transaction if an ink! message returns `Result::Err` ‒ [#975](https://github.com/paritytech/ink/pull/975), [#998](https://github.com/paritytech/ink/pull/998).
    - It is still possible to match against a `Result` return type for a called dependency contract
      ‒ i.e. a sub-contract specified in the contract's `Cargo.toml`.
- We implemented a number of Wasm contract size improvements:
    - Simple Mapping Storage Primitive ‒ [#946](https://github.com/paritytech/ink/pull/946).
    - Remove `always` from `inline` to allow compiler decide that to do ‒ [#1012](https://github.com/paritytech/ink/pull/1012) (thanks [@xgreenx](https://github.com/xgreenx)).
    - Add a way to allocate a storage facility using spread (and packed) layouts ‒ [#978](https://github.com/paritytech/ink/pull/978).
    - Extract non-generic part of `push_topic` to reduce code size ‒ [#1026](https://github.com/paritytech/ink/pull/1026).

# Version 3.0-rc6

This is the 6th release candidate for ink! 3.0.

## Compatibility

### Please upgrade `cargo-contract`

You need to update to the latest `cargo-contract` in order to use this release:
```
cargo install cargo-contract --vers ^0.15 --force --locked
```

If you build contracts from this release candidate with an older `cargo-contract`,
the UI's won't display all contract-relevant fields.

### Please upgrade `scale-info` in your contract's dependencies

In this release candidate we upgraded `scale-info`. You have to use a compatible
version in your contract's `Cargo.toml` as well; `cargo-contract` will throw
an error otherwise.

The `Cargo.toml` should contain
```
scale-info = { version = "1.0", default-features = false, features = ["derive"], optional = true }
scale = { package = "parity-scale-codec", version = "2", default-features = false, features = ["derive", "full"] }
```

### New metadata format

There are breaking changes to the metadata format in this release.

- Removes top level `metadataVersion` field from the contract metadata (https://github.com/paritytech/cargo-contract/pull/342/files).
- Introduces new top level versioned metadata [enum](https://github.com/paritytech/ink/blob/master/crates/metadata/src/lib.rs#L68).
- Upgrades to `scale-info` version `1.0` (https://github.com/paritytech/ink/pull/845).
  - The previous supported version was `0.6`, so check release notes for all changes since then: https://github.com/paritytech/ink/pull/845
  - One of the main changes to be aware of is the change to 0 based type lookup ids: https://github.com/paritytech/scale-info/pull/90

## Added
- Added an Ethereum-compatibility function to recover a public key from an ECDSA signature and message hash - [#914](https://github.com/paritytech/ink/pull/914) (thanks [@xgreenx](https://github.com/xgreenx)).
- Added new utility proc. macros to `ink_lang` crate - [#947](https://github.com/paritytech/ink/pull/947):
    - `blake2!`: Compute the BLAKE2b 256-bit hash of the given input literal string.
    - `selector_bytes!`: Compute the ink! selector of the given input literal string and return it as `[u8; 4]`.
    - `selector_id!`: Compute the ink! selector of the given input literal string and return it as `u32`.

## Changed
- Update to `scale-info` 1.0 - [#845](https://github.com/paritytech/ink/pull/845).
- Message and constructor selectors no longer take their inputs as string, but as `u32` decodable integer - [#928](https://github.com/paritytech/ink/pull/928).<br/>
  For example:
    - It is no longer possible to specify a selector as `#[ink(selector = "0xC0DECAFE")]`.
    - The newly allowed formats are `#[ink(selector = 0xC0DECAFE)]` and `#[ink(selector = 42)]`.
    - Smart contract authors are required to update their smart contracts for this change.
- Improved the `multisig` example - [#962](https://github.com/paritytech/ink/pull/962).
- Changed the link to our beginner's workshop to the migrated workshop on `substrate.io` - [#957](https://github.com/paritytech/ink/pull/957).

## Fixed
- Fixed a mistake in the `ink_env::block_timestamp()` documentation - [#937](https://github.com/paritytech/ink/pull/937).

# Version 3.0-rc5 (2021-09-08)

This is the 5th release candidate for ink! 3.0.

The list below shows the additions, changes and fixes that are visible to users of ink!.

## Compatibility

Make sure to use a recent Rust nightly and `cargo-contract` with the current release:
```
cargo install cargo-contract --vers ^0.14 --force --locked && rustup update
```

In the past we recommended using our [`canvas-node`](https://github.com/paritytech/canvas)
for local contract development and testing. We've now migrated this node to be run
as a Parachain. This new setup comes with some additional overhead though (such as requiring
a local Polkadot installation); for local development this is often unnecessary.

We've therefore created a new project, the
[`substrate-contracts-node`](https://github.com/paritytech/substrate-contracts-node).
It fulfills the same purpose the `canvas-node` did before ‒ it's a standalone node which is
just Substrate's [`node-template`](https://github.com/paritytech/substrate/tree/master/bin/node-template)
modified to include [the `contracts` pallet](https://github.com/paritytech/substrate/tree/master/frame/contracts).
You can install the newest version like this:
```
cargo install contracts-node --git https://github.com/paritytech/substrate-contracts-node.git --force
```
After you've installed the node it can be run via `substrate-contracts-node --tmp --dev`.

## Added
- Added example for mocking chain extensions in off-chain tests ‒ [#882](https://github.com/paritytech/ink/pull/882).
- Panic messages are now printed to debug buffer ‒ [#894](https://github.com/paritytech/ink/pull/894).

## Changed
- Unlicensed smart contract examples ‒ [#888](https://github.com/paritytech/ink/pull/888).
- Stabilized `seal_debug_message` ‒ [#902](https://github.com/paritytech/ink/pull/902).

# Version 3.0-rc4 (2021-07-19)

This is the 4th release candidate for ink! 3.0.

The list below shows the additions, changes and fixes that are visible to users of ink!.

## Compatibility

ink! 3.0-rc4 is compatible with

- The "ink! CLI" [`cargo-contract`](https://github.com/paritytech/cargo-contract)
  version `0.13.0` or newer.
    - Install the newest version using `cargo install --force cargo-contract`.
- Substrate version `4.0.0-dev` including the `contracts-pallet` version `4.0.0-dev`.
- [`substrate-contracts-node`](https://github.com/paritytech/substrate-contracts-node) version `0.1.0` or newer.
    - Install the newest version using `cargo install contracts-node --git https://github.com/paritytech/substrate-contracts-node.git --force`.

The documentation on our [Documentation Portal](https://paritytech.github.io/ink-docs)
is up-to-date with this release candidate. Since the last release candidate we notably
added a number of [Frequently Asked Questions](https://paritytech.github.io/ink-docs/faq)
there.

## Quality Assurance

In order to ensure a continuously high quality of our codebase we implemented a number
of key improvements to our testing setup:

- We've put an emphasis on automated testing of the usage examples in our crate documentation.
  Those are now tested in the context of a complete ink! contract. In the past this was not
  always the case, sometimes usage examples were just isolated code snippets.
- We started our [`ink-waterfall`](https://github.com/paritytech/ink-waterfall) project,
  which runs End-to-End tests through our entire stack.
  All our examples are continuously built using the latest `cargo-contract`. They are
  subsequently deployed on the latest `substrate-contracts-node` by emulating browser interactions with
  both the [`canvas-ui`](https://paritytech.github.io/canvas-ui/#/) and the
  [`polkadot-js`](https://polkadot.js.org/apps/#/) UI.
  This testing setup enables us to detect bugs which only appear in the context of using
  multiple components together early on.
- To improve the readability of our documentation we introduced automated grammar and spell
  checking into our Continuous Integration environment.

## Added
- Added support for the new `seal_random` API ‒ [#734](https://github.com/paritytech/ink/pull/734).
- Added missing documentation for the `ink_storage_derive` procedural macros ‒ [#711](https://github.com/paritytech/ink/pull/711).
- Implemented the (unstable) `seal_rent_params` API ‒ [#755](https://github.com/paritytech/ink/pull/755).
- Implemented the (unstable) `seal_rent_status` API ‒ [#798](https://github.com/paritytech/ink/pull/798).
- Implemented the (unstable) `seal_debug_message` API ‒ [#792](https://github.com/paritytech/ink/pull/792).
    - Printing debug messages can now be achieved via `ink_env::debug_println!(…)`.
    - See [our documentation](https://paritytech.github.io/ink-docs/faq#how-do-i-print-something-to-the-console-from-the-runtime)
      for more information.
    - The examples have been updated to reflect this new way of printing debug messages.
- Added usage comments with code examples to the `ink_env` API ‒ [#797](https://github.com/paritytech/ink/pull/797).
    - The [published crate documentation](https://paritytech.github.io/ink/ink_lang/struct.EnvAccess.html) now contains
      much more code examples for the methods behind `self.env()` and `Self::env()`.
- Added an example implementation for ERC-1155, a multi-token standard ‒ [#800](https://github.com/paritytech/ink/pull/800).
- Implemented binary search for `collections::Vec` ‒ [#836](https://github.com/paritytech/ink/pull/836).
- Added the ability of submitting payable transactions to the `multisig` example ‒ [#820](https://github.com/paritytech/ink/pull/820).
- Implemented `Decode` for `Error` types in the examples, enabling building them as dependencies ‒ [#761](https://github.com/paritytech/ink/pull/761).
- We started working on a new off-chain environment testing engine ‒ [#712](https://github.com/paritytech/ink/pull/712).
    - The old testing environment has a number of limitations, which we are well aware of.
      We're confident that with the new testing engine we will be able to conduct much more
      elaborate testing in an emulated chain environment.
    - For the moment, the new engine is unstable and only available behind a feature flag.
      A number of examples have already been converted to support the new testing engine.

## Changed
- To reduce a contract's space footprint we switched the default allocator to a bump allocator implementation ‒ [#831](https://github.com/paritytech/ink/pull/831).
- A couple of readme's have been reworked:
    - Our main ink! readme ‒ [#774](https://github.com/paritytech/ink/pull/774).
    - The `rand-extension` example readme ‒ [#793](https://github.com/paritytech/ink/pull/793).
    - The `delegator` example readme ‒ [#766](https://github.com/paritytech/ink/pull/766).
- With the stabilization of Rust 1.51 we ware able to remove the `ink-unstable` feature, making
  `collections::SmallVec` and `lazy::LazyArray` available by default ‒ [#746](https://github.com/paritytech/ink/pull/746).
- To resolve confusion, we migrated all usages of `#[test]` in our examples to `#[ink::test]` ‒ [#746](https://github.com/paritytech/ink/pull/746).
    - The difference is that `#[ink::test]` spawns an emulated chain environment (an "off-chain" environment)
      and hence comes with a bit of overhead. It was not always clear to users when they require
      an off-chain environment, we decided to mitigate this confusion by using an emulated chain
      environment for all our example tests.
- With the stabilization of Rust's `min_const_generics` we were able to replace the fixed
  size implementations of `SpreadLayout` and `PackedLayout` for Arrays. These traits are
  now implemented for all Arrays of size `usize` ‒ [#754](https://github.com/paritytech/ink/pull/754).
- We were able to remove the pinned `funty` dependency ‒ [#711](https://github.com/paritytech/ink/pull/711).
- The `contract-transfer` example has been improved for better UI support ‒ [#789](https://github.com/paritytech/ink/pull/789).
- The `contract-transfer` example has been improved for better error handling ‒ [#790](https://github.com/paritytech/ink/pull/790).

## Fixed
- Catch illegal `struct` destructuring pattern in ink! message arguments ‒ [#846](https://github.com/paritytech/ink/pull/846).
- Removed an erroneous `Salt` type in code generation for cross-contract calls ‒ [#842](https://github.com/paritytech/ink/pull/842).
- Do not generate metadata if compiled as dependency ‒ [#811](https://github.com/paritytech/ink/pull/811).
- Fix execution context parameters in DNS example tests ‒ [#723](https://github.com/paritytech/ink/pull/723).
- Fixed the `Greeter` contract example from our doc comments ‒ [#773](https://github.com/paritytech/ink/pull/773).

# Version 3.0-rc3 (2021-03-02)

This is the 3rd release candidate for ink! 3.0.

The list below shows the additions, changes and fixes that are visible to users of ink!.

## Compatibility

ink! 3.0-rc3 is compatible with

- The `cargo-contract` CLI tool version `0.9.1` or newer.
    - Install newest version using `cargo install --force cargo-contract`.
- Substrate version `3.0` including the `contracts-pallet` version `3.0`.

## Added

- Implemented chain extensions feature for ink!.
- ink!'s official documentation portal: https://paritytech.github.io/ink-docs/
- It is now possible to pass a `salt` argument to contract instantiations.
- Implemented fuzz testing for the ink! codebase.

## Changed

- Migrate `ink_storage::SmallVec` and `ink_storage::lazy::SmallLazyArray` to use `min_const_generics`.
    - The `min_const_generics` feature is going to be stabilized in Rust 1.51. For now it was put behind
      the `ink-unstable` crate feature of the `ink_storage` crate.
- Improve error reporting for conflicting ink! attributes.
- Improve error reporting for invalid constructor or message selector. (https://github.com/paritytech/ink/pull/561)
- Remove `iter_mut` for `ink_storage::BinaryHeap` data structure.
- Add documented demonstration how to properly mock `transferred_balance` calls: https://github.com/paritytech/ink/pull/555
- Add contract example which uses `ext_transfer` and `ext_terminate`: https://github.com/paritytech/ink/pull/554
- Improve documentation of `transfer` and `minimum_balance` APIs: https://github.com/paritytech/ink/pull/540

## Fixed

- The Delegator example contract now compiles properly using the `build-all.sh` bash script.
- Update crate dependencies:
    - `scale-info 0.6`
    - `parity-scale-codec 2.0`
    - `rand 0.8`
    - `itertools 0.10`
- Remove unused `tiny-keccak` dependency from `ink_primitives`.
- Changed the default `BlockNumber` type to `u32`. This is a fix since it now properly mirrors Substrate's default `BlockNumber` type.
- Ensure topics are unique: https://github.com/paritytech/ink/pull/594
- Several fixes for `ink_storage` data structures, including:
    - `Drop` implementation for `Pack` now works properly. (https://github.com/paritytech/ink/pull/600)
    - `Drop` implementation for `Lazy` now always properly clean up storage. (https://github.com/paritytech/ink/pull/597)
    - Nested `Lazy` now properly clears storage data. (https://github.com/paritytech/ink/pull/583)
    - `Option` fields now properly clean up nested storage data. (https://github.com/paritytech/ink/pull/570)

# Version 3.0-rc2 (2020-10-22)

This is the 2nd release candidate for ink! 3.0.

On top of the changes introduced in the first release candidate for ink! 3.0 we introduced
the following improvements, new features and bug fixes:

- The `ink_storage` crate now comes with a new `BinaryHeap` data structure
  that has a very similar interface to the well known Rust standard library
  `BinaryHeap`. It features specific optimizations to reduce the storage reads
  and writes required for its operations.
- Fixed a bug with `ink_storage::Lazy` that corrupted the storage of
  other storage data structures if it was unused in a contract execution.
- The `ink_storage::alloc::Box` type now implements `scale_info::TypeInfo` which
  now allows it to be fully used inside other storage data structures such as
  `ink_storage::collections::Vec`. The missing of this implementation was
  considered a bug.
- The `LazyHashMap` low-level storage abstraction is now re-exported from within
  the `ink_storage::lazy` module and docs are inlined.
- Added note about the `ink_core` split into `ink_env` and `ink_storage` crates
  to the release notes of ink! 3.0-rc1.
- The `Cargo.toml` documentation now properly links to the one deployed at docs.rs.
  On top of that crate level documentation for the `ink_allocator` crate has been
  added.
- Add new ERC-20 example contract based on a trait implementation. Also modernized
  the old non-trait based ERC-20 example token contract.

# Version 3.0-rc1 (2020-10-09)

Be prepared for the ink! 3.0 release notes because the whole version was basically a rewrite of
all the major components that make up ink!. With our experience gained from previous releases
of ink! we were able to detect weak spots of the design and provided ink! with more tools,
more features and more efficiency as ever. Read more below …

## Just. Be. Rust. 3.0

In the 3.0 update we further explored the space for ink! to just feel like it was plain Rust.
With this in mind we changed the syntax slightly in order to better map from ink! to the generated
Rust code. So what users see is mostly what will be generated by ink! later.

In this vein `#[ink(storage)]` and `#[ink(event)]` structs as well as `#[ink(message)]` and
`#[ink(constructor)]` methods now need to be specified with public visibility (`pub`).

The `#[ink(constructors)]` syntax also changes and no longer uses a `&mut self` receiver but
now follows the natural Rust constructors scheme. So it is no longer possible to shoot
yourself in the foot by accidentally forgetting to initialize some important data structures.

**Old ink! 2.0:**
```rust
#[ink(constructor)]
fn new_erc20(&mut self, initial_supply: Balance) {
    let caller = self.env().caller();
    self.total_supply.set(initial_supply);
    self.balances.insert(caller, initial_supply);
}
```
**New ink! 3.0:**
```rust
#[ink(constructor)]
pub fn new_erc20(initial_supply: Balance) -> Self {
    let caller = self.env().caller();
    let mut balances = ink_storage::HashMap::new();
    balances.insert(caller, initial_supply);
    Self {
        total_supply: initial_supply,
        balances,
    }
}
```

Also ink! 3.0 no longer requires a mandatory `version` field in the header of the ink! module attribute.

Syntactically this is all it takes to port your current ink! smart contracts over to ink! 3.0 syntax.

## Split of ink_core

The `ink_core` crate no longer exists. It has been split into the new `ink_env` and `ink_storage` crates.

Everything that was previously accessed through `ink_core::env` now lives in `ink_env` and everything
that was previously accessed through `ink_core::storage` now lives in `ink_storage`. Both crates keep
the responsibilities of their former originating `ink_core` modules.

## New Storage Module

The storage module has been reworked entirely.
Also it no longer lives in the `ink_core` crate but instead is defined as its own `ink_storage` crate.

In a sense it acts as the standard storage library for ink! smart contracts in that it provides all the
necessary tools and data structures to organize and operate the contract's storage intuitively and efficiently.

### Lazy

The most fundamental change in how you should think about data structures provided by the new `ink_storage`
crate is that they are inherently lazy. We will explain what this means below!
The `ink_storage` crate provides high-level and low-level lazy data structures.
The difference between high-level and low-level lies in the distinction in how these data structures are aware
of the elements that they operate on. For high-level data structures they are fully aware about the elements
they contains, do all the clean-up by themselves so the user can concentrate on the business logic.
For low-level data structures the responsibility about the elements lies in the hands of the contract author.
Also they operate on cells (`Option<T>`) instead of entities of type `T`.
But what does that mean exactly?

The new `ink_storage::Lazy` type is what corresponds the most to the old `ink_core::storage::Value` type. Both cache their entities and both act lazily on the storage. This means that a read or write operation is only performed when it really needs to in order to satisfy other inputs.
Data types such as Rust primitives `i32` or Rust's very own `Vec` or data structures can also be used to operate on the contract's storage, however, they will load their contents eagerly which is often not what you want.

An example follows with the below contract storage and a message that operates on either of the two fields.
```rust
#[ink(storage)]
pub struct TwoValues {
    offset: i32,
    a: i32,
    b: i32,
}

impl TwoValues {
    #[ink(message)]
    pub fn set(&mut self, which: bool, new_value: i32) {
        match which {
            true  => { self.a = self.offset + new_value; },
            false => { self.b = self.offset + new_value; },
        }
    }
}
```

Whenever we call `TwoValues::set` always both `a` and `b` are loaded despite the fact the we only operate on one of them at a time. This is very costly since storage accesses are in fact database look-ups.
In order to prevent this eager loading of storage contents we can make use of `ink_storage::Lazy` or other lazy data structures defined in that crate:
```rust
#[ink(storage)]
pub struct TwoValues {
    offset: i32,
    a: ink_storage::Lazy<i32>,
    b: ink_storage::Lazy<i32>,
}

impl TwoValues {
    #[ink(message)]
    pub fn set(&mut self, which: bool, new_value: i32) {
        match which {
            true  => { self.a = offset + new_value; },
            false => { self.b = offset + new_value; },
        }
    }
}
```
Now `a` and `b` are only loaded when the contract really needs their values.
Note that `offset` remained `i32` since it is always needed and could spare the minor overhead of the `ink_storage::Lazy` wrapper.

### HashMap

In the follow we explore the differences between the high-level `ink_storage::collections::HashMap`
and the low-level `ink_storage::lazy::LazyHashMap`. Both provide very similar functionality in that they map some generic key to some storage entity.

However, their APIs look very different. Whereas the `HashMap` provides a rich and high-level API that is comparable to that of Rust's very own `HashMap`, the `LazyHashMap` provides only a fraction of the API and also operates on `Option<T>` values types instead of `T` directly. It is more similar Solidity mappings than to Rust's `HashMap`.

The fundamental difference of both data structures is that `HashMap` is aware of the keys that have been stored in it and thus can reconstruct exactly which elements and storage regions apply to it. This enables it to provide iteration and automated deletion as well as efficient way to defragment its underlying storage to free some storage space again. This goes very well in the vein of Substrate's storage rent model where contracts have to pay for the storage they are using.

| Data Structure | level of abstraction | caching | lazy | element type | container |
|:--|:-:|:-:|:-:|:-:|:-:|
| `T` | - | yes | no | `T` | primitive value |
| `Lazy<T>` | high-level | yes | yes | `T` | single element container |
| `LazyCell<T>` | low-level | yes | yes | `Option<T>` | single element, no container |
| `Vec<T>` | high-level | yes | yes | `T` | Rust vector-like container |
| `LazyIndexMap<T>` | low-level | yes | yes | `Option<T>` | similar to Solidity mapping |
| `HashMap<K, V>` | high-level | yes | yes | `V` (key type `K`) | Rust map-like container |
| `LazyHashMap<K, V>` | low-level | yes | yes | `Option<V>` (key type `K`) | similar to Solidity mapping |

There are many more! For more information about the specifics please take a look into [the `ink_storage` crate documentation](https://paritytech.github.io/ink/ink_storage/).

### Spread & Packed Modes

Storing or loading complex data structures to and from contract storage can be done in many different ways. You could store all information into a single storage cell or you could try to store all information into as many different cells as possible. Both strategies have pros and cons under different conditions.

For example it might be a very good idea to store all the information under the same cell if all the information is very compact. For example when we are dealing with a byte vector that is expected to never be larger than approx a thousand elements it would probably be more efficient if we store all those thousand bytes in the same cell and especially if we often access many of those (or all) in our contract messages.

On the other hand spreading information across as many cells as possible might be much more efficient if we are dealing with big data structures, a lot of information that is not compact, or when messages that operate on the data always only need a small fraction of the whole data.
An example for this use case is if you have a vector of user accounts where each account stores potentially a lot of information, e.g. a 32-byte hash etc and where our messages only every operate on only a few of those at a time.

The `ink_storage` crate provides the user full control over the strategy or a mix of these two root strategies through some fundamental abstractions that we are briefly presenting to you.

### Default: Spreading Mode

By default ink! spreads information to as many cells as possible. For example if you have the following `#[ink(storage)]` struct every field will live in its own single storage cell. Note that for `c` all 32 bytes will share the same cell!

```rust
#[ink(storage)]
pub struct Spreaded {
    a: i32,
    b: ink_storage::Lazy<i32>,
    c: [u8; 32],
}
```

### Packing Storage

We can alter this behavior by using the `ink_storage::Pack` abstraction:

```rust
pub struct Spreaded {
    a: i32,
    b: ink_storage::Lazy<i32>,
    c: [u8; 32],
}

#[ink(storage)]
pub struct Packed {
    packed: ink_storage::Pack<Spreaded>,
}
```

Now all fields of `Spreaded` will share the same storage cell. This means whenever one of them is stored to or loaded from the contract storage, all of them are stored or loaded. A user has to choose wisely what mode of operation is more suitable for their contract.

These abstractions can be combined in various ways, yielding full control to the users. For example, in the following only `a` and `b` share a common storage cell while `c` lives in its own:

```rust
pub struct Spreaded {
    a: i32,
    b: ink_storage::Lazy<i32>,
}

#[ink(storage)]
pub struct Packed {
    packed: ink_storage::Pack<Spreaded>,
    c: [u8; 32],
}
```

### Spreading Array Cells

If we prefer to store all bytes of `c` into their own storage cell we can make use of the `SmallVec` data structure. The `SmallVec` is a high-level data structure that allows to efficiently organize a fixed number of elements similar to a Rust array. However, unlike a Rust array it acts lazily upon the storage and spreads its elements into different cells.

```rust
use typenum::U32;

pub struct Spreaded {
    a: i32,
    b: ink_storage::Lazy<i32>,
}

#[ink(storage)]
pub struct Packed {
    packed: ink_storage::Pack<Spreaded>,
    c: SmallVec<u8, U32>,
}
```

### Opting-out of Storage

If you are in need of storing some temporary information across method and message boundaries ink! will have your back with the `ink_storage::Memory` abstraction. It allows you to simply opt-out of using the storage for the wrapped entity at all and thus is very similar to Solidity's very own `memory` annotation.

An example below:

```rust
#[ink(storage)]
pub struct OptedOut {
    a: i32,
    b: ink_storage::Lazy<i32>,
    c: ink_storage::Memory<i32>,
}
```

The the above example `a` and `b` are normal storage entities, however, `c` on the other hand side will never load from or store to contract storage and will always be reset to the default value of its `i32` type for every contract call.
It can be accessed from all ink! messages or methods via `self.c` but will never manipulate the contract storage and thus acts wonderfully as some shared local information.

### Dynamic Storage Allocator

In the previous section we have seen how the default mode of operation is to spread information and how we can opt-in to packing information into single cells via `ink_storage::Packed`.

However, what if we wanted to store a vector of a vector of `i32` for example?
Naturally a user would try to construct this as follows:

```rust
use ink_storage::Vec as StorageVec;

#[ink(storage)]
pub struct Matrix {
    values: StorageVec<StorageVec<i32>>,
}
```

However, this will fail compilation with an error indicating that `StorageVec<T>` requires for its `T` to be packed (`T: PackedLayout`) which `StorageVec<T>` itself does not since it always stores all of its elements into different cells. The same applies to many other storage data structures provided by `ink_storage` and is a trade-off the ink! team decided for the case of efficiency of the overall system.
Instead what a user can do in order to get their vector-of-vector to be working is to make use of ink!'s dynamic storage allocator capabilities.

For this the contract author has to first enable the feature via:

```rust
use ink_lang as ink;

#[ink::contract(dynamic_storage_allocator = true)]
mod matrix {
    // contract code ...
}
```

And then we can define our `Matrix` `#[ink(storage)]` as follows:

```rust
use ink_storage::{
    Vec as StorageVec,
    Box as StorageBox,
};

#[ink(storage)]
pub struct Matrix {
    values: StorageVec<StorageBox<StorageVec<i32>>>,
}
```

With `ink_storage::Box<T>` we can use a `T: SpreadLayout` as if it was `T: PackedLayout` since the `ink_storage::Box<T>` itself suffices the requirements and can be put into a single contract storage cell. The whole concept works quite similar to how Rust's `Box` works: by an indirection - contract authors are therefore advised to make use of dynamic storage allocator capabilities only if other ways of dealing with ones problems are not applicable.

### Custom Data Sturctures

While the `ink_storage` crate provides tons of useful utilities and data structures to organize and manipulate the contract's storage contract authors are not limited by its capabilities. By implementing the core `SpreadLayout` and `PackedLayout` traits users are able to define their very own custom storage data structures with their own set of requirement and features that work along the `ink_storage` data structures as long as they fulfill the mere requirements stated by those two traits.

In the future we plan on providing some more ink! workshops and tutorials guiding the approach to design and implement a custom storage data structure.

### In Summary

The new `ink_storage` crate provides everything you need to operate on your contract's storage.
There are low-level and high-level data structures depending on your need of control.
All provided data structures operate lazily on the contract's storage and cache their reads and writes for a more gas efficient storage access.
Users should prefer high-level data structures found in the `collections` module over the low-level data structures found in the `lazy` module.
For a list of all the new storage data structure visit [`ink_storage`'s documentation](https://paritytech.github.io/ink/ink_storage/).

## ink! Attributes

For ink! 3.0 we have added some more useful ink! specific attributes to the table.
All of these ink! attributes are available to specify inside an ink! module.
An ink! module is the module that is flagged by `#[ink::contract]` containing all the ink! definitions:
```rust
use ink_lang as ink;

#[ink::contract]
mod erc20 {
    #[ink(storage)]
    pub struct Erc20 { ... }

    impl Erc20 {
        #[ink(constructor)]
        pub fn new(initial_supply: Balance) -> Self { .. }

        #[ink(constructor)]
        pub fn total_supply(&self) -> Balance { .. }

        // etc. ...
    }
}
```

We won't be going into the details for any of those but will briefly present the entire set of ink! specific attributes below:

| Attribute | Where Applicable | Description |
|:--|:--|:--|
| `#[ink(storage)]` | On `struct` definitions. | Defines the ink! storage struct. There can only be one ink! storage definition per contract. |
| `#[ink(event)]` | On `struct` definitions. | Defines an ink! event. A contract can define multiple such ink! events. |
| `#[ink(anonymous)]` **new** | Applicable to ink! events. | Tells the ink! codegen to treat the ink! event as anonymous which omits the event signature as topic upon emitting. Very similar to anonymous events in Solidity. |
| `#[ink(topic)]` | Applicate on ink! event field. | Tells the ink! codegen to provide a topic hash for the given field. Every ink! event can only have a limited number of such topic field. Similar semantics as to indexed event arguments in Solidity. |
| `#[ink(message)]` | Applicable to methods. | Flags a method for the ink! storage struct as message making it available to the API for calling the contract. |
| `#[ink(constructor)]` | Applicable to method. | Flags a method for the ink! storage struct as constructor making it available to the API for instantiating the contract. |
| `#[ink(payable)]` **new** | Applicable to ink! messages. | Allows receiving value as part of the call of the ink! message. ink! constructors are implicitly payable. |
| `#[ink(selector = "..")]` **new** | Applicable to ink! messages and ink! constructors. | Specifies a concrete dispatch selector for the flagged entity. This allows a contract author to precisely control the selectors of their APIs making it possible to rename their API without breakage. |
| `#[ink(namespace = "..")]` **new** | Applicable to ink! trait implementation blocks. | Changes the resulting selectors of all the ink! messages and ink! constructors within the trait implementation. Allows to disambiguate between trait implementations with overlapping message or constructor names. Use only with great care and consideration! |
| `#[ink(impl)]` **new** | Applicable to ink! implementation blocks. | Tells the ink! codegen that some implementation block shall be granted access to ink! internals even without it containing any ink! messages or ink! constructors. |

## Merging of ink! Attributes

It is possible to merge attributes that share a common flagged entity.
The example below demonstrates this for a payable message with a custom selector.

```rust
#[ink(message)]
#[ink(payable)]
#[ink(selector = "0xCAFEBABE")]
pub fn transfer(&mut self, from: AccountId, to: AccountId, value: Balance) -> Result<(), Error> {
    // actual implementation
}
```
We can also write the above ink! message definition in the following way:
```rust
#[ink(message, payable, selector = "0xCAFEBABE")]
pub fn transfer(&mut self, from: AccountId, to: AccountId, value: Balance) -> Result<(), Error> {
    // actual implementation
}
```

## Trait Support

One of the most anticipated features of ink! 3.0 is its Rust trait support.
Through the new `#[ink::trait_definition]` procedural macro it is now possible to define your very own trait definitions that are then implementable by ink! smart contracts.

This allows to define shared smart contract interfaces to different concrete implementations.
Note that this ink! trait definition can be defined anywhere, even in another crate!

### Example

Defined in the `base_erc20.rs` module.

```rust
use ink_lang as ink;

#[ink::trait_definition]
pub trait BaseErc20 {
    /// Creates a new ERC-20 contract and initializes it with the initial supply for the instantiator.
    #[ink(constructor)]
    fn new(initial_supply: Balance) -> Self;

    /// Returns the total supply.
    #[ink(message)]
    fn total_supply(&self) -> Balance;

    /// Transfers `amount` from caller to `to`.
    #[ink(message, payable)]
    fn transfer(&mut self, to: AccountId, amount: Balance);
}
```

An ink! smart contract definition can then implement this trait definition as follows:

```rust
use ink_lang as ink;

#[ink::contract]
mod erc20 {
    use base_erc20::BaseErc20;

    #[ink(storage)]
    pub struct Erc20 {
        total_supply: Balance,
        // more fields ...
    }

    impl BaseErc20 for Erc20 {
        #[ink(constructor)]
        fn new(initial_supply: Balance) -> Self {
            // implementation ...
        }

        #[ink(message)]
        fn total_supply(&self) -> Balance {
            // implementation ...
        }

        #[ink(message, payable)]
        fn transfer(&mut self, to: AccountId, amount: Balance) {
            // implementation ...
        }
    }
}
```

Calling the above `Erc20` explicitely through its trait implementation can be done just as if it was normal Rust code:

```rust
// --- Instantiating the ERC-20 contract:
//
let mut erc20 = <Erc20 as BaseErc20>::new(1000);
// --- Is just the same as:
use base_erc20::BaseErc20;
let mut erc20 = Erc20::new(1000);

// --- Retrieving the total supply:
//
assert_eq!(<Erc20 as BaseErc20>::total_supply(&erc20), 1000);
// --- Is just the same as:
use base_erc20::BaseErc20;
assert_eq!(erc20.total_supply(), 1000);
```

There are still many limitations to ink! trait definitions and trait implementations.
For example it is not possible to define associated constants or types or have default implemented methods.
These limitations exist because of technical intricacies, however, please expect that many of those will be tackled in future ink! releases.

# Version 2.1 (2020-03-25)

- Add built-in support for cryptographic hashes:
    - Blake2 with 128-bit and 256-bit
    - Sha2 with 256-bit
    - Keccak with 256-bit
- Add `ink_core::hash` module for high-level API to the new built-in hashes.
- Update `runtime-storage` example ink! smart contract to demonstrate the new built-in hashes.

# Version 2.0 (2019-12-03)

The ink! version 2.0 syntax has one major philosophy:

> Just. Be. Rust.

To accomplish this, we take advantage of all the standard Rust types and structures and use
[attribute macros](https://doc.rust-lang.org/reference/procedural-macros.html#attribute-macros) to
tag these standard structures to be different parts of the ink! language.

Anything that is not tagged with an `#[ink(...)]` attribute tag is just standard Rust, and can be
used in and out of your contract just like standard Rust could be used!

**Every valid ink! contract is required to have at least one `#[ink(constructor)]`, at least one
`#[ink(message)]` and exactly one `#[ink(storage)]` attribute.**

Follow the instructions below to understand how to migrate your ink! 1.0 contracts to this new ink!
2.0 syntax.

## Update the ink! CLI

Install the latest ink! CLI using the following command:

```bash
cargo install --git https://github.com/paritytech/cargo-contract cargo-contract --force
```

There is a new contract metadata format you need to use. You can generate the metadata using:

```bash
cargo contract generate-metadata
```

This will generate a file `metadata.json` you should upload when deploying or interacting with a
contract.

## Declaring a Contract

The fundamental change with the new ink! syntax is how we declare a new contract.

We used to wrap the whole ink! contract into a `contract!` macro. At that point, all syntax within
the macro could be custom, and in our first iteration of the language, we used that in ways that
made our code not really Rust anymore.

Now we wrap the whole contract in a standard Rust module, and include an attribute tag to identify
this object as part of the ink! language. This means that all of our code from this point forward
will be valid Rust!

<table style="width: 100%;">
<tr>
<th>Before</th>
<th>After</th>
</tr>
<tr>
<td>

```rust
contract! {
    ...
}
```

</td>
<td>

```rust
use ink_lang as ink;

#[ink::contract(version = "0.1.0")]
mod erc20 {
    ...
}
```

</td>
</tr>
</table>

> Note: we now require a mandatory ink! version in the header. You're welcome.

See the [ERC20 example](https://github.com/paritytech/ink/blob/master/examples/erc20/src/lib.rs).

## ink! Contract Tag

The ink! contract tag can be extended to provide other configuration information about your
contract.

### Defining Custom Types

We used to define types using a special `#![env = DefaultSrmlTypes]` tag.

Now we simply include the type definition in the `#[ink::contract(...)]` tag:

```rust
#[ink::contract(version = "0.1.0", env = MyCustomTypes)]
```

By default, we use `DefaultSrmlTypes`, so you don't need to define anything unless you plan to use
custom types.

### Dynamic Allocation

It is possible to enable the dynamic environment that allows for dynamic allocations by specifying
`dynamic_allocations = true` in the parameters of the ink! header. This is disabled by default.

```rust
#[ink::contract(version = "0.1.0", dynamic_allocations = true)]
```

> Note: The dynamic environment is still under research and not yet stable.

## Declaring Storage

We define storage items just the same as before, but now we need to add the `#[ink(storage)]`
attribute tag.

<table style="width: 100%;">
<tr>
<th>Before</th>
<th>After</th>
</tr>
<tr>
<td>

```rust
struct Erc20 {
    total_supply: storage::Value<Balance>,
    balances: storage::HashMap<AccountId, Balance>,
    allowances: storage::HashMap<(AccountId, AccountId), Balance>,
}
```

</td>
<td>

```rust
#[ink(storage)]
struct Erc20 {
    total_supply: storage::Value<Balance>,
    balances: storage::HashMap<AccountId, Balance>,
    allowances: storage::HashMap<(AccountId, AccountId), Balance>,
}
```

</td>
</tr>
</table>

See the [ERC20 example](https://github.com/paritytech/ink/blob/master/examples/erc20/src/lib.rs).

## Declaring Events

To update your events, you need to:

1. Change the old `event` keyword to a standard Rust `struct`.
2. Add the `#[ink(event)]` attribute tag to your `struct`.

If you were previously indexing the items in your event with `#[indexed]`:

3. Add the `#[ink(topic)]` attribute tag to each item in your event.

<table style="width: 100%;">
<tr>
<th>Before</th>
<th>After</th>
</tr>
<tr>
<td>

```rust
event Transfer {
    from: Option<AccountId>,
    to: Option<AccountId>,
    #[indexed]
    value: Balance,
}
```

</td>
<td>

```rust
#[ink(event)]
struct Transfer {
    from: Option<AccountId>,
    to: Option<AccountId>,
    #[ink(topic)]
    value: Balance,
}
```

</td>
</tr>
</table>

See the [ERC20 example](https://github.com/paritytech/ink/blob/master/examples/erc20/src/lib.rs).

## Environment Handler

`EnvHandler` is no longer exposed to the user and instead the environment is now always accessed via
`self.env()`.

<table style="width: 100%;">
<tr>
<th>Before</th>
<th>After</th>
</tr>
<tr>
<td>

**Getting the caller:**

```rust
let caller = env.caller();
```

**Emitting an event:**

```rust
env.emit(...)
```

</td>
<td>

**Getting the caller:**

```rust
let caller = self.env().caller();
```

**Emitting an event:**

```rust
self.env().emit_event(...)
```

</td>
</tr>
</table>

> Note: The name of the function used to emit an event was updated to `emit_event`.

## Message Functions

We used to use `pub(external)` to tag functions that could be called by the outside world.

We now simply add the attribute `#[ink(message)]`.

<table style="width: 100%;">
<tr>
<th>Before</th>
<th>After</th>
</tr>
<tr>
<td>

```rust
pub(external) fn total_supply(&self) -> Balance {
    *self.total_supply
}
```

</td>
<td>

```rust
#[ink(message)]
fn total_supply(&self) -> Balance {
    *self.total_supply
}
```

</td>
</tr>
</table>

See the [ERC20 example](https://github.com/paritytech/ink/blob/master/examples/erc20/src/lib.rs).

## Defining a Constructor

We used to define our constructor by implementing the `Deploy` trait and defining the `deploy`
function.

But now our constructor function is in the same place as the rest of our contract functions, within
the general implementation of the storage struct.

We tag these functions with the `#[ink(constructor)]` attribute. We can create multiple different
constructors by simply creating more functions with the same tag. You can name a constructor
function whatever you want (except starting with `__ink` which is reserved for all functions).

<table style="width: 100%;">
<tr>
<th>Before</th>
<th>After</th>
</tr>
<tr>
<td>

```rust
impl Deploy for Erc20 {
    fn deploy(&mut self, init_supply: Balance) {
        let caller = env.caller();
        self.total_supply.set(init_value);
        self.balances.insert(caller, init_supply);
        env.emit(Transfer {
            from: None,
            to: Some(env.caller()),
            value: init_value
        });
    }
}
```

</td>
<td>

```rust
impl Erc20 {
    #[ink(constructor)]
    fn new(&mut self, initial_supply: Balance) {
        let caller = self.env().caller();
        self.total_supply.set(initial_supply);
        self.balances.insert(caller, initial_supply);
        self.env().emit_event(Transferred {
            from: None,
            to: Some(caller),
            amount: initial_supply,
        });
    }
}
```

</td>
</tr>
</table>

See the [ERC20 example](https://github.com/paritytech/ink/blob/master/examples/erc20/src/lib.rs).

## Cross Contract Calls

It is now possible to call ink! messages and ink! constructors. So ink! constructors allow
delegation and ink! messages can easily call other ink! messages.

Given another ink! contract like `mod Adder { ... }`, we can call any of its functions:

```rust
use adder::Adder;
//--snip--
#[ink(storage)]
struct Delegator {
    adder: storage::Value<Adder>,
}
//--snip--
let result = self.adder.inc(by);
```

See the [delegator example](https://github.com/paritytech/ink/blob/master/examples/delegator/lib.rs).

## Factory Contracts

Creation of other contracts from a factory contract works pretty much the same way it did in the old
ink! language.

However, users are now required to specify the `code_hash` separately rather than in the
constructor:

```rust
.using_code(code_hash)
```

Also, they need to specify the used ink! environment (most likely `self.env()`):

```rust
create_using(self.env())
```

<table style="width: 100%;">
<tr>
<th>Before</th>
<th>After</th>
</tr>
<tr>
<td>

```rust
let accumulator = Accumulator::new(accumulator_code_hash, init_value)
    .value(total_balance / 4)
    .create()
    .expect("failed at instantiating the accumulator contract");
```

</td>
<td>

```rust
let accumulator = Accumulator::new(init_value)
    .value(total_balance / 4)
    .gas_limit(12345)
    .using_code(accumulator_code_hash)
    .create_using(self.env())
    .expect("failed at instantiating the `Accumulator` contract");
```

</td>
</tr>
</table>

See the [delegator example](https://github.com/paritytech/ink/blob/master/examples/delegator/lib.rs).

## Contract Tests

Testing contracts off-chain is done by `cargo test` and users can simply use the standard routines
of creating unit test modules within the ink! project:

```rust
#[cfg(test)]
mod tests {
    use super::*;

    #[test]
    fn my_test() { ... }
}
```

Test instances of contracts can be created with something like:

```rust
let contract = MyContract::my_constructor(a, b);
```

Messages can simply be called on the returned instance as if `MyContract::my_constructor` returns a
`Self` instance.

See the [flipper example](https://github.com/paritytech/ink/blob/master/examples/flipper/src/lib.rs).

**The off-chain test environment has lost a bit of power compared to the old ink! language.**

It is not currently possible to query and set special test data about the environment (such as the
caller of a function or amount of value sent), but these will be added back in the near future.

## ink!-less Implementations

It is also possible to annotate an entire `impl` blocks with:

```rust
#[ink(impl)]
impl Contract {
    fn internal_function(&self) {
        self.env().emit_event(EventName);
    }
}.
```

This is useful if the `impl` block itself does not contain any ink! constructors or messages, but you
still need to access some of the "magic" provided by ink!. In the example above, you would not have
access to `emit_event` without `#[ink(impl)]`.<|MERGE_RESOLUTION|>--- conflicted
+++ resolved
@@ -1,3 +1,7 @@
+# Version 3.0 (UNRELEASED)
+
+- Renamed the `ink_env` function `transferred_balance()` to `transferred_value()` ‒ [#1040](https://github.com/paritytech/ink/pull/1040).
+
 # Version 3.0-rc7
 
 This is the 7th release candidate for ink! 3.0.
@@ -37,12 +41,7 @@
       publicly usable by ink! smart contract authors.
 
 ## Changed
-<<<<<<< HEAD
-- Renamed the `ink_env` function `transferred_balance()` to `transferred_value()` ‒ [#1040](https://github.com/paritytech/ink/pull/1040).
-- Upgraded to the unstable `seal_call` API ‒ [#960](https://github.com/paritytech/ink/pull/960).
-=======
 - Upgraded to the `seal_call` v1 API ‒ [#960](https://github.com/paritytech/ink/pull/960).
->>>>>>> 141673b5
   - This API now enables control over the behavior of cross-contract calls, e.g. to forward/clone input,
     enable tail calls and control reentrancy.
     The crate documentation contains more details on the [`CallFlags`](https://paritytech.github.io/ink/ink_env/struct.CallFlags.html).
