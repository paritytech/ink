[package]
name = "e2e_call_runtime"
version = "5.0.0-alpha"
authors = ["Parity Technologies <admin@parity.io>"]
edition = "2021"
publish = false

[dependencies]
ink = { path = "../../crates/ink", default-features = false }

[dev-dependencies]
<<<<<<< HEAD
ink_e2e = { path = "../../crates/e2e", features = ["live-state-test"]}
=======
ink_e2e = { path = "../../crates/e2e" }
subxt = { version = "0.32.1", default-features = false }
>>>>>>> 9cf5b3dd

[lib]
path = "lib.rs"

[features]
default = ["std"]
std = [
    "ink/std",
]
ink-as-dependency = []
e2e-tests = []<|MERGE_RESOLUTION|>--- conflicted
+++ resolved
@@ -9,12 +9,7 @@
 ink = { path = "../../crates/ink", default-features = false }
 
 [dev-dependencies]
-<<<<<<< HEAD
 ink_e2e = { path = "../../crates/e2e", features = ["live-state-test"]}
-=======
-ink_e2e = { path = "../../crates/e2e" }
-subxt = { version = "0.32.1", default-features = false }
->>>>>>> 9cf5b3dd
 
 [lib]
 path = "lib.rs"
