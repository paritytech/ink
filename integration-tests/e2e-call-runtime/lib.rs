--- conflicted
+++ resolved
@@ -66,11 +66,7 @@
                 .runtime_call(
                     &ink_e2e::alice(),
                     "Balances",
-<<<<<<< HEAD
-                    "transfer_keep_alive",
-=======
                     "transfer_allow_death",
->>>>>>> 9cf5b3dd
                     call_data,
                 )
                 .await
