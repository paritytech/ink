#![cfg_attr(not(feature = "std"), no_std, no_main)]

use ink::env::{
    DefaultEnvironment,
    Environment,
};

/// Our custom environment diverges from the `DefaultEnvironment` in the event topics
/// limit.
#[derive(Debug, Clone, PartialEq, Eq)]
#[cfg_attr(feature = "std", derive(scale_info::TypeInfo))]
pub enum EnvironmentWithManyTopics {}

impl Environment for EnvironmentWithManyTopics {
    // We allow for 5 topics in the event, therefore the contract pallet's schedule must
    // allow for 6 of them (to allow the implicit topic for the event signature).
    const MAX_EVENT_TOPICS: usize =
        <DefaultEnvironment as Environment>::MAX_EVENT_TOPICS + 1;

    type AccountId = <DefaultEnvironment as Environment>::AccountId;
    type Balance = <DefaultEnvironment as Environment>::Balance;
    type Hash = <DefaultEnvironment as Environment>::Hash;
    type BlockNumber = <DefaultEnvironment as Environment>::BlockNumber;
    type Timestamp = <DefaultEnvironment as Environment>::Timestamp;

    type ChainExtension = <DefaultEnvironment as Environment>::ChainExtension;
}

#[ink::contract(env = crate::EnvironmentWithManyTopics)]
mod runtime_call {
    /// Trivial contract with a single message that emits an event with many topics.
    #[ink(storage)]
    #[derive(Default)]
    pub struct Topics;

    /// An event that would be forbidden in the default environment, but is completely
    /// valid in our custom one.
    #[ink(event)]
    #[derive(Default)]
    pub struct EventWithTopics {
        #[ink(topic)]
        first_topic: Balance,
        #[ink(topic)]
        second_topic: Balance,
        #[ink(topic)]
        third_topic: Balance,
        #[ink(topic)]
        fourth_topic: Balance,
        #[ink(topic)]
        fifth_topic: Balance,
    }

    impl Topics {
        #[ink(constructor)]
        pub fn new() -> Self {
            Default::default()
        }

        /// Emit an event with many topics.
        #[ink(message)]
        pub fn trigger(&mut self) {
            self.env().emit_event(EventWithTopics::default());
        }
    }

    #[cfg(test)]
    mod tests {
        use super::*;

        type Event = <Topics as ink::reflect::ContractEventBase>::Type;

        #[ink::test]
        fn emits_event_with_many_topics() {
            let mut contract = Topics::new();
            contract.trigger();

            let emitted_events = ink::env::test::recorded_events().collect::<Vec<_>>();
            assert_eq!(emitted_events.len(), 1);

            let emitted_event =
                <Event as scale::Decode>::decode(&mut &emitted_events[0].data[..])
                    .expect("encountered invalid contract event data buffer");

            assert!(matches!(
                emitted_event,
                Event::EventWithTopics(EventWithTopics { .. })
            ));
        }
    }

    #[cfg(all(test, feature = "e2e-tests"))]
    mod e2e_tests {
        use super::*;

        type E2EResult<T> = Result<T, Box<dyn std::error::Error>>;

        #[ink_e2e::test(environment = crate::EnvironmentWithManyTopics)]
        async fn calling_custom_environment_works(
            mut client: Client<C, E>,
        ) -> E2EResult<()> {
            // given
            let constructor = TopicsRef::new();
            let contract = client
                .instantiate(
                    "custom-environment",
                    &ink_e2e::alice(),
                    constructor,
                    0,
                    None,
                )
                .await
                .expect("instantiate failed");
            let call = contract.call::<Topics>();

            // when
            let message = call.trigger();

            let call_res = client
                .call(&ink_e2e::alice(), &message, 0, None)
                .await
                .expect("call failed");

            // then
            call_res.contains_event("Contracts", "ContractEmitted");

            Ok(())
        }
<<<<<<< HEAD
=======

        #[cfg(not(feature = "permissive-node"))]
        #[ink_e2e::test(environment = crate::EnvironmentWithManyTopics)]
        async fn calling_custom_environment_fails_if_incompatible_with_node(
            mut client: Client<C, E>,
        ) -> E2EResult<()> {
            // given
            let constructor = TopicsRef::new();
            let contract = client
                .instantiate(
                    "custom-environment",
                    &ink_e2e::alice(),
                    constructor,
                    0,
                    None,
                )
                .await
                .expect("instantiate failed");
            let mut call = contract.call::<Topics>();

            let message = call.trigger();

            // when
            let call_res = client
                .call_dry_run(&ink_e2e::alice(), &message, 0, None)
                .await;

            // then
            assert!(call_res.is_err());

            Ok(())
        }
>>>>>>> 8bb4b40d
    }
}<|MERGE_RESOLUTION|>--- conflicted
+++ resolved
@@ -94,6 +94,7 @@
 
         type E2EResult<T> = Result<T, Box<dyn std::error::Error>>;
 
+        #[cfg(feature = "permissive-node")]
         #[ink_e2e::test(environment = crate::EnvironmentWithManyTopics)]
         async fn calling_custom_environment_works(
             mut client: Client<C, E>,
@@ -125,8 +126,6 @@
 
             Ok(())
         }
-<<<<<<< HEAD
-=======
 
         #[cfg(not(feature = "permissive-node"))]
         #[ink_e2e::test(environment = crate::EnvironmentWithManyTopics)]
@@ -159,6 +158,5 @@
 
             Ok(())
         }
->>>>>>> 8bb4b40d
     }
 }