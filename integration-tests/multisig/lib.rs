--- conflicted
+++ resolved
@@ -170,7 +170,6 @@
         next_id: TransactionId,
     }
 
-<<<<<<< HEAD
     #[ink::event_definition]
     pub enum Event {
         /// Emitted when an owner confirms a transaction.
@@ -234,84 +233,6 @@
             /// The new requirement value.
             new_requirement: u32,
         },
-=======
-    /// Emitted when an owner confirms a transaction.
-    #[ink(event)]
-    pub struct Confirmation {
-        /// The transaction that was confirmed.
-        #[ink(topic)]
-        transaction: TransactionId,
-        /// The owner that sent the confirmation.
-        #[ink(topic)]
-        from: AccountId,
-        /// The confirmation status after this confirmation was applied.
-        #[ink(topic)]
-        status: ConfirmationStatus,
-    }
-
-    /// Emitted when an owner revoked a confirmation.
-    #[ink(event)]
-    pub struct Revocation {
-        /// The transaction that was revoked.
-        #[ink(topic)]
-        transaction: TransactionId,
-        /// The owner that sent the revocation.
-        #[ink(topic)]
-        from: AccountId,
-    }
-
-    /// Emitted when an owner submits a transaction.
-    #[ink(event)]
-    pub struct Submission {
-        /// The transaction that was submitted.
-        #[ink(topic)]
-        transaction: TransactionId,
-    }
-
-    /// Emitted when a transaction was canceled.
-    #[ink(event)]
-    pub struct Cancellation {
-        /// The transaction that was canceled.
-        #[ink(topic)]
-        transaction: TransactionId,
-    }
-
-    /// Emitted when a transaction was executed.
-    #[ink(event)]
-    pub struct Execution {
-        /// The transaction that was executed.
-        #[ink(topic)]
-        transaction: TransactionId,
-        /// Indicates whether the transaction executed successfully. If so the `Ok` value
-        /// holds the output in bytes. The Option is `None` when the transaction
-        /// was executed through `invoke_transaction` rather than
-        /// `evaluate_transaction`.
-        #[ink(topic)]
-        result: Result<Option<Vec<u8>>, Error>,
-    }
-
-    /// Emitted when an owner is added to the wallet.
-    #[ink(event)]
-    pub struct OwnerAddition {
-        /// The owner that was added.
-        #[ink(topic)]
-        owner: AccountId,
-    }
-
-    /// Emitted when an owner is removed from the wallet.
-    #[ink(event)]
-    pub struct OwnerRemoval {
-        /// The owner that was removed.
-        #[ink(topic)]
-        owner: AccountId,
-    }
-
-    /// Emitted when the requirement changed.
-    #[ink(event)]
-    pub struct RequirementChange {
-        /// The new requirement value.
-        new_requirement: u32,
->>>>>>> a20ffc18
     }
 
     #[ink(storage)]
