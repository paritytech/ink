--- conflicted
+++ resolved
@@ -10,16 +10,10 @@
 repository = "https://github.com/paritytech/ink"
 
 [workspace.dependencies]
-<<<<<<< HEAD
-frame-support = { version = "31.0.0", default-features = false }
-frame-system = { version = "31.0.0", default-features = false }
-sp-runtime = { version = "34.0.0", default-features = false }
-pallet-contracts = { version = "30.0.0", default-features = false }
-=======
 frame-support = { version = "32.0.0", default-features = false }
 frame-system = { version = "32.0.0", default-features = false }
 pallet-contracts = { version = "31.0.0", default-features = false }
->>>>>>> e528a87b
+sp-runtime = { version = "35.0.0", default-features = false }
 codec = { package = "parity-scale-codec", version =  "3.6.9", default-features = false }
 scale-info = { version = "2.11.1", default-features = false }
 
