--- conflicted
+++ resolved
@@ -48,13 +48,9 @@
 optional = true
 
 [dev-dependencies]
-<<<<<<< HEAD
 quickcheck = "0.9.0"
 quickcheck_macros = "0.8.0"
-itertools = "0.8.2"
-=======
 itertools = "0.9"
->>>>>>> e1fdb557
 
 [features]
 default = ["std"]
