--- conflicted
+++ resolved
@@ -47,28 +47,19 @@
 [features]
 default = ["std"]
 std = [
+    "ink_abi",
     "ink_abi/std",
     "ink_alloc/std",
     "ink_prelude/std",
     "ink_primitives/std",
     "scale/std",
+    "scale-info",
     "scale-info/std",
     "rand",
     "rand/std",
     "num-traits/std",
     # Enables hashing crates for off-chain environment.
     "sha2",
-<<<<<<< HEAD
-    "tiny-keccak",
-    "type-metadata",
-    "ink_abi",
-=======
     "sha3",
     "blake2",
-]
-ink-generate-abi = [
-    "ink_abi",
-    "scale-info",
-    "std",
->>>>>>> 5a7b7e5e
 ]