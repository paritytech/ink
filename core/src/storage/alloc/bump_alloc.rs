--- conflicted
+++ resolved
@@ -12,13 +12,8 @@
 // See the License for the specific language governing permissions and
 // limitations under the License.
 
-<<<<<<< HEAD
 #[cfg(feature = "std")]
-use type_metadata::Metadata;
-=======
-#[cfg(feature = "ink-generate-abi")]
 use scale_info::Metadata;
->>>>>>> 5a7b7e5e
 
 use super::*;
 use ink_primitives::Key;
