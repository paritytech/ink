--- conflicted
+++ resolved
@@ -19,13 +19,8 @@
     LayoutStruct,
     StorageLayout,
 };
-<<<<<<< HEAD
 #[cfg(feature = "std")]
-use type_metadata::Metadata;
-=======
-#[cfg(feature = "ink-generate-abi")]
 use scale_info::Metadata;
->>>>>>> 5a7b7e5e
 
 use crate::storage::{
     self,
