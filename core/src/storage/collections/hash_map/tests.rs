// Copyright 2018-2019 Parity Technologies (UK) Ltd.
//
// Licensed under the Apache License, Version 2.0 (the "License");
// you may not use this file except in compliance with the License.
// You may obtain a copy of the License at
//
//     http://www.apache.org/licenses/LICENSE-2.0
//
// Unless required by applicable law or agreed to in writing, software
// distributed under the License is distributed on an "AS IS" BASIS,
// WITHOUT WARRANTIES OR CONDITIONS OF ANY KIND, either express or implied.
// See the License for the specific language governing permissions and
// limitations under the License.

use crate::{
    env,
    env::Result,
    storage::{
        self,
        alloc::{
            AllocateUsing,
            BumpAlloc,
            Initialize,
        },
    },
};
use ink_primitives::Key;

#[cfg(feature = "ink-fuzz")]
use itertools::Itertools;

fn new_empty<K, V>() -> storage::HashMap<K, V> {
    unsafe {
        let mut alloc = BumpAlloc::from_raw_parts(Key([0x0; 32]));
        storage::HashMap::allocate_using(&mut alloc).initialize_into(())
    }
}

/// Conducts repeated insert and remove operations into the map by iterating
/// over `xs`. For each odd `x` in `xs` a defined number of insert operations
/// (`inserts_each`) is executed. For each even `x` it's asserted that the
/// previously inserted elements are in the map and they are removed subsequently.
///
/// The reasoning behind this even/odd sequence is to introduce some
/// randomness into when elements are inserted/removed.
///
/// `inserts_each` was chosen as `u8` to keep the number of inserts per `x` in
/// a reasonable range.
#[cfg(feature = "ink-fuzz")]
fn insert_and_remove(xs: Vec<i32>, inserts_each: u8) {
    let mut map = new_empty();
    let mut cnt_inserts = 0;
    let mut previous_even_x = None;
    let inserts_each = inserts_each as i32;

    xs.into_iter().for_each(|x| {
        if x % 2 == 0 {
            // On even numbers we insert
            for key in x..x + inserts_each {
                let val = key * 10;
                if let None = map.insert(key, val) {
                    assert_eq!(map.get(&key), Some(&val));
                    cnt_inserts += 1;
                }
                assert_eq!(map.len(), cnt_inserts);
            }
            if let None = previous_even_x {
                previous_even_x = Some(x);
            }
        } else if x % 2 == 1 && previous_even_x.is_some() {
            // If it's an odd number and we inserted in a previous run we assert
            // that the last insert worked correctly and remove the elements again.
            //
            // It can happen that after one insert run there are many more
            // insert runs (i.e. even `x` in `xs`) before we remove the numbers
            // of the last run again. This is intentional, as to include testing
            // if subsequent insert operations have an effect on already inserted
            // items.
            let x = previous_even_x.unwrap();
            for key in x..x + inserts_each {
                let val = key * 10;
                assert_eq!(map.get(&key), Some(&val));
                assert_eq!(map.remove(&key), Some(val));
                assert_eq!(map.get(&key), None);
                cnt_inserts -= 1;
                assert_eq!(map.len(), cnt_inserts);
            }
            previous_even_x = None;
        }
    });
}

#[test]
fn new_unchecked() -> Result<()> {
    env::test::run_test::<env::DefaultEnvTypes, _>(|_| {
        let map = new_empty::<u8, String>();
        assert_eq!(map.len(), 0);
        assert_eq!(map.is_empty(), true);
        Ok(())
    })
}

#[test]
fn get() -> Result<()> {
    env::test::run_test::<env::DefaultEnvTypes, _>(|_| {
        let mut map = new_empty::<String, String>();
        // Inserts some elements
        assert_eq!(map.insert("Black".into(), "White".into()), None);
        assert_eq!(map.insert("Up".into(), "Down".into()), None);
        // Check if get returns the right answer
        assert_eq!(map.get("Black"), Some(&"White".into()));
        assert_eq!(map.get("Up"), Some(&"Down".into()));
        assert_eq!(map.get("Forward"), None);
        Ok(())
    })
}

#[test]
fn index() -> Result<()> {
    env::test::run_test::<env::DefaultEnvTypes, _>(|_| {
        let mut map = new_empty::<String, String>();
        // Inserts some elements
        assert_eq!(map.insert("Black".into(), "White".into()), None);
        assert_eq!(map.insert("Up".into(), "Down".into()), None);
        // Check if get returns the right answer
        assert_eq!(map["Black"], "White");
        assert_eq!(map["Up"], "Down");
        Ok(())
    })
}

#[test]
fn index_repeat() -> Result<()> {
    env::test::run_test::<env::DefaultEnvTypes, _>(|_| {
        let mut map = new_empty::<String, String>();
        // Inserts some elements
        assert_eq!(map.insert("Something".into(), "There it is!".into()), None);
        // Check if get returns the right answer repeatedly
        assert_eq!(map["Something"], "There it is!");
        assert_eq!(map["Something"], "There it is!");
        Ok(())
    })
}

#[test]
#[should_panic]
fn index_fail0() {
    env::test::run_test::<env::DefaultEnvTypes, _>(|_| {
        let map = new_empty::<String, String>();
        // This will just fail and panic
        let _ = &map["Won't catch this!"];
        Ok(())
    })
    .unwrap()
}

#[test]
fn insert() -> Result<()> {
    env::test::run_test::<env::DefaultEnvTypes, _>(|_| {
        let mut map = new_empty::<String, String>();
        assert_eq!(map.len(), 0);
        // Insert empty
        assert_eq!(map.insert("1".into(), "Hello".into()), None);
        // Should increase len.
        assert_eq!(map.len(), 1);
        // Insert overwrite
        assert_eq!(
            map.insert("1".into(), ", World!".into()),
            Some("Hello".into())
        );
        // Should *not* increase len.
        assert_eq!(map.len(), 1);
        // Should return the new value
        assert_eq!(map["1"], ", World!");
        Ok(())
    })
}

#[test]
fn contains() -> Result<()> {
    env::test::run_test::<env::DefaultEnvTypes, _>(|_| {
        let mut map = new_empty::<String, String>();
        // Inserts some elements
        assert_eq!(map.insert("x".into(), "Anton".into()), None);
        assert_eq!(map.insert("y".into(), "Wolfram".into()), None);
        // Check contains `true`
        assert_eq!(map.contains_key("x"), true);
        assert_eq!(map.contains_key("y"), true);
        // Check contains `false`
        assert_eq!(map.contains_key("Anton"), false);
        assert_eq!(map.contains_key(""), false);
        Ok(())
    })
}

#[test]
fn remove() -> Result<()> {
    env::test::run_test::<env::DefaultEnvTypes, _>(|_| {
        let mut map = new_empty::<String, String>();
        // Inserts some elements
        assert_eq!(map.insert("Dog".into(), "Animal".into()), None);
        assert_eq!(map.insert("Ant".into(), "Insect".into()), None);
        assert_eq!(map.insert("Eel".into(), "Fish".into()), None);
        assert_eq!(map.insert("Robin".into(), "Bird".into()), None);
        assert_eq!(map.len(), 4);
        // Remove them again
        assert_eq!(map.remove("Eel"), Some("Fish".into()));
        assert_eq!(map.len(), 3);
        assert_eq!(map.remove("Ant"), Some("Insect".into()));
        assert_eq!(map.len(), 2);
        assert_eq!(map.remove("Dog"), Some("Animal".into()));
        assert_eq!(map.len(), 1);
        assert_eq!(map.remove("Robin"), Some("Bird".into()));
        assert_eq!(map.len(), 0);
        Ok(())
    })
}

#[test]
fn mutate_with() -> Result<()> {
    env::test::run_test::<env::DefaultEnvTypes, _>(|_| {
        let mut map = new_empty::<String, String>();
        // Inserts some elements
        assert_eq!(map.insert("Dog Breed".into(), "Akita".into()), None);
        assert_eq!(map.insert("Cat Breed".into(), "Bengal".into()), None);
        assert_eq!(map["Dog Breed"], "Akita");
        assert_eq!(map["Cat Breed"], "Bengal");
        // Change the breeds
        assert_eq!(
            map.mutate_with("Dog Breed", |breed| *breed = "Shiba Inu".into()),
            Some(&"Shiba Inu".into())
        );
        assert_eq!(
            map.mutate_with("Cat Breed", |breed| breed.push_str(" Shorthair")),
            Some(&"Bengal Shorthair".into())
        );
        // Verify the mutated breeds
        assert_eq!(map["Dog Breed"], "Shiba Inu");
        assert_eq!(map["Cat Breed"], "Bengal Shorthair");
        // Mutate for non-existing key
        assert_eq!(
            map.mutate_with("Bird Breed", |breed| *breed = "Parrot".into()),
            None
        );
        Ok(())
    })
}

<<<<<<< HEAD
#[cfg(feature = "ink-fuzz")]
#[quickcheck]
fn randomized_inserts_and_removes_hm(xs: Vec<i32>, inserts_each: u8) -> Result<()> {
    env::test::run_multiple_tests_in_thread::<env::DefaultEnvTypes, _>(|_| {
        insert_and_remove(xs, inserts_each);
        Ok(())
    })
}

/// Inserts all elements from `xs`. Then removes each `xth` element from the map
/// and asserts that all non-`xth` elements are still in the map.
#[cfg(feature = "ink-fuzz")]
#[quickcheck]
fn randomized_removes(xs: Vec<i32>, xth: usize) -> Result<()> {
    env::test::run_multiple_tests_in_thread::<env::DefaultEnvTypes, _>(|_| {
        // given
        let xs: Vec<i32> = xs.into_iter().unique().collect();
        let xth = xth.max(1);
        let mut map = new_empty();
        let mut len = map.len();

        // when
        // 1) insert all
        xs.iter().for_each(|i| {
            assert_eq!(map.insert(*i, i * 10), None);
            len += 1;
            assert_eq!(map.len(), len);
        });

        // 2) remove every `xth` element of `xs` from the map
        xs.iter().enumerate().for_each(|(x, i)| {
            if x % xth == 0 {
                assert_eq!(map.remove(&i), Some(i * 10));
                len -= 1;
            }
            assert_eq!(map.len(), len);
        });

        // then
        // everything else must still be get-able
        xs.iter().enumerate().for_each(|(x, i)| {
            if x % xth != 0 {
                assert_eq!(map.get(&i), Some(&(i * 10)));
            }
        });
=======
#[test]
fn extend_works() -> Result<()> {
    env::test::run_test::<env::DefaultEnvTypes, _>(|_| {
        // given
        let arr1 = [(1i32, 2i32), (3, 4), (5, 6)];
        let arr2 = [(7i32, 8i32), (9, 10)];
        let mut map = new_empty::<i32, i32>();

        let mut expected = ink_prelude::collections::HashMap::new();

        expected.extend(arr1.iter().cloned());
        expected.extend(arr2.iter().cloned());

        // when
        map.extend(arr1.iter());
        map.extend(arr2.iter());

        // then
        assert_eq!(map.len() as usize, expected.len());
        for (k, v) in &expected {
            assert_eq!(Some(v), map.get(k))
        }
>>>>>>> 82c9629f
        Ok(())
    })
}<|MERGE_RESOLUTION|>--- conflicted
+++ resolved
@@ -246,7 +246,32 @@
     })
 }
 
-<<<<<<< HEAD
+#[test]
+fn extend_works() -> Result<()> {
+    env::test::run_test::<env::DefaultEnvTypes, _>(|_| {
+        // given
+        let arr1 = [(1i32, 2i32), (3, 4), (5, 6)];
+        let arr2 = [(7i32, 8i32), (9, 10)];
+        let mut map = new_empty::<i32, i32>();
+
+        let mut expected = ink_prelude::collections::HashMap::new();
+
+        expected.extend(arr1.iter().cloned());
+        expected.extend(arr2.iter().cloned());
+
+        // when
+        map.extend(arr1.iter());
+        map.extend(arr2.iter());
+
+        // then
+        assert_eq!(map.len() as usize, expected.len());
+        for (k, v) in &expected {
+            assert_eq!(Some(v), map.get(k))
+        }
+        Ok(())
+    })
+}
+
 #[cfg(feature = "ink-fuzz")]
 #[quickcheck]
 fn randomized_inserts_and_removes_hm(xs: Vec<i32>, inserts_each: u8) -> Result<()> {
@@ -292,30 +317,7 @@
                 assert_eq!(map.get(&i), Some(&(i * 10)));
             }
         });
-=======
-#[test]
-fn extend_works() -> Result<()> {
-    env::test::run_test::<env::DefaultEnvTypes, _>(|_| {
-        // given
-        let arr1 = [(1i32, 2i32), (3, 4), (5, 6)];
-        let arr2 = [(7i32, 8i32), (9, 10)];
-        let mut map = new_empty::<i32, i32>();
-
-        let mut expected = ink_prelude::collections::HashMap::new();
-
-        expected.extend(arr1.iter().cloned());
-        expected.extend(arr2.iter().cloned());
-
-        // when
-        map.extend(arr1.iter());
-        map.extend(arr2.iter());
-
-        // then
-        assert_eq!(map.len() as usize, expected.len());
-        for (k, v) in &expected {
-            assert_eq!(Some(v), map.get(k))
-        }
->>>>>>> 82c9629f
+
         Ok(())
     })
 }