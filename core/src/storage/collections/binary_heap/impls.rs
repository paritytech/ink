--- conflicted
+++ resolved
@@ -29,13 +29,8 @@
     Decode,
     Encode,
 };
-<<<<<<< HEAD
 #[cfg(feature = "std")]
-use type_metadata::Metadata;
-=======
-#[cfg(feature = "ink-generate-abi")]
 use scale_info::Metadata;
->>>>>>> 5a7b7e5e
 
 use super::duplex_sync_chunk::DuplexSyncChunk;
 use crate::storage::{
