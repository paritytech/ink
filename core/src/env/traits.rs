--- conflicted
+++ resolved
@@ -26,13 +26,10 @@
     type Address: Codec + PartialEq + Eq;
     /// The type of balances.
     type Balance: Codec;
-<<<<<<< HEAD
     /// The type for a call into the runtime
     type Call: Codec;
-=======
     /// The type of hash.
     type Hash: Codec;
->>>>>>> cf09fc5c
 }
 
 /// Types implementing this can act as contract storage.
