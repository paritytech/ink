--- conflicted
+++ resolved
@@ -234,21 +234,21 @@
     ) where
         T: EnvTypes;
 
-<<<<<<< HEAD
     /// Terminates a smart contract.
     ///
     /// # Note
     ///
     /// For more details visit: [`ink_core::env::terminate_contract`]
     fn terminate_contract<T>(&mut self, beneficiary: T::AccountId) -> !
-=======
+    where
+        T: EnvTypes;
+
     /// Transfers value from the contract to the destination account ID.
     ///
     /// # Note
     ///
     /// For more details visit: [`ink_core::env::transfer`]
     fn transfer<T>(&mut self, destination: T::AccountId, value: T::Balance) -> Result<()>
->>>>>>> d55fcd0e
     where
         T: EnvTypes;
 
