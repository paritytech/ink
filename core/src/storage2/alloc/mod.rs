--- conflicted
+++ resolved
@@ -79,19 +79,8 @@
 use self::allocator::DynamicAllocator;
 pub use self::{
     allocation::DynamicAllocation,
-<<<<<<< HEAD
     boxed::Box,
-    init::{
-        initialize_for,
-        ContractPhase,
-    },
-};
-use self::{
-    allocator::DynamicAllocator,
-    init::on_call,
-=======
     init::ContractPhase,
->>>>>>> 26b344fb
 };
 
 /// Returns a new dynamic storage allocation.
