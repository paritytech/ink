--- conflicted
+++ resolved
@@ -63,13 +63,8 @@
     pub registry: RegistryReadOnly,
     #[serde(rename = "storage")]
     /// The layout of the storage data structure
-<<<<<<< HEAD
-    pub layout: layout2::Layout<CompactForm>,
+    pub layout: layout::Layout<CompactForm>,
     pub spec: ContractSpec<CompactForm>,
-=======
-    layout: layout::Layout<CompactForm>,
-    spec: ContractSpec<CompactForm>,
->>>>>>> 529bd588
 }
 
 impl InkProject {
