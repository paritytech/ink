--- conflicted
+++ resolved
@@ -196,13 +196,9 @@
 ))]
 pub struct ConstructorSpec<F: Form = MetaForm> {
     /// The name of the message.
-<<<<<<< HEAD
-    pub name: F::String,
-=======
     ///
     /// In case of a trait provided constructor the trait name is prefixed.
-    name: Vec<&'static str>,
->>>>>>> 529bd588
+    name: Vec<F::String>,
     /// The selector hash of the message.
     pub selector: Selector,
     /// The parameters of the deploy handler.
@@ -247,13 +243,8 @@
     ) -> ConstructorSpecBuilder<Missing<state::Selector>> {
         ConstructorSpecBuilder {
             spec: Self {
-<<<<<<< HEAD
-                name,
+                name: segments,
                 selector: Selector::default(),
-=======
-                name: segments,
-                selector: [0u8; 4],
->>>>>>> 529bd588
                 args: Vec::new(),
                 docs: Vec::new(),
             },
@@ -327,26 +318,17 @@
 ))]
 #[serde(rename_all = "camelCase")]
 pub struct MessageSpec<F: Form = MetaForm> {
-<<<<<<< HEAD
-    /// The name of the message.
-    pub name: F::String,
-=======
     /// The name of the message and some optional prefixes.
     ///
     /// In case of trait provided messages and constructors the prefix
     /// by convention in ink! is the name of the trait.
-    name: Vec<&'static str>,
->>>>>>> 529bd588
+    pub name: Vec<F::String>,
     /// The selector hash of the message.
     pub selector: Selector,
     /// If the message is allowed to mutate the contract state.
-<<<<<<< HEAD
     pub mutates: bool,
-=======
-    mutates: bool,
     /// If the message is payable by the caller.
-    payable: bool,
->>>>>>> 529bd588
+    pub payable: bool,
     /// The parameters of the message.
     pub args: Vec<MessageParamSpec<F>>,
     /// The return type of the message.
@@ -385,13 +367,8 @@
     > {
         MessageSpecBuilder {
             spec: Self {
-<<<<<<< HEAD
-                name,
+                name: segments,
                 selector: Selector::default(),
-=======
-                name: segments,
-                selector: [0u8; 4],
->>>>>>> 529bd588
                 mutates: false,
                 payable: false,
                 args: Vec::new(),
