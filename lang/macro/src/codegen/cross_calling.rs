--- conflicted
+++ resolved
@@ -146,16 +146,11 @@
                 ::ink_core::storage2::traits::PackedLayout,
             )]
             #[cfg_attr(
-<<<<<<< HEAD
                 feature = "std",
                 derive(
-                    ::type_metadata::Metadata,
+                    ::scale_info::Metadata,
                     ::ink_core::storage2::traits::StorageLayout,
                 )
-=======
-                feature = "ink-generate-abi",
-                derive(scale_info::Metadata)
->>>>>>> 5a7b7e5e
             )]
             pub struct #storage_ident {
                 account_id: AccountId,
@@ -167,7 +162,6 @@
         let storage_ident = &self.contract.storage.ident;
         let cfg = self.generate_cfg();
 
-<<<<<<< HEAD
         quote! {
             #cfg
             const _: () = {
@@ -176,21 +170,6 @@
                     fn from_account_id(account_id: AccountId) -> Self {
                         Self { account_id }
                     }
-=======
-            #[cfg(feature = "ink-generate-abi")]
-            impl ink_abi::HasLayout for StorageAsDependency {
-                fn layout(&self) -> ink_abi::StorageLayout {
-                    ink_abi::LayoutStruct::new(
-                        <Self as scale_info::Metadata>::meta_type(), vec![]
-                    ).into()
-                }
-            }
-
-            impl ink_core::env::call::FromAccountId<EnvTypes> for StorageAsDependency {
-                #[inline]
-                fn from_account_id(account_id: AccountId) -> Self {
-                    Self { account_id }
->>>>>>> 5a7b7e5e
                 }
 
                 impl ::ink_lang::ToAccountId<EnvTypes> for #storage_ident {
