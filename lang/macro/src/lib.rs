// Copyright 2018-2019 Parity Technologies (UK) Ltd.
//
// Licensed under the Apache License, Version 2.0 (the "License");
// you may not use this file except in compliance with the License.
// You may obtain a copy of the License at
//
//     http://www.apache.org/licenses/LICENSE-2.0
//
// Unless required by applicable law or agreed to in writing, software
// distributed under the License is distributed on an "AS IS" BASIS,
// WITHOUT WARRANTIES OR CONDITIONS OF ANY KIND, either express or implied.
// See the License for the specific language governing permissions and
// limitations under the License.

mod codegen;
mod contract;
mod extensions;
mod ink_test;
mod ir;
<<<<<<< HEAD
=======
mod lint;
>>>>>>> 5d7d855c
mod trait_def;

use proc_macro::TokenStream;

#[proc_macro_attribute]
pub fn contract(attr: TokenStream, item: TokenStream) -> TokenStream {
    contract::generate(attr.into(), item.into()).into()
}

#[proc_macro_attribute]
pub fn trait_definition(attr: TokenStream, item: TokenStream) -> TokenStream {
<<<<<<< HEAD
    trait_def::analyse(attr.into(), item.into()).into()
=======
    trait_def::analyze(attr.into(), item.into()).into()
>>>>>>> 5d7d855c
}

#[cfg(test)]
pub use contract::generate_or_err;

#[proc_macro_attribute]
pub fn test(_attr: TokenStream, item: TokenStream) -> TokenStream {
    ink_test::generate(item.into()).into()
}<|MERGE_RESOLUTION|>--- conflicted
+++ resolved
@@ -17,10 +17,6 @@
 mod extensions;
 mod ink_test;
 mod ir;
-<<<<<<< HEAD
-=======
-mod lint;
->>>>>>> 5d7d855c
 mod trait_def;
 
 use proc_macro::TokenStream;
@@ -32,11 +28,7 @@
 
 #[proc_macro_attribute]
 pub fn trait_definition(attr: TokenStream, item: TokenStream) -> TokenStream {
-<<<<<<< HEAD
-    trait_def::analyse(attr.into(), item.into()).into()
-=======
     trait_def::analyze(attr.into(), item.into()).into()
->>>>>>> 5d7d855c
 }
 
 #[cfg(test)]
