--- conflicted
+++ resolved
@@ -8,11 +8,7 @@
     pub type TokenId = u32;
 
     #[derive(scale::Encode, scale::Decode)]
-<<<<<<< HEAD
-    #[cfg_attr(feature = "std", derive(type_metadata::Metadata))]
-=======
-    #[cfg_attr(feature = "ink-generate-abi", derive(scale_info::Metadata))]
->>>>>>> 5a7b7e5e
+    #[cfg_attr(feature = "std", derive(scale_info::Metadata))]
     pub enum Error {
         SpecifiedTokenHasNoOwner,
         ApprovalToCurrentOwner,
