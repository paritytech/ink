--- conflicted
+++ resolved
@@ -2,12 +2,7 @@
 name = "subber"
 version = "3.0.0-rc6"
 authors = ["Parity Technologies <admin@parity.io>"]
-<<<<<<< HEAD
-edition = "2018"
-resolver = "2"
-=======
 edition = "2021"
->>>>>>> c90da116
 
 [dependencies]
 ink_primitives = { version = "3.0.0-rc6", path = "../../../crates/primitives", default-features = false }
