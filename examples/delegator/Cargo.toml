--- conflicted
+++ resolved
@@ -6,19 +6,6 @@
 publish = false
 
 [dependencies]
-<<<<<<< HEAD
-ink_primitives = { version = "3.1.0", path = "../../crates/primitives", default-features = false }
-ink_metadata = { version = "3.1.0", path = "../../crates/metadata", default-features = false, features = ["derive"], optional = true }
-ink_env = { version = "3.1.0", path = "../../crates/env", default-features = false }
-ink_storage = { version = "3.1.0", path = "../../crates/storage", default-features = false }
-ink_lang = { version = "3.1.0", path = "../../crates/lang", default-features = false }
-
-scale = { package = "parity-scale-codec", version = "3", default-features = false, features = ["derive"] }
-
-adder = { version = "3.1.0", path = "adder", default-features = false, features = ["ink-as-dependency"] }
-subber = { version = "3.1.0", path = "subber", default-features = false, features = ["ink-as-dependency"] }
-accumulator = { version = "3.1.0", path = "accumulator", default-features = false, features = ["ink-as-dependency"] }
-=======
 ink_primitives = { path = "../../crates/primitives", default-features = false }
 ink_metadata = { path = "../../crates/metadata", default-features = false, features = ["derive"], optional = true }
 ink_env = { path = "../../crates/env", default-features = false }
@@ -26,12 +13,11 @@
 ink_lang = { path = "../../crates/lang", default-features = false }
 
 scale = { package = "parity-scale-codec", version = "3", default-features = false, features = ["derive"] }
+scale-info = { version = "2", default-features = false, features = ["derive"], optional = true }
 
 adder = { path = "adder", default-features = false, features = ["ink-as-dependency"] }
 subber = { path = "subber", default-features = false, features = ["ink-as-dependency"] }
 accumulator = { path = "accumulator", default-features = false, features = ["ink-as-dependency"] }
->>>>>>> 90c7327c
-scale-info = { version = "2", default-features = false, features = ["derive"], optional = true }
 
 [lib]
 name = "delegator"
