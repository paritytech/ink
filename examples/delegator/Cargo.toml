[package]
name = "delegator"
version = "3.0.0"
authors = ["Parity Technologies <admin@parity.io>"]
edition = "2018"

[dependencies]
ink_primitives = { version = "3.0.0", path = "../../primitives", default-features = false }
ink_metadata = { version = "3.0.0", path = "../../metadata", default-features = false, features = ["derive"], optional = true }
ink_core = { version = "3.0.0", path = "../../core", default-features = false }
ink_lang = { version = "3.0.0", path = "../../lang", default-features = false }

scale = { package = "parity-scale-codec", version = "1.3", default-features = false, features = ["derive"] }

<<<<<<< HEAD
adder = { version = "2.1.0", path = "adder", default-features = false, features = ["ink-as-dependency"] }
subber = { version = "2.1.0", path = "subber", default-features = false, features = ["ink-as-dependency"] }
accumulator = { version = "2.1.0", path = "accumulator", default-features = false, features = ["ink-as-dependency"] }
scale-info = { git = "https://github.com/paritytech/scale-info", branch = "aj-pub-types", default-features = false, features = ["derive"], optional = true }
=======
adder = { version = "3.0.0", path = "adder", default-features = false, features = ["ink-as-dependency"] }
subber = { version = "3.0.0", path = "subber", default-features = false, features = ["ink-as-dependency"] }
accumulator = { version = "3.0.0", path = "accumulator", default-features = false, features = ["ink-as-dependency"] }
scale-info = { version = "0.3", default-features = false, features = ["derive"], optional = true }
>>>>>>> 529bd588

[lib]
name = "delegator"
path = "lib.rs"
crate-type = ["cdylib"]

[features]
default = ["std"]
std = [
    "ink_primitives/std",
    "ink_metadata",
    "ink_metadata/std",
    "ink_core/std",
    "ink_lang/std",
    "scale/std",
    "scale-info",
    "scale-info/std",

    "adder/std",
    "subber/std",
    "accumulator/std",
]
ink-as-dependency = []

[workspace]
members = [
    "accumulator",
    "adder",
    "subber",
]<|MERGE_RESOLUTION|>--- conflicted
+++ resolved
@@ -12,17 +12,10 @@
 
 scale = { package = "parity-scale-codec", version = "1.3", default-features = false, features = ["derive"] }
 
-<<<<<<< HEAD
-adder = { version = "2.1.0", path = "adder", default-features = false, features = ["ink-as-dependency"] }
-subber = { version = "2.1.0", path = "subber", default-features = false, features = ["ink-as-dependency"] }
-accumulator = { version = "2.1.0", path = "accumulator", default-features = false, features = ["ink-as-dependency"] }
-scale-info = { git = "https://github.com/paritytech/scale-info", branch = "aj-pub-types", default-features = false, features = ["derive"], optional = true }
-=======
 adder = { version = "3.0.0", path = "adder", default-features = false, features = ["ink-as-dependency"] }
 subber = { version = "3.0.0", path = "subber", default-features = false, features = ["ink-as-dependency"] }
 accumulator = { version = "3.0.0", path = "accumulator", default-features = false, features = ["ink-as-dependency"] }
-scale-info = { version = "0.3", default-features = false, features = ["derive"], optional = true }
->>>>>>> 529bd588
+scale-info = { git = "https://github.com/paritytech/scale-info", branch = "aj-pub-types", default-features = false, features = ["derive"], optional = true }
 
 [lib]
 name = "delegator"
