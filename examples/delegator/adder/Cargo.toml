[package]
name = "adder"
version = "2.0.0"
authors = ["Parity Technologies <admin@parity.io>"]
edition = "2018"

[dependencies]
ink_primitives = { version = "2.0.0", path = "../../../primitives", default-features = false }
ink_abi = { version = "2.0.0", path = "../../../abi", default-features = false, features = ["derive"], optional = true }
ink_core = { version = "2.0.0", path = "../../../core", default-features = false }
ink_lang = { version = "2.0.0", path = "../../../lang", default-features = false }

accumulator = { version = "2.0.0", path = "../accumulator", default-features = false, features = ["ink-as-dependency"] }

scale = { package = "parity-scale-codec", version = "1.2", default-features = false, features = ["derive"] }
<<<<<<< HEAD
scale-info = { git = "https://github.com/paritytech/scale-info.git", branch = "aj-merge-type", default-features = false, features = ["derive"], optional = true }
=======
>>>>>>> 598200f8

[dependencies.type-metadata]
git = "https://github.com/type-metadata/type-metadata.git"
rev = "02eae9f35c40c943b56af5b60616219f2b72b47d"
default-features = false
features = ["derive"]
optional = true


[lib]
name = "adder"
path = "lib.rs"
crate-type = [
	# Used for normal contract Wasm blobs.
	"cdylib",
	# Used for ABI generation.
	"rlib",
]

[features]
default = ["test-env"]
std = [
    "ink_primitives/std",
    "ink_abi/std",
    "ink_core/std",
    "ink_lang/std",
    "scale/std",
    "scale-info/std",

    "accumulator/std",
]
test-env = [
	"std",
    "ink_lang/test-env",
]
ink-generate-abi = [
    "std",
    "ink_abi",
    "scale-info",
    "ink_core/ink-generate-abi",
    "ink_lang/ink-generate-abi",

    "accumulator/ink-generate-abi",
]
ink-as-dependency = []<|MERGE_RESOLUTION|>--- conflicted
+++ resolved
@@ -13,18 +13,13 @@
 accumulator = { version = "2.0.0", path = "../accumulator", default-features = false, features = ["ink-as-dependency"] }
 
 scale = { package = "parity-scale-codec", version = "1.2", default-features = false, features = ["derive"] }
-<<<<<<< HEAD
-scale-info = { git = "https://github.com/paritytech/scale-info.git", branch = "aj-merge-type", default-features = false, features = ["derive"], optional = true }
-=======
->>>>>>> 598200f8
 
-[dependencies.type-metadata]
-git = "https://github.com/type-metadata/type-metadata.git"
-rev = "02eae9f35c40c943b56af5b60616219f2b72b47d"
+[dependencies.scale-info]
+git = "https://github.com/paritytech/scale-info.git"
+branch = "aj-merge-type"
 default-features = false
 features = ["derive"]
 optional = true
-
 
 [lib]
 name = "adder"
