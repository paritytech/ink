--- conflicted
+++ resolved
@@ -33,28 +33,9 @@
 
     /// Struct for storing winning bids per bidding sample (a block).
     /// Vector index corresponds to sample number.
-<<<<<<< HEAD
-    /// Wrapping vector just added for testing UI components.
+    /// Wrapping vector, just added for testing UI components.
     #[ink_lang::storage_item]
     #[derive(Default, PartialEq, Debug, Clone)]
-=======
-    /// Wrapping vector, just added for testing UI components.
-    #[derive(
-        Default,
-        scale::Encode,
-        scale::Decode,
-        PartialEq,
-        Debug,
-        Clone,
-        SpreadLayout,
-        PackedLayout,
-        SpreadAllocate,
-    )]
-    #[cfg_attr(
-        feature = "std",
-        derive(scale_info::TypeInfo, ink_storage::traits::StorageLayout,)
-    )]
->>>>>>> 3c267d68
     pub struct Bids(Vec<Vec<Option<(AccountId, Balance)>>>);
 
     /// Auction outline.
