--- conflicted
+++ resolved
@@ -5,13 +5,8 @@
 edition = "2018"
 
 [dependencies]
-<<<<<<< HEAD
-ink_core = { path = "../../../core" }
-parity-codec = { version = "4.1.1", default-features = false, features = ["derive"] }
-=======
 ink_core = { path = "../../../core", default-features = false }
 parity-codec = { version = "4.1", default-features = false, features = ["derive"] }
->>>>>>> 7bfc9a0b
 
 [lib]
 name = "erc20"
