--- conflicted
+++ resolved
@@ -1,15 +1,10 @@
 #![cfg_attr(not(feature = "std"), no_std)]
+
+use ink_lang as ink;
 
 #[ink::contract]
 mod erc20 {
-<<<<<<< HEAD
-    use ink::storage::{
-        traits::SpreadAllocate,
-        Mapping,
-    };
-=======
     use ink_storage::Mapping;
->>>>>>> 2b7f20e8
 
     /// A simple ERC-20 contract.
     #[ink(storage)]
@@ -61,21 +56,8 @@
     impl Erc20 {
         /// Creates a new ERC-20 contract with the specified initial supply.
         #[ink(constructor)]
-<<<<<<< HEAD
-        pub fn new(initial_supply: Balance) -> Self {
-            // This call is required in order to correctly initialize the
-            // `Mapping`s of our contract.
-            ink::lang::utils::initialize_contract(|contract| {
-                Self::new_init(contract, initial_supply)
-            })
-        }
-
-        /// Default initializes the ERC-20 contract with the specified initial supply.
-        fn new_init(&mut self, initial_supply: Balance) {
-=======
         pub fn new(total_supply: Balance) -> Self {
             let mut balances = Mapping::default();
->>>>>>> 2b7f20e8
             let caller = Self::env().caller();
             balances.insert(&caller, &total_supply);
             Self::env().emit_event(Transfer {
@@ -237,13 +219,13 @@
     mod tests {
         use super::*;
 
-        use ink::env::Clear;
-        use ink::lang as ink;
-
-        type Event = <Erc20 as ::ink::lang::reflect::ContractEventBase>::Type;
+        use ink_env::Clear;
+        use ink_lang as ink;
+
+        type Event = <Erc20 as ::ink_lang::reflect::ContractEventBase>::Type;
 
         fn assert_transfer_event(
-            event: &ink::env::test::EmittedEvent,
+            event: &ink_env::test::EmittedEvent,
             expected_from: Option<AccountId>,
             expected_to: Option<AccountId>,
             expected_value: Balance,
@@ -299,7 +281,7 @@
             let _erc20 = Erc20::new(100);
 
             // Transfer event triggered during initial construction.
-            let emitted_events = ink::env::test::recorded_events().collect::<Vec<_>>();
+            let emitted_events = ink_env::test::recorded_events().collect::<Vec<_>>();
             assert_eq!(1, emitted_events.len());
 
             assert_transfer_event(
@@ -316,7 +298,7 @@
             // Constructor works.
             let erc20 = Erc20::new(100);
             // Transfer event triggered during initial construction.
-            let emitted_events = ink::env::test::recorded_events().collect::<Vec<_>>();
+            let emitted_events = ink_env::test::recorded_events().collect::<Vec<_>>();
             assert_transfer_event(
                 &emitted_events[0],
                 None,
@@ -333,7 +315,7 @@
             // Constructor works
             let erc20 = Erc20::new(100);
             // Transfer event triggered during initial construction
-            let emitted_events = ink::env::test::recorded_events().collect::<Vec<_>>();
+            let emitted_events = ink_env::test::recorded_events().collect::<Vec<_>>();
             assert_transfer_event(
                 &emitted_events[0],
                 None,
@@ -341,7 +323,7 @@
                 100,
             );
             let accounts =
-                ink::env::test::default_accounts::<ink::env::DefaultEnvironment>();
+                ink_env::test::default_accounts::<ink_env::DefaultEnvironment>();
             // Alice owns all the tokens on contract instantiation
             assert_eq!(erc20.balance_of(accounts.alice), 100);
             // Bob does not owns tokens
@@ -354,7 +336,7 @@
             let mut erc20 = Erc20::new(100);
             // Transfer event triggered during initial construction.
             let accounts =
-                ink::env::test::default_accounts::<ink::env::DefaultEnvironment>();
+                ink_env::test::default_accounts::<ink_env::DefaultEnvironment>();
 
             assert_eq!(erc20.balance_of(accounts.bob), 0);
             // Alice transfers 10 tokens to Bob.
@@ -362,7 +344,7 @@
             // Bob owns 10 tokens.
             assert_eq!(erc20.balance_of(accounts.bob), 10);
 
-            let emitted_events = ink::env::test::recorded_events().collect::<Vec<_>>();
+            let emitted_events = ink_env::test::recorded_events().collect::<Vec<_>>();
             assert_eq!(emitted_events.len(), 2);
             // Check first transfer event related to ERC-20 instantiation.
             assert_transfer_event(
@@ -385,14 +367,14 @@
             // Constructor works.
             let mut erc20 = Erc20::new(100);
             let accounts =
-                ink::env::test::default_accounts::<ink::env::DefaultEnvironment>();
+                ink_env::test::default_accounts::<ink_env::DefaultEnvironment>();
 
             assert_eq!(erc20.balance_of(accounts.bob), 0);
 
             // Set the contract as callee and Bob as caller.
-            let contract = ink::env::account_id::<ink::env::DefaultEnvironment>();
-            ink::env::test::set_callee::<ink::env::DefaultEnvironment>(contract);
-            ink::env::test::set_caller::<ink::env::DefaultEnvironment>(accounts.bob);
+            let contract = ink_env::account_id::<ink_env::DefaultEnvironment>();
+            ink_env::test::set_callee::<ink_env::DefaultEnvironment>(contract);
+            ink_env::test::set_caller::<ink_env::DefaultEnvironment>(accounts.bob);
 
             // Bob fails to transfers 10 tokens to Eve.
             assert_eq!(
@@ -405,7 +387,7 @@
             assert_eq!(erc20.balance_of(accounts.eve), 0);
 
             // Transfer event triggered during initial construction.
-            let emitted_events = ink::env::test::recorded_events().collect::<Vec<_>>();
+            let emitted_events = ink_env::test::recorded_events().collect::<Vec<_>>();
             assert_eq!(emitted_events.len(), 1);
             assert_transfer_event(
                 &emitted_events[0],
@@ -421,7 +403,7 @@
             let mut erc20 = Erc20::new(100);
             // Transfer event triggered during initial construction.
             let accounts =
-                ink::env::test::default_accounts::<ink::env::DefaultEnvironment>();
+                ink_env::test::default_accounts::<ink_env::DefaultEnvironment>();
 
             // Bob fails to transfer tokens owned by Alice.
             assert_eq!(
@@ -432,12 +414,12 @@
             assert_eq!(erc20.approve(accounts.bob, 10), Ok(()));
 
             // The approve event takes place.
-            assert_eq!(ink::env::test::recorded_events().count(), 2);
+            assert_eq!(ink_env::test::recorded_events().count(), 2);
 
             // Set the contract as callee and Bob as caller.
-            let contract = ink::env::account_id::<ink::env::DefaultEnvironment>();
-            ink::env::test::set_callee::<ink::env::DefaultEnvironment>(contract);
-            ink::env::test::set_caller::<ink::env::DefaultEnvironment>(accounts.bob);
+            let contract = ink_env::account_id::<ink_env::DefaultEnvironment>();
+            ink_env::test::set_callee::<ink_env::DefaultEnvironment>(contract);
+            ink_env::test::set_caller::<ink_env::DefaultEnvironment>(accounts.bob);
 
             // Bob transfers tokens from Alice to Eve.
             assert_eq!(
@@ -448,7 +430,7 @@
             assert_eq!(erc20.balance_of(accounts.eve), 10);
 
             // Check all transfer events that happened during the previous calls:
-            let emitted_events = ink::env::test::recorded_events().collect::<Vec<_>>();
+            let emitted_events = ink_env::test::recorded_events().collect::<Vec<_>>();
             assert_eq!(emitted_events.len(), 3);
             assert_transfer_event(
                 &emitted_events[0],
@@ -469,7 +451,7 @@
         fn allowance_must_not_change_on_failed_transfer() {
             let mut erc20 = Erc20::new(100);
             let accounts =
-                ink::env::test::default_accounts::<ink::env::DefaultEnvironment>();
+                ink_env::test::default_accounts::<ink_env::DefaultEnvironment>();
 
             // Alice approves Bob for token transfers on her behalf.
             let alice_balance = erc20.balance_of(accounts.alice);
@@ -477,12 +459,12 @@
             assert_eq!(erc20.approve(accounts.bob, initial_allowance), Ok(()));
 
             // Get contract address.
-            let callee = ink::env::account_id::<ink::env::DefaultEnvironment>();
-            ink::env::test::set_callee::<ink::env::DefaultEnvironment>(callee);
-            ink::env::test::set_caller::<ink::env::DefaultEnvironment>(accounts.bob);
+            let callee = ink_env::account_id::<ink_env::DefaultEnvironment>();
+            ink_env::test::set_callee::<ink_env::DefaultEnvironment>(callee);
+            ink_env::test::set_caller::<ink_env::DefaultEnvironment>(accounts.bob);
 
             // Bob tries to transfer tokens from Alice to Eve.
-            let emitted_events_before = ink::env::test::recorded_events().count();
+            let emitted_events_before = ink_env::test::recorded_events().count();
             assert_eq!(
                 erc20.transfer_from(accounts.alice, accounts.eve, alice_balance + 1),
                 Err(Error::InsufficientBalance)
@@ -495,7 +477,7 @@
             // No more events must have been emitted
             assert_eq!(
                 emitted_events_before,
-                ink::env::test::recorded_events().count()
+                ink_env::test::recorded_events().count()
             )
         }
 
@@ -525,7 +507,7 @@
         where
             T: scale::Encode,
         {
-            use ink::env::{
+            use ink_env::{
                 hash::{
                     Blake2x256,
                     CryptoHash,
