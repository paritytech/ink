[package]
name = "erc20"
version = "4.0.0-alpha.1"
authors = ["Parity Technologies <admin@parity.io>"]
edition = "2021"
publish = false

[dependencies]
<<<<<<< HEAD
ink = { version = "3.0.1", path = "../../crates/ink", default-features = false }
=======
ink_primitives = { path = "../../crates/primitives", default-features = false }
ink_metadata = { path = "../../crates/metadata", default-features = false, features = ["derive"], optional = true }
ink_env = { path = "../../crates/env", default-features = false }
ink_storage = { path = "../../crates/storage", default-features = false }
ink_lang = { path = "../../crates/lang", default-features = false }

>>>>>>> 2b7f20e8
scale = { package = "parity-scale-codec", version = "3", default-features = false, features = ["derive"] }
scale-info = { version = "2", default-features = false, features = ["derive"], optional = true }

[lib]
name = "erc20"
path = "lib.rs"
crate-type = ["cdylib"]

[features]
default = ["std"]
std = [
    "ink/std",
    "scale/std",
    "scale-info/std",
]
ink-as-dependency = []<|MERGE_RESOLUTION|>--- conflicted
+++ resolved
@@ -6,16 +6,12 @@
 publish = false
 
 [dependencies]
-<<<<<<< HEAD
-ink = { version = "3.0.1", path = "../../crates/ink", default-features = false }
-=======
 ink_primitives = { path = "../../crates/primitives", default-features = false }
 ink_metadata = { path = "../../crates/metadata", default-features = false, features = ["derive"], optional = true }
 ink_env = { path = "../../crates/env", default-features = false }
 ink_storage = { path = "../../crates/storage", default-features = false }
 ink_lang = { path = "../../crates/lang", default-features = false }
 
->>>>>>> 2b7f20e8
 scale = { package = "parity-scale-codec", version = "3", default-features = false, features = ["derive"] }
 scale-info = { version = "2", default-features = false, features = ["derive"], optional = true }
 
@@ -27,7 +23,11 @@
 [features]
 default = ["std"]
 std = [
-    "ink/std",
+    "ink_primitives/std",
+    "ink_metadata/std",
+    "ink_env/std",
+    "ink_storage/std",
+    "ink_lang/std",
     "scale/std",
     "scale-info/std",
 ]
