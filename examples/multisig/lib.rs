--- conflicted
+++ resolved
@@ -680,387 +680,9 @@
     fn ensure_requirement_is_valid(owners: u32, requirement: u32) {
         assert!(0 < requirement && requirement <= owners && owners <= MAX_OWNERS);
     }
-<<<<<<< HEAD
-=======
-
-    #[cfg(not(feature = "ink-experimental-engine"))]
+
     #[cfg(test)]
     mod tests {
-        use super::*;
-        use ink_env::{
-            call,
-            test,
-        };
-        use ink_lang as ink;
-        type Accounts = test::DefaultAccounts<Environment>;
-        const WALLET: [u8; 32] = [7; 32];
-
-        impl Transaction {
-            fn change_requirement(requirement: u32) -> Self {
-                // Multisig::change_requirement()
-                let mut call = test::CallData::new(call::Selector::new([0x00; 4]));
-                call.push_arg(&requirement);
-                Self {
-                    callee: WALLET.into(),
-                    selector: call.selector().to_bytes(),
-                    input: call.params().to_owned(),
-                    transferred_value: 0,
-                    gas_limit: 1000000,
-                }
-            }
-        }
-
-        fn set_sender(sender: AccountId) {
-            test::push_execution_context::<Environment>(
-                sender,
-                WALLET.into(),
-                1000000,
-                1000000,
-                test::CallData::new(call::Selector::new([0x00; 4])), // dummy
-            );
-        }
-
-        fn set_from_wallet() {
-            set_sender(WALLET.into());
-        }
-
-        fn set_from_owner() {
-            let accounts = default_accounts();
-            set_sender(accounts.alice);
-        }
-
-        fn set_from_no_owner() {
-            let accounts = default_accounts();
-            set_sender(accounts.django);
-        }
-
-        fn default_accounts() -> Accounts {
-            test::default_accounts()
-                .expect("Test environment is expected to be initialized.")
-        }
-
-        fn build_contract() -> Multisig {
-            let accounts = default_accounts();
-            let owners = ink_prelude::vec![accounts.alice, accounts.bob, accounts.eve];
-            Multisig::new(2, owners)
-        }
-
-        fn submit_transaction() -> Multisig {
-            let mut contract = build_contract();
-            let accounts = default_accounts();
-            set_from_owner();
-            contract.submit_transaction(Transaction::change_requirement(1));
-            assert_eq!(contract.transaction_list.transactions.len(), 1);
-            assert_eq!(test::recorded_events().count(), 2);
-            let transaction = contract.transactions.get(0).unwrap();
-            assert_eq!(transaction, Transaction::change_requirement(1));
-            contract.confirmations.get(&(0, accounts.alice)).unwrap();
-            assert_eq!(contract.confirmation_count.get(&0).unwrap(), 1);
-            contract
-        }
-
-        #[ink::test]
-        fn construction_works() {
-            let accounts = default_accounts();
-            let owners = ink_prelude::vec![accounts.alice, accounts.bob, accounts.eve];
-            let contract = build_contract();
-
-            assert_eq!(contract.owners.len(), 3);
-            assert_eq!(contract.requirement, 2);
-            assert!(contract.owners.iter().eq(owners.iter()));
-            assert!(contract.is_owner.get(&accounts.alice).is_some());
-            assert!(contract.is_owner.get(&accounts.bob).is_some());
-            assert!(contract.is_owner.get(&accounts.eve).is_some());
-            assert!(contract.is_owner.get(&accounts.charlie).is_none());
-            assert!(contract.is_owner.get(&accounts.django).is_none());
-            assert!(contract.is_owner.get(&accounts.frank).is_none());
-            assert_eq!(contract.transaction_list.transactions.len(), 0);
-        }
-
-        #[ink::test]
-        #[should_panic]
-        fn empty_owner_construction_fails() {
-            Multisig::new(0, vec![]);
-        }
-
-        #[ink::test]
-        #[should_panic]
-        fn zero_requirement_construction_fails() {
-            let accounts = default_accounts();
-            Multisig::new(0, vec![accounts.alice, accounts.bob]);
-        }
-
-        #[ink::test]
-        #[should_panic]
-        fn too_large_requirement_construction_fails() {
-            let accounts = default_accounts();
-            Multisig::new(3, vec![accounts.alice, accounts.bob]);
-        }
-
-        #[ink::test]
-        fn add_owner_works() {
-            let accounts = default_accounts();
-            let mut contract = build_contract();
-            set_from_wallet();
-            let owners = contract.owners.len();
-            contract.add_owner(accounts.frank);
-            assert_eq!(contract.owners.len(), owners + 1);
-            assert!(contract.is_owner.get(&accounts.frank).is_some());
-            assert_eq!(test::recorded_events().count(), 1);
-        }
-
-        #[ink::test]
-        #[should_panic]
-        fn add_existing_owner_fails() {
-            let accounts = default_accounts();
-            let mut contract = build_contract();
-            set_from_wallet();
-            contract.add_owner(accounts.bob);
-        }
-
-        #[ink::test]
-        #[should_panic]
-        fn add_owner_permission_denied() {
-            let accounts = default_accounts();
-            let mut contract = build_contract();
-            set_from_owner();
-            contract.add_owner(accounts.frank);
-        }
-
-        #[ink::test]
-        fn remove_owner_works() {
-            let accounts = default_accounts();
-            let mut contract = build_contract();
-            set_from_wallet();
-            let owners = contract.owners.len();
-            contract.remove_owner(accounts.alice);
-            assert_eq!(contract.owners.len(), owners - 1);
-            assert!(contract.is_owner.get(&accounts.alice).is_none());
-            assert_eq!(test::recorded_events().count(), 1);
-        }
-
-        #[ink::test]
-        #[should_panic]
-        fn remove_owner_nonexisting_fails() {
-            let accounts = default_accounts();
-            let mut contract = build_contract();
-            set_from_wallet();
-            contract.remove_owner(accounts.django);
-        }
-
-        #[ink::test]
-        #[should_panic]
-        fn remove_owner_permission_denied() {
-            let accounts = default_accounts();
-            let mut contract = build_contract();
-            set_from_owner();
-            contract.remove_owner(accounts.alice);
-        }
-
-        #[ink::test]
-        fn replace_owner_works() {
-            let accounts = default_accounts();
-            let mut contract = build_contract();
-            set_from_wallet();
-            let owners = contract.owners.len();
-            contract.replace_owner(accounts.alice, accounts.django);
-            assert_eq!(contract.owners.len(), owners);
-            assert!(contract.is_owner.get(&accounts.alice).is_none());
-            assert!(contract.is_owner.get(&accounts.django).is_some());
-            assert_eq!(test::recorded_events().count(), 2);
-        }
-
-        #[ink::test]
-        #[should_panic]
-        fn replace_owner_existing_fails() {
-            let accounts = default_accounts();
-            let mut contract = build_contract();
-            set_from_wallet();
-            contract.replace_owner(accounts.alice, accounts.bob);
-        }
-
-        #[ink::test]
-        #[should_panic]
-        fn replace_owner_nonexisting_fails() {
-            let accounts = default_accounts();
-            let mut contract = build_contract();
-            set_from_wallet();
-            contract.replace_owner(accounts.django, accounts.frank);
-        }
-
-        #[ink::test]
-        #[should_panic]
-        fn replace_owner_permission_denied() {
-            let accounts = default_accounts();
-            let mut contract = build_contract();
-            set_from_owner();
-            contract.replace_owner(accounts.alice, accounts.django);
-        }
-
-        #[ink::test]
-        fn change_requirement_works() {
-            let mut contract = build_contract();
-            assert_eq!(contract.requirement, 2);
-            set_from_wallet();
-            contract.change_requirement(3);
-            assert_eq!(contract.requirement, 3);
-            assert_eq!(test::recorded_events().count(), 1);
-        }
-
-        #[ink::test]
-        #[should_panic]
-        fn change_requirement_too_high() {
-            let mut contract = build_contract();
-            set_from_wallet();
-            contract.change_requirement(4);
-        }
-
-        #[ink::test]
-        #[should_panic]
-        fn change_requirement_zero_fails() {
-            let mut contract = build_contract();
-            set_from_wallet();
-            contract.change_requirement(0);
-        }
-
-        #[ink::test]
-        fn submit_transaction_works() {
-            submit_transaction();
-        }
-
-        #[ink::test]
-        #[should_panic]
-        fn submit_transaction_no_owner_fails() {
-            let mut contract = build_contract();
-            set_from_no_owner();
-            contract.submit_transaction(Transaction::change_requirement(1));
-        }
-
-        #[ink::test]
-        #[should_panic]
-        fn submit_transaction_wallet_fails() {
-            let mut contract = build_contract();
-            set_from_wallet();
-            contract.submit_transaction(Transaction::change_requirement(1));
-        }
-
-        #[ink::test]
-        fn cancel_transaction_works() {
-            let mut contract = submit_transaction();
-            set_from_wallet();
-            contract.cancel_transaction(0);
-            assert_eq!(contract.transaction_list.transactions.len(), 0);
-            assert_eq!(test::recorded_events().count(), 3);
-        }
-
-        #[ink::test]
-        fn cancel_transaction_nonexisting() {
-            let mut contract = submit_transaction();
-            set_from_wallet();
-            contract.cancel_transaction(1);
-            assert_eq!(contract.transaction_list.transactions.len(), 1);
-            assert_eq!(test::recorded_events().count(), 2);
-        }
-
-        #[ink::test]
-        #[should_panic]
-        fn cancel_transaction_no_permission() {
-            let mut contract = submit_transaction();
-            contract.cancel_transaction(0);
-        }
-
-        #[ink::test]
-        fn confirm_transaction_works() {
-            let mut contract = submit_transaction();
-            let accounts = default_accounts();
-            set_sender(accounts.bob);
-            contract.confirm_transaction(0);
-            assert_eq!(test::recorded_events().count(), 3);
-            contract.confirmations.get(&(0, accounts.bob)).unwrap();
-            assert_eq!(contract.confirmation_count.get(&0).unwrap(), 2);
-        }
-
-        #[ink::test]
-        fn revoke_confirmations() {
-            // given
-            let mut contract = submit_transaction();
-            let accounts = default_accounts();
-            // Confirm by Bob
-            set_sender(accounts.bob);
-            contract.confirm_transaction(0);
-            // Confirm by Eve
-            set_sender(accounts.eve);
-            contract.confirm_transaction(0);
-            assert_eq!(contract.confirmation_count.get(&0).unwrap(), 3);
-            // Revoke from Eve
-            contract.revoke_confirmation(0);
-            assert_eq!(contract.confirmation_count.get(&0).unwrap(), 2);
-            // Revoke from Bob
-            set_sender(accounts.bob);
-            contract.revoke_confirmation(0);
-            assert_eq!(contract.confirmation_count.get(&0).unwrap(), 1);
-        }
-
-        #[ink::test]
-        fn confirm_transaction_already_confirmed() {
-            let mut contract = submit_transaction();
-            let accounts = default_accounts();
-            set_sender(accounts.alice);
-            contract.confirm_transaction(0);
-            assert_eq!(test::recorded_events().count(), 2);
-            contract.confirmations.get(&(0, accounts.alice)).unwrap();
-            assert_eq!(contract.confirmation_count.get(&0).unwrap(), 1);
-        }
-
-        #[ink::test]
-        #[should_panic]
-        fn confirm_transaction_no_owner_fail() {
-            let mut contract = submit_transaction();
-            set_from_no_owner();
-            contract.confirm_transaction(0);
-        }
-
-        #[ink::test]
-        fn revoke_transaction_works() {
-            let mut contract = submit_transaction();
-            let accounts = default_accounts();
-            set_sender(accounts.alice);
-            contract.revoke_confirmation(0);
-            assert_eq!(test::recorded_events().count(), 3);
-            assert!(contract.confirmations.get(&(0, accounts.alice)).is_none());
-            assert_eq!(contract.confirmation_count.get(&0).unwrap(), 0);
-        }
-
-        #[ink::test]
-        fn revoke_transaction_no_confirmer() {
-            let mut contract = submit_transaction();
-            let accounts = default_accounts();
-            set_sender(accounts.bob);
-            contract.revoke_confirmation(0);
-            assert_eq!(test::recorded_events().count(), 2);
-            assert!(contract.confirmations.get(&(0, accounts.alice)).is_some());
-            assert_eq!(contract.confirmation_count.get(&0).unwrap(), 1);
-        }
-
-        #[ink::test]
-        #[should_panic]
-        fn revoke_transaction_no_owner_fail() {
-            let mut contract = submit_transaction();
-            let accounts = default_accounts();
-            set_sender(accounts.django);
-            contract.revoke_confirmation(0);
-        }
-
-        #[ink::test]
-        fn execute_transaction_works() {
-            // Execution of calls is currently unsupported in off-chain test.
-            // Calling execute_transaction panics in any case.
-        }
-    }
-
-    #[cfg(feature = "ink-experimental-engine")]
-    #[cfg(test)]
-    mod tests_experimental_engine {
         use super::*;
         use ink_env::{
             call,
@@ -1430,5 +1052,4 @@
             // Calling `execute_transaction` panics in any case.
         }
     }
->>>>>>> 894e7162
 }