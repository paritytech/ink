--- conflicted
+++ resolved
@@ -1,13 +1,7 @@
 #![cfg_attr(not(feature = "std"), no_std)]
 
-<<<<<<< HEAD
-use ink::env::AccountId;
-use ink::prelude::vec::Vec;
-=======
-use ink_lang as ink;
 use ink_prelude::vec::Vec;
 use ink_primitives::AccountId;
->>>>>>> f846d6ff
 
 // This is the return value that we expect if a smart contract supports receiving ERC-1155
 // tokens.
@@ -588,7 +582,7 @@
         /// Imports all the definitions from the outer scope so we can use them here.
         use super::*;
         use crate::Erc1155;
-        
+
         fn set_sender(sender: AccountId) {
             ink::env::test::set_caller::<Environment>(sender);
         }
