[package]
name = "erc1155"
version = "3.0.0"
authors = ["Parity Technologies <admin@parity.io>"]
edition = "2021"

[dependencies]
<<<<<<< HEAD
ink_primitives = { version = "3.0.0", path = "../../crates/primitives", default-features = false }
ink_metadata = { version = "3.0.0", path = "../../crates/metadata", default-features = false, features = ["derive"], optional = true }
ink_env = { version = "3.0.0", path = "../../crates/env", default-features = false, features = ["ink-debug"] }
ink_storage = { version = "3.0.0", path = "../../crates/storage", default-features = false }
ink_lang = { version = "3.0.0", path = "../../crates/lang", default-features = false }
ink_prelude = { version = "3.0.0", path = "../../crates/prelude", default-features = false }
=======
ink_primitives = { version = "3.0.0-rc9", path = "../../crates/primitives", default-features = false }
ink_metadata = { version = "3.0.0-rc9", path = "../../crates/metadata", default-features = false, features = ["derive"], optional = true }
ink_env = { version = "3.0.0-rc9", path = "../../crates/env", default-features = false }
ink_storage = { version = "3.0.0-rc9", path = "../../crates/storage", default-features = false }
ink_lang = { version = "3.0.0-rc9", path = "../../crates/lang", default-features = false }
ink_prelude = { version = "3.0.0-rc9", path = "../../crates/prelude", default-features = false }
>>>>>>> c976d6f6

scale = { package = "parity-scale-codec", version = "3", default-features = false, features = ["derive"] }
scale-info = { version = "2", default-features = false, features = ["derive"], optional = true }

[lib]
name = "erc1155"
path = "lib.rs"
crate-type = ["cdylib"]

[features]
default = ["std"]
std = [
    "ink_primitives/std",
    "ink_metadata/std",
    "ink_env/std",
    "ink_storage/std",
    "ink_lang/std",
    "ink_prelude/std",
    "scale/std",
    "scale-info/std",
]
ink-as-dependency = []<|MERGE_RESOLUTION|>--- conflicted
+++ resolved
@@ -5,21 +5,12 @@
 edition = "2021"
 
 [dependencies]
-<<<<<<< HEAD
 ink_primitives = { version = "3.0.0", path = "../../crates/primitives", default-features = false }
 ink_metadata = { version = "3.0.0", path = "../../crates/metadata", default-features = false, features = ["derive"], optional = true }
-ink_env = { version = "3.0.0", path = "../../crates/env", default-features = false, features = ["ink-debug"] }
+ink_env = { version = "3.0.0", path = "../../crates/env", default-features = false }
 ink_storage = { version = "3.0.0", path = "../../crates/storage", default-features = false }
 ink_lang = { version = "3.0.0", path = "../../crates/lang", default-features = false }
 ink_prelude = { version = "3.0.0", path = "../../crates/prelude", default-features = false }
-=======
-ink_primitives = { version = "3.0.0-rc9", path = "../../crates/primitives", default-features = false }
-ink_metadata = { version = "3.0.0-rc9", path = "../../crates/metadata", default-features = false, features = ["derive"], optional = true }
-ink_env = { version = "3.0.0-rc9", path = "../../crates/env", default-features = false }
-ink_storage = { version = "3.0.0-rc9", path = "../../crates/storage", default-features = false }
-ink_lang = { version = "3.0.0-rc9", path = "../../crates/lang", default-features = false }
-ink_prelude = { version = "3.0.0-rc9", path = "../../crates/prelude", default-features = false }
->>>>>>> c976d6f6
 
 scale = { package = "parity-scale-codec", version = "3", default-features = false, features = ["derive"] }
 scale-info = { version = "2", default-features = false, features = ["derive"], optional = true }
