--- conflicted
+++ resolved
@@ -93,13 +93,8 @@
         pub fn new(total_supply: Balance) -> Self {
             let mut balances = Mapping::default();
             let caller = Self::env().caller();
-<<<<<<< HEAD
-            balances.insert(&caller, &total_supply);
+            balances.insert(caller, &total_supply);
             Self::env().emit_event(Event::Transfer {
-=======
-            balances.insert(caller, &total_supply);
-            Self::env().emit_event(Transfer {
->>>>>>> 1e895788
                 from: None,
                 to: Some(caller),
                 value: total_supply,
