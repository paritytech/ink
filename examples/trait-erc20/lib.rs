#![cfg_attr(not(feature = "std"), no_std)]

use ink_lang as ink;

#[ink::contract]
mod erc20 {
    use ink_lang as ink;
    use ink_storage::{
        traits::SpreadAllocate,
        Mapping,
    };

    /// The ERC-20 error types.
    #[derive(Debug, PartialEq, Eq, scale::Encode, scale::Decode)]
    #[cfg_attr(feature = "std", derive(scale_info::TypeInfo))]
    pub enum Error {
        /// Returned if not enough balance to fulfill a request is available.
        InsufficientBalance,
        /// Returned if not enough allowance to fulfill a request is available.
        InsufficientAllowance,
    }

    /// The ERC-20 result type.
    pub type Result<T> = core::result::Result<T, Error>;

    /// Trait implemented by all ERC-20 respecting smart contracts.
    #[ink::trait_definition]
    pub trait BaseErc20 {
        /// Returns the total token supply.
        #[ink(message)]
        fn total_supply(&self) -> Balance;

        /// Returns the account balance for the specified `owner`.
        #[ink(message)]
        fn balance_of(&self, owner: AccountId) -> Balance;

        /// Returns the amount which `spender` is still allowed to withdraw from `owner`.
        #[ink(message)]
        fn allowance(&self, owner: AccountId, spender: AccountId) -> Balance;

        /// Transfers `value` amount of tokens from the caller's account to account `to`.
        #[ink(message)]
        fn transfer(&mut self, to: AccountId, value: Balance) -> Result<()>;

        /// Allows `spender` to withdraw from the caller's account multiple times, up to
        /// the `value` amount.
        #[ink(message)]
        fn approve(&mut self, spender: AccountId, value: Balance) -> Result<()>;

        /// Transfers `value` tokens on the behalf of `from` to the account `to`.
        #[ink(message)]
        fn transfer_from(
            &mut self,
            from: AccountId,
            to: AccountId,
            value: Balance,
        ) -> Result<()>;
    }

    /// A simple ERC-20 contract.
    #[ink(storage)]
    #[derive(SpreadAllocate)]
    pub struct Erc20 {
        /// Total token supply.
        total_supply: Balance,
        /// Mapping from owner to number of owned token.
        balances: Mapping<AccountId, Balance>,
        /// Mapping of the token amount which an account is allowed to withdraw
        /// from another account.
        allowances: Mapping<(AccountId, AccountId), Balance>,
    }

    /// Event emitted when a token transfer occurs.
    #[ink(event)]
    pub struct Transfer {
        #[ink(topic)]
        from: Option<AccountId>,
        #[ink(topic)]
        to: Option<AccountId>,
        #[ink(topic)]
        value: Balance,
    }

    /// Event emitted when an approval occurs that `spender` is allowed to withdraw
    /// up to the amount of `value` tokens from `owner`.
    #[ink(event)]
    pub struct Approval {
        #[ink(topic)]
        owner: AccountId,
        #[ink(topic)]
        spender: AccountId,
        #[ink(topic)]
        value: Balance,
    }

    impl Erc20 {
        /// Creates a new ERC-20 contract with the specified initial supply.
        #[ink(constructor)]
        pub fn new(initial_supply: Balance) -> Self {
            ink_lang::utils::initialize_contract(|contract| {
                Self::new_init(contract, initial_supply)
            })
        }

        /// Default initializes the ERC-20 contract with the specified initial supply.
        fn new_init(&mut self, initial_supply: Balance) {
            let caller = Self::env().caller();
            self.balances.insert(&caller, &initial_supply);
            self.total_supply = initial_supply;
            Self::env().emit_event(Transfer {
                from: None,
                to: Some(caller),
                value: initial_supply,
            });
        }
    }

    impl BaseErc20 for Erc20 {
        /// Returns the total token supply.
        #[ink(message)]
        fn total_supply(&self) -> Balance {
            self.total_supply
        }

        /// Returns the account balance for the specified `owner`.
        ///
        /// Returns `0` if the account is non-existent.
        #[ink(message)]
        fn balance_of(&self, owner: AccountId) -> Balance {
            self.balance_of_impl(&owner)
        }

        /// Returns the amount which `spender` is still allowed to withdraw from `owner`.
        ///
        /// Returns `0` if no allowance has been set.
        #[ink(message)]
        fn allowance(&self, owner: AccountId, spender: AccountId) -> Balance {
            self.allowance_impl(&owner, &spender)
        }

        /// Transfers `value` amount of tokens from the caller's account to account `to`.
        ///
        /// On success a `Transfer` event is emitted.
        ///
        /// # Errors
        ///
        /// Returns `InsufficientBalance` error if there are not enough tokens on
        /// the caller's account balance.
        #[ink(message)]
        fn transfer(&mut self, to: AccountId, value: Balance) -> Result<()> {
            let from = self.env().caller();
            self.transfer_from_to(&from, &to, value)
        }

        /// Allows `spender` to withdraw from the caller's account multiple times, up to
        /// the `value` amount.
        ///
        /// If this function is called again it overwrites the current allowance with `value`.
        ///
        /// An `Approval` event is emitted.
        #[ink(message)]
        fn approve(&mut self, spender: AccountId, value: Balance) -> Result<()> {
            let owner = self.env().caller();
            self.allowances.insert((&owner, &spender), &value);
            self.env().emit_event(Approval {
                owner,
                spender,
                value,
            });
            Ok(())
        }

        /// Transfers `value` tokens on the behalf of `from` to the account `to`.
        ///
        /// This can be used to allow a contract to transfer tokens on ones behalf and/or
        /// to charge fees in sub-currencies, for example.
        ///
        /// On success a `Transfer` event is emitted.
        ///
        /// # Errors
        ///
        /// Returns `InsufficientAllowance` error if there are not enough tokens allowed
        /// for the caller to withdraw from `from`.
        ///
        /// Returns `InsufficientBalance` error if there are not enough tokens on
        /// the account balance of `from`.
        #[ink(message)]
        fn transfer_from(
            &mut self,
            from: AccountId,
            to: AccountId,
            value: Balance,
        ) -> Result<()> {
            let caller = self.env().caller();
            let allowance = self.allowance_impl(&from, &caller);
            if allowance < value {
                return Err(Error::InsufficientAllowance)
            }
            self.transfer_from_to(&from, &to, value)?;
            self.allowances
                .insert((&from, &caller), &(allowance - value));
            Ok(())
        }
    }

    #[ink(impl)]
    impl Erc20 {
        /// Returns the account balance for the specified `owner`.
        ///
        /// Returns `0` if the account is non-existent.
        ///
        /// # Note
        ///
        /// Prefer to call this method over `balance_of` since this
        /// works using references which are more efficient in Wasm.
        #[inline]
        fn balance_of_impl(&self, owner: &AccountId) -> Balance {
            self.balances.get(owner).unwrap_or_default()
        }

        /// Returns the amount which `spender` is still allowed to withdraw from `owner`.
        ///
        /// Returns `0` if no allowance has been set.
        ///
        /// # Note
        ///
        /// Prefer to call this method over `allowance` since this
        /// works using references which are more efficient in Wasm.
        #[inline]
        fn allowance_impl(&self, owner: &AccountId, spender: &AccountId) -> Balance {
            self.allowances.get((owner, spender)).unwrap_or_default()
        }

        /// Transfers `value` amount of tokens from the caller's account to account `to`.
        ///
        /// On success a `Transfer` event is emitted.
        ///
        /// # Errors
        ///
        /// Returns `InsufficientBalance` error if there are not enough tokens on
        /// the caller's account balance.
        fn transfer_from_to(
            &mut self,
            from: &AccountId,
            to: &AccountId,
            value: Balance,
        ) -> Result<()> {
            let from_balance = self.balance_of_impl(from);
            if from_balance < value {
                return Err(Error::InsufficientBalance)
            }

            self.balances.insert(from, &(from_balance - value));
            let to_balance = self.balance_of_impl(to);
            self.balances.insert(to, &(to_balance + value));
            self.env().emit_event(Transfer {
                from: Some(*from),
                to: Some(*to),
                value,
            });
            Ok(())
        }
    }

<<<<<<< HEAD
=======
    /// Unit tests.
    #[cfg(not(feature = "ink-experimental-engine"))]
    #[cfg(test)]
    mod tests {
        /// Imports all the definitions from the outer scope so we can use them here.
        use super::*;
        use ink_env::{
            hash::{
                Blake2x256,
                CryptoHash,
                HashOutput,
            },
            Clear,
        };
        use ink_lang as ink;

        type Event = <Erc20 as ::ink_lang::reflect::ContractEventBase>::Type;

        fn assert_transfer_event(
            event: &ink_env::test::EmittedEvent,
            expected_from: Option<AccountId>,
            expected_to: Option<AccountId>,
            expected_value: Balance,
        ) {
            let decoded_event = <Event as scale::Decode>::decode(&mut &event.data[..])
                .expect("encountered invalid contract event data buffer");
            if let Event::Transfer(Transfer { from, to, value }) = decoded_event {
                assert_eq!(from, expected_from, "encountered invalid Transfer.from");
                assert_eq!(to, expected_to, "encountered invalid Transfer.to");
                assert_eq!(value, expected_value, "encountered invalid Trasfer.value");
            } else {
                panic!("encountered unexpected event kind: expected a Transfer event")
            }
            fn encoded_into_hash<T>(entity: &T) -> Hash
            where
                T: scale::Encode,
            {
                let mut result = Hash::clear();
                let len_result = result.as_ref().len();
                let encoded = entity.encode();
                let len_encoded = encoded.len();
                if len_encoded <= len_result {
                    result.as_mut()[..len_encoded].copy_from_slice(&encoded);
                    return result
                }
                let mut hash_output =
                    <<Blake2x256 as HashOutput>::Type as Default>::default();
                <Blake2x256 as CryptoHash>::hash(&encoded, &mut hash_output);
                let copy_len = core::cmp::min(hash_output.len(), len_result);
                result.as_mut()[0..copy_len].copy_from_slice(&hash_output[0..copy_len]);
                result
            }
            let expected_topics = [
                encoded_into_hash(&PrefixedValue {
                    prefix: b"",
                    value: b"Erc20::Transfer",
                }),
                encoded_into_hash(&PrefixedValue {
                    prefix: b"Erc20::Transfer::from",
                    value: &expected_from,
                }),
                encoded_into_hash(&PrefixedValue {
                    prefix: b"Erc20::Transfer::to",
                    value: &expected_to,
                }),
                encoded_into_hash(&PrefixedValue {
                    prefix: b"Erc20::Transfer::value",
                    value: &expected_value,
                }),
            ];
            for (n, (actual_topic, expected_topic)) in
                event.topics.iter().zip(expected_topics).enumerate()
            {
                let topic = actual_topic
                    .decode::<Hash>()
                    .expect("encountered invalid topic encoding");
                assert_eq!(topic, expected_topic, "encountered invalid topic at {}", n);
            }
        }

        /// The default constructor does its job.
        #[ink::test]
        fn new_works() {
            // Constructor works.
            let initial_supply = 100;
            let erc20 = Erc20::new(initial_supply);

            // The `BaseErc20` trait has indeed been implemented.
            assert_eq!(<Erc20 as BaseErc20>::total_supply(&erc20), initial_supply);

            // Transfer event triggered during initial construction.
            let emitted_events = ink_env::test::recorded_events().collect::<Vec<_>>();
            assert_eq!(1, emitted_events.len());

            assert_transfer_event(
                &emitted_events[0],
                None,
                Some(AccountId::from([0x01; 32])),
                100,
            );
        }

        /// The total supply was applied.
        #[ink::test]
        fn total_supply_works() {
            // Constructor works.
            let erc20 = Erc20::new(100);
            // Transfer event triggered during initial construction.
            let emitted_events = ink_env::test::recorded_events().collect::<Vec<_>>();
            assert_transfer_event(
                &emitted_events[0],
                None,
                Some(AccountId::from([0x01; 32])),
                100,
            );
            // Get the token total supply.
            assert_eq!(erc20.total_supply(), 100);
        }

        /// Get the actual balance of an account.
        #[ink::test]
        fn balance_of_works() {
            // Constructor works
            let erc20 = Erc20::new(100);
            // Transfer event triggered during initial construction
            let emitted_events = ink_env::test::recorded_events().collect::<Vec<_>>();
            assert_transfer_event(
                &emitted_events[0],
                None,
                Some(AccountId::from([0x01; 32])),
                100,
            );
            let accounts =
                ink_env::test::default_accounts::<ink_env::DefaultEnvironment>()
                    .expect("Cannot get accounts");
            // Alice owns all the tokens on contract instantiation
            assert_eq!(erc20.balance_of(accounts.alice), 100);
            // Bob does not owns tokens
            assert_eq!(erc20.balance_of(accounts.bob), 0);
        }

        #[ink::test]
        fn transfer_works() {
            // Constructor works.
            let mut erc20 = Erc20::new(100);
            // Transfer event triggered during initial construction.
            let accounts =
                ink_env::test::default_accounts::<ink_env::DefaultEnvironment>()
                    .expect("Cannot get accounts");

            assert_eq!(erc20.balance_of(accounts.bob), 0);
            // Alice transfers 10 tokens to Bob.
            assert_eq!(erc20.transfer(accounts.bob, 10), Ok(()));
            // Bob owns 10 tokens.
            assert_eq!(erc20.balance_of(accounts.bob), 10);

            let emitted_events = ink_env::test::recorded_events().collect::<Vec<_>>();
            assert_eq!(emitted_events.len(), 2);
            // Check first transfer event related to ERC-20 instantiation.
            assert_transfer_event(
                &emitted_events[0],
                None,
                Some(AccountId::from([0x01; 32])),
                100,
            );
            // Check the second transfer event relating to the actual trasfer.
            assert_transfer_event(
                &emitted_events[1],
                Some(AccountId::from([0x01; 32])),
                Some(AccountId::from([0x02; 32])),
                10,
            );
        }

        #[ink::test]
        fn invalid_transfer_should_fail() {
            // Constructor works.
            let mut erc20 = Erc20::new(100);
            let accounts =
                ink_env::test::default_accounts::<ink_env::DefaultEnvironment>()
                    .expect("Cannot get accounts");

            assert_eq!(erc20.balance_of(accounts.bob), 0);
            // Get contract address.
            let callee = ink_env::account_id::<ink_env::DefaultEnvironment>();
            // Create call
            let mut data =
                ink_env::test::CallData::new(ink_env::call::Selector::new([0x00; 4])); // balance_of
            data.push_arg(&accounts.bob);
            // Push the new execution context to set Bob as caller
            ink_env::test::push_execution_context::<ink_env::DefaultEnvironment>(
                accounts.bob,
                callee,
                1000000,
                1000000,
                data,
            );

            // Bob fails to transfers 10 tokens to Eve.
            assert_eq!(
                erc20.transfer(accounts.eve, 10),
                Err(Error::InsufficientBalance)
            );
            // Alice owns all the tokens.
            assert_eq!(erc20.balance_of(accounts.alice), 100);
            assert_eq!(erc20.balance_of(accounts.bob), 0);
            assert_eq!(erc20.balance_of(accounts.eve), 0);

            // Transfer event triggered during initial construction.
            let emitted_events = ink_env::test::recorded_events().collect::<Vec<_>>();
            assert_eq!(emitted_events.len(), 1);
            assert_transfer_event(
                &emitted_events[0],
                None,
                Some(AccountId::from([0x01; 32])),
                100,
            );
        }

        #[ink::test]
        fn transfer_from_works() {
            // Constructor works.
            let mut erc20 = Erc20::new(100);
            // Transfer event triggered during initial construction.
            let accounts =
                ink_env::test::default_accounts::<ink_env::DefaultEnvironment>()
                    .expect("Cannot get accounts");

            // Bob fails to transfer tokens owned by Alice.
            assert_eq!(
                erc20.transfer_from(accounts.alice, accounts.eve, 10),
                Err(Error::InsufficientAllowance)
            );
            // Alice approves Bob for token transfers on her behalf.
            assert_eq!(erc20.approve(accounts.bob, 10), Ok(()));

            // The approve event takes place.
            assert_eq!(ink_env::test::recorded_events().count(), 2);

            // Get contract address.
            let callee = ink_env::account_id::<ink_env::DefaultEnvironment>();
            // Create call.
            let mut data =
                ink_env::test::CallData::new(ink_env::call::Selector::new([0x00; 4])); // balance_of
            data.push_arg(&accounts.bob);
            // Push the new execution context to set Bob as caller.
            ink_env::test::push_execution_context::<ink_env::DefaultEnvironment>(
                accounts.bob,
                callee,
                1000000,
                1000000,
                data,
            );

            // Bob transfers tokens from Alice to Eve.
            assert_eq!(
                erc20.transfer_from(accounts.alice, accounts.eve, 10),
                Ok(())
            );
            // Eve owns tokens.
            assert_eq!(erc20.balance_of(accounts.eve), 10);

            // Check all transfer events that happened during the previous calls:
            let emitted_events = ink_env::test::recorded_events().collect::<Vec<_>>();
            assert_eq!(emitted_events.len(), 3);
            assert_transfer_event(
                &emitted_events[0],
                None,
                Some(AccountId::from([0x01; 32])),
                100,
            );
            // The second event `emitted_events[1]` is an Approve event that we skip checking.
            assert_transfer_event(
                &emitted_events[2],
                Some(AccountId::from([0x01; 32])),
                Some(AccountId::from([0x05; 32])),
                10,
            );
        }

        #[ink::test]
        fn allowance_must_not_change_on_failed_transfer() {
            let mut erc20 = Erc20::new(100);
            let accounts =
                ink_env::test::default_accounts::<ink_env::DefaultEnvironment>()
                    .expect("Cannot get accounts");

            // Alice approves Bob for token transfers on her behalf.
            let alice_balance = erc20.balance_of(accounts.alice);
            let initial_allowance = alice_balance + 2;
            assert_eq!(erc20.approve(accounts.bob, initial_allowance), Ok(()));

            // Get contract address.
            let callee = ink_env::account_id::<ink_env::DefaultEnvironment>();
            // Create call.
            let mut data =
                ink_env::test::CallData::new(ink_env::call::Selector::new([0x00; 4])); // balance_of
            data.push_arg(&accounts.bob);
            // Push the new execution context to set Bob as caller.
            ink_env::test::push_execution_context::<ink_env::DefaultEnvironment>(
                accounts.bob,
                callee,
                1000000,
                1000000,
                data,
            );

            // Bob tries to transfer tokens from Alice to Eve.
            let emitted_events_before = ink_env::test::recorded_events();
            assert_eq!(
                erc20.transfer_from(accounts.alice, accounts.eve, alice_balance + 1),
                Err(Error::InsufficientBalance)
            );
            // Allowance must have stayed the same
            assert_eq!(
                erc20.allowance(accounts.alice, accounts.bob),
                initial_allowance
            );
            // No more events must have been emitted
            let emitted_events_after = ink_env::test::recorded_events();
            assert_eq!(emitted_events_before.count(), emitted_events_after.count());
        }
    }

    /// Unit tests.
    #[cfg(feature = "ink-experimental-engine")]
    #[cfg(test)]
    mod tests_experimental_engine {
        /// Imports all the definitions from the outer scope so we can use them here.
        use super::*;
        use ink_env::{
            hash::{
                Blake2x256,
                CryptoHash,
                HashOutput,
            },
            Clear,
        };
        use ink_lang as ink;

        type Event = <Erc20 as ::ink_lang::reflect::ContractEventBase>::Type;

        fn assert_transfer_event(
            event: &ink_env::test::EmittedEvent,
            expected_from: Option<AccountId>,
            expected_to: Option<AccountId>,
            expected_value: Balance,
        ) {
            let decoded_event = <Event as scale::Decode>::decode(&mut &event.data[..])
                .expect("encountered invalid contract event data buffer");
            if let Event::Transfer(Transfer { from, to, value }) = decoded_event {
                assert_eq!(from, expected_from, "encountered invalid Transfer.from");
                assert_eq!(to, expected_to, "encountered invalid Transfer.to");
                assert_eq!(value, expected_value, "encountered invalid Trasfer.value");
            } else {
                panic!("encountered unexpected event kind: expected a Transfer event")
            }

            fn encoded_into_hash<T>(entity: &T) -> Hash
            where
                T: scale::Encode,
            {
                let mut result = Hash::clear();
                let len_result = result.as_ref().len();
                let encoded = entity.encode();
                let len_encoded = encoded.len();
                if len_encoded <= len_result {
                    result.as_mut()[..len_encoded].copy_from_slice(&encoded);
                    return result
                }
                let mut hash_output =
                    <<Blake2x256 as HashOutput>::Type as Default>::default();
                <Blake2x256 as CryptoHash>::hash(&encoded, &mut hash_output);
                let copy_len = core::cmp::min(hash_output.len(), len_result);
                result.as_mut()[0..copy_len].copy_from_slice(&hash_output[0..copy_len]);
                result
            }

            let expected_topics = [
                encoded_into_hash(&PrefixedValue {
                    prefix: b"",
                    value: b"Erc20::Transfer",
                }),
                encoded_into_hash(&PrefixedValue {
                    prefix: b"Erc20::Transfer::from",
                    value: &expected_from,
                }),
                encoded_into_hash(&PrefixedValue {
                    prefix: b"Erc20::Transfer::to",
                    value: &expected_to,
                }),
                encoded_into_hash(&PrefixedValue {
                    prefix: b"Erc20::Transfer::value",
                    value: &expected_value,
                }),
            ];
            for (n, (actual_topic, expected_topic)) in
                event.topics.iter().zip(expected_topics).enumerate()
            {
                let topic = <Hash as scale::Decode>::decode(&mut &actual_topic[..])
                    .expect("encountered invalid topic encoding");
                assert_eq!(topic, expected_topic, "encountered invalid topic at {}", n);
            }
        }

        /// The default constructor does its job.
        #[ink::test]
        fn new_works() {
            // Constructor works.
            let initial_supply = 100;
            let erc20 = Erc20::new(initial_supply);

            // The `BaseErc20` trait has indeed been implemented.
            assert_eq!(<Erc20 as BaseErc20>::total_supply(&erc20), initial_supply);

            // Transfer event triggered during initial construction.
            let emitted_events = ink_env::test::recorded_events().collect::<Vec<_>>();
            assert_eq!(1, emitted_events.len());

            assert_transfer_event(
                &emitted_events[0],
                None,
                Some(AccountId::from([0x01; 32])),
                100,
            );
        }

        /// The total supply was applied.
        #[ink::test]
        fn total_supply_works() {
            // Constructor works.
            let initial_supply = 100;
            let erc20 = Erc20::new(initial_supply);
            // Transfer event triggered during initial construction.
            let emitted_events = ink_env::test::recorded_events().collect::<Vec<_>>();
            assert_transfer_event(
                &emitted_events[0],
                None,
                Some(AccountId::from([0x01; 32])),
                100,
            );
            // Get the token total supply.
            assert_eq!(erc20.total_supply(), 100);
        }

        /// Get the actual balance of an account.
        #[ink::test]
        fn balance_of_works() {
            // Constructor works
            let initial_supply = 100;
            let erc20 = Erc20::new(initial_supply);
            // Transfer event triggered during initial construction
            let emitted_events = ink_env::test::recorded_events().collect::<Vec<_>>();
            assert_transfer_event(
                &emitted_events[0],
                None,
                Some(AccountId::from([0x01; 32])),
                100,
            );
            let accounts =
                ink_env::test::default_accounts::<ink_env::DefaultEnvironment>();
            // Alice owns all the tokens on contract instantiation
            assert_eq!(erc20.balance_of(accounts.alice), 100);
            // Bob does not owns tokens
            assert_eq!(erc20.balance_of(accounts.bob), 0);
        }

        #[ink::test]
        fn transfer_works() {
            // Constructor works.
            let initial_supply = 100;
            let mut erc20 = Erc20::new(initial_supply);
            // Transfer event triggered during initial construction.
            let accounts =
                ink_env::test::default_accounts::<ink_env::DefaultEnvironment>();

            assert_eq!(erc20.balance_of(accounts.bob), 0);
            // Alice transfers 10 tokens to Bob.
            assert_eq!(erc20.transfer(accounts.bob, 10), Ok(()));
            // Bob owns 10 tokens.
            assert_eq!(erc20.balance_of(accounts.bob), 10);

            let emitted_events = ink_env::test::recorded_events().collect::<Vec<_>>();
            assert_eq!(emitted_events.len(), 2);
            // Check first transfer event related to ERC-20 instantiation.
            assert_transfer_event(
                &emitted_events[0],
                None,
                Some(AccountId::from([0x01; 32])),
                100,
            );
            // Check the second transfer event relating to the actual trasfer.
            assert_transfer_event(
                &emitted_events[1],
                Some(AccountId::from([0x01; 32])),
                Some(AccountId::from([0x02; 32])),
                10,
            );
        }

        #[ink::test]
        fn invalid_transfer_should_fail() {
            // Constructor works.
            let initial_supply = 100;
            let mut erc20 = Erc20::new(initial_supply);
            let accounts =
                ink_env::test::default_accounts::<ink_env::DefaultEnvironment>();

            assert_eq!(erc20.balance_of(accounts.bob), 0);
            // Set Bob as caller
            set_caller(accounts.bob);

            // Bob fails to transfers 10 tokens to Eve.
            assert_eq!(
                erc20.transfer(accounts.eve, 10),
                Err(Error::InsufficientBalance)
            );
            // Alice owns all the tokens.
            assert_eq!(erc20.balance_of(accounts.alice), 100);
            assert_eq!(erc20.balance_of(accounts.bob), 0);
            assert_eq!(erc20.balance_of(accounts.eve), 0);

            // Transfer event triggered during initial construction.
            let emitted_events = ink_env::test::recorded_events().collect::<Vec<_>>();
            assert_eq!(emitted_events.len(), 1);
            assert_transfer_event(
                &emitted_events[0],
                None,
                Some(AccountId::from([0x01; 32])),
                100,
            );
        }

        #[ink::test]
        fn transfer_from_works() {
            // Constructor works.
            let initial_supply = 100;
            let mut erc20 = Erc20::new(initial_supply);
            // Transfer event triggered during initial construction.
            let accounts =
                ink_env::test::default_accounts::<ink_env::DefaultEnvironment>();

            // Bob fails to transfer tokens owned by Alice.
            assert_eq!(
                erc20.transfer_from(accounts.alice, accounts.eve, 10),
                Err(Error::InsufficientAllowance)
            );
            // Alice approves Bob for token transfers on her behalf.
            assert_eq!(erc20.approve(accounts.bob, 10), Ok(()));

            // The approve event takes place.
            assert_eq!(ink_env::test::recorded_events().count(), 2);

            // Set Bob as caller.
            set_caller(accounts.bob);

            // Bob transfers tokens from Alice to Eve.
            assert_eq!(
                erc20.transfer_from(accounts.alice, accounts.eve, 10),
                Ok(())
            );
            // Eve owns tokens.
            assert_eq!(erc20.balance_of(accounts.eve), 10);

            // Check all transfer events that happened during the previous calls:
            let emitted_events = ink_env::test::recorded_events().collect::<Vec<_>>();
            assert_eq!(emitted_events.len(), 3);
            assert_transfer_event(
                &emitted_events[0],
                None,
                Some(AccountId::from([0x01; 32])),
                100,
            );
            // The second event `emitted_events[1]` is an Approve event that we skip checking.
            assert_transfer_event(
                &emitted_events[2],
                Some(AccountId::from([0x01; 32])),
                Some(AccountId::from([0x05; 32])),
                10,
            );
        }

        #[ink::test]
        fn allowance_must_not_change_on_failed_transfer() {
            let initial_supply = 100;
            let mut erc20 = Erc20::new(initial_supply);
            let accounts =
                ink_env::test::default_accounts::<ink_env::DefaultEnvironment>();

            // Alice approves Bob for token transfers on her behalf.
            let alice_balance = erc20.balance_of(accounts.alice);
            let initial_allowance = alice_balance + 2;
            assert_eq!(erc20.approve(accounts.bob, initial_allowance), Ok(()));

            // Set Bob as caller.
            set_caller(accounts.bob);

            // Bob tries to transfer tokens from Alice to Eve.
            let emitted_events_before = ink_env::test::recorded_events();
            assert_eq!(
                erc20.transfer_from(accounts.alice, accounts.eve, alice_balance + 1),
                Err(Error::InsufficientBalance)
            );
            // Allowance must have stayed the same
            assert_eq!(
                erc20.allowance(accounts.alice, accounts.bob),
                initial_allowance
            );
            // No more events must have been emitted
            let emitted_events_after = ink_env::test::recorded_events();
            assert_eq!(emitted_events_before.count(), emitted_events_after.count());
        }

        fn set_caller(sender: AccountId) {
            ink_env::test::set_caller::<Environment>(sender);
        }
    }

>>>>>>> 894e7162
    /// For calculating the event topic hash.
    struct PrefixedValue<'a, 'b, T> {
        pub prefix: &'a [u8],
        pub value: &'b T,
    }

    impl<X> scale::Encode for PrefixedValue<'_, '_, X>
    where
        X: scale::Encode,
    {
        #[inline]
        fn size_hint(&self) -> usize {
            self.prefix.size_hint() + self.value.size_hint()
        }

        #[inline]
        fn encode_to<T: scale::Output + ?Sized>(&self, dest: &mut T) {
            self.prefix.encode_to(dest);
            self.value.encode_to(dest);
        }
    }
}<|MERGE_RESOLUTION|>--- conflicted
+++ resolved
@@ -262,336 +262,9 @@
         }
     }
 
-<<<<<<< HEAD
-=======
     /// Unit tests.
-    #[cfg(not(feature = "ink-experimental-engine"))]
     #[cfg(test)]
     mod tests {
-        /// Imports all the definitions from the outer scope so we can use them here.
-        use super::*;
-        use ink_env::{
-            hash::{
-                Blake2x256,
-                CryptoHash,
-                HashOutput,
-            },
-            Clear,
-        };
-        use ink_lang as ink;
-
-        type Event = <Erc20 as ::ink_lang::reflect::ContractEventBase>::Type;
-
-        fn assert_transfer_event(
-            event: &ink_env::test::EmittedEvent,
-            expected_from: Option<AccountId>,
-            expected_to: Option<AccountId>,
-            expected_value: Balance,
-        ) {
-            let decoded_event = <Event as scale::Decode>::decode(&mut &event.data[..])
-                .expect("encountered invalid contract event data buffer");
-            if let Event::Transfer(Transfer { from, to, value }) = decoded_event {
-                assert_eq!(from, expected_from, "encountered invalid Transfer.from");
-                assert_eq!(to, expected_to, "encountered invalid Transfer.to");
-                assert_eq!(value, expected_value, "encountered invalid Trasfer.value");
-            } else {
-                panic!("encountered unexpected event kind: expected a Transfer event")
-            }
-            fn encoded_into_hash<T>(entity: &T) -> Hash
-            where
-                T: scale::Encode,
-            {
-                let mut result = Hash::clear();
-                let len_result = result.as_ref().len();
-                let encoded = entity.encode();
-                let len_encoded = encoded.len();
-                if len_encoded <= len_result {
-                    result.as_mut()[..len_encoded].copy_from_slice(&encoded);
-                    return result
-                }
-                let mut hash_output =
-                    <<Blake2x256 as HashOutput>::Type as Default>::default();
-                <Blake2x256 as CryptoHash>::hash(&encoded, &mut hash_output);
-                let copy_len = core::cmp::min(hash_output.len(), len_result);
-                result.as_mut()[0..copy_len].copy_from_slice(&hash_output[0..copy_len]);
-                result
-            }
-            let expected_topics = [
-                encoded_into_hash(&PrefixedValue {
-                    prefix: b"",
-                    value: b"Erc20::Transfer",
-                }),
-                encoded_into_hash(&PrefixedValue {
-                    prefix: b"Erc20::Transfer::from",
-                    value: &expected_from,
-                }),
-                encoded_into_hash(&PrefixedValue {
-                    prefix: b"Erc20::Transfer::to",
-                    value: &expected_to,
-                }),
-                encoded_into_hash(&PrefixedValue {
-                    prefix: b"Erc20::Transfer::value",
-                    value: &expected_value,
-                }),
-            ];
-            for (n, (actual_topic, expected_topic)) in
-                event.topics.iter().zip(expected_topics).enumerate()
-            {
-                let topic = actual_topic
-                    .decode::<Hash>()
-                    .expect("encountered invalid topic encoding");
-                assert_eq!(topic, expected_topic, "encountered invalid topic at {}", n);
-            }
-        }
-
-        /// The default constructor does its job.
-        #[ink::test]
-        fn new_works() {
-            // Constructor works.
-            let initial_supply = 100;
-            let erc20 = Erc20::new(initial_supply);
-
-            // The `BaseErc20` trait has indeed been implemented.
-            assert_eq!(<Erc20 as BaseErc20>::total_supply(&erc20), initial_supply);
-
-            // Transfer event triggered during initial construction.
-            let emitted_events = ink_env::test::recorded_events().collect::<Vec<_>>();
-            assert_eq!(1, emitted_events.len());
-
-            assert_transfer_event(
-                &emitted_events[0],
-                None,
-                Some(AccountId::from([0x01; 32])),
-                100,
-            );
-        }
-
-        /// The total supply was applied.
-        #[ink::test]
-        fn total_supply_works() {
-            // Constructor works.
-            let erc20 = Erc20::new(100);
-            // Transfer event triggered during initial construction.
-            let emitted_events = ink_env::test::recorded_events().collect::<Vec<_>>();
-            assert_transfer_event(
-                &emitted_events[0],
-                None,
-                Some(AccountId::from([0x01; 32])),
-                100,
-            );
-            // Get the token total supply.
-            assert_eq!(erc20.total_supply(), 100);
-        }
-
-        /// Get the actual balance of an account.
-        #[ink::test]
-        fn balance_of_works() {
-            // Constructor works
-            let erc20 = Erc20::new(100);
-            // Transfer event triggered during initial construction
-            let emitted_events = ink_env::test::recorded_events().collect::<Vec<_>>();
-            assert_transfer_event(
-                &emitted_events[0],
-                None,
-                Some(AccountId::from([0x01; 32])),
-                100,
-            );
-            let accounts =
-                ink_env::test::default_accounts::<ink_env::DefaultEnvironment>()
-                    .expect("Cannot get accounts");
-            // Alice owns all the tokens on contract instantiation
-            assert_eq!(erc20.balance_of(accounts.alice), 100);
-            // Bob does not owns tokens
-            assert_eq!(erc20.balance_of(accounts.bob), 0);
-        }
-
-        #[ink::test]
-        fn transfer_works() {
-            // Constructor works.
-            let mut erc20 = Erc20::new(100);
-            // Transfer event triggered during initial construction.
-            let accounts =
-                ink_env::test::default_accounts::<ink_env::DefaultEnvironment>()
-                    .expect("Cannot get accounts");
-
-            assert_eq!(erc20.balance_of(accounts.bob), 0);
-            // Alice transfers 10 tokens to Bob.
-            assert_eq!(erc20.transfer(accounts.bob, 10), Ok(()));
-            // Bob owns 10 tokens.
-            assert_eq!(erc20.balance_of(accounts.bob), 10);
-
-            let emitted_events = ink_env::test::recorded_events().collect::<Vec<_>>();
-            assert_eq!(emitted_events.len(), 2);
-            // Check first transfer event related to ERC-20 instantiation.
-            assert_transfer_event(
-                &emitted_events[0],
-                None,
-                Some(AccountId::from([0x01; 32])),
-                100,
-            );
-            // Check the second transfer event relating to the actual trasfer.
-            assert_transfer_event(
-                &emitted_events[1],
-                Some(AccountId::from([0x01; 32])),
-                Some(AccountId::from([0x02; 32])),
-                10,
-            );
-        }
-
-        #[ink::test]
-        fn invalid_transfer_should_fail() {
-            // Constructor works.
-            let mut erc20 = Erc20::new(100);
-            let accounts =
-                ink_env::test::default_accounts::<ink_env::DefaultEnvironment>()
-                    .expect("Cannot get accounts");
-
-            assert_eq!(erc20.balance_of(accounts.bob), 0);
-            // Get contract address.
-            let callee = ink_env::account_id::<ink_env::DefaultEnvironment>();
-            // Create call
-            let mut data =
-                ink_env::test::CallData::new(ink_env::call::Selector::new([0x00; 4])); // balance_of
-            data.push_arg(&accounts.bob);
-            // Push the new execution context to set Bob as caller
-            ink_env::test::push_execution_context::<ink_env::DefaultEnvironment>(
-                accounts.bob,
-                callee,
-                1000000,
-                1000000,
-                data,
-            );
-
-            // Bob fails to transfers 10 tokens to Eve.
-            assert_eq!(
-                erc20.transfer(accounts.eve, 10),
-                Err(Error::InsufficientBalance)
-            );
-            // Alice owns all the tokens.
-            assert_eq!(erc20.balance_of(accounts.alice), 100);
-            assert_eq!(erc20.balance_of(accounts.bob), 0);
-            assert_eq!(erc20.balance_of(accounts.eve), 0);
-
-            // Transfer event triggered during initial construction.
-            let emitted_events = ink_env::test::recorded_events().collect::<Vec<_>>();
-            assert_eq!(emitted_events.len(), 1);
-            assert_transfer_event(
-                &emitted_events[0],
-                None,
-                Some(AccountId::from([0x01; 32])),
-                100,
-            );
-        }
-
-        #[ink::test]
-        fn transfer_from_works() {
-            // Constructor works.
-            let mut erc20 = Erc20::new(100);
-            // Transfer event triggered during initial construction.
-            let accounts =
-                ink_env::test::default_accounts::<ink_env::DefaultEnvironment>()
-                    .expect("Cannot get accounts");
-
-            // Bob fails to transfer tokens owned by Alice.
-            assert_eq!(
-                erc20.transfer_from(accounts.alice, accounts.eve, 10),
-                Err(Error::InsufficientAllowance)
-            );
-            // Alice approves Bob for token transfers on her behalf.
-            assert_eq!(erc20.approve(accounts.bob, 10), Ok(()));
-
-            // The approve event takes place.
-            assert_eq!(ink_env::test::recorded_events().count(), 2);
-
-            // Get contract address.
-            let callee = ink_env::account_id::<ink_env::DefaultEnvironment>();
-            // Create call.
-            let mut data =
-                ink_env::test::CallData::new(ink_env::call::Selector::new([0x00; 4])); // balance_of
-            data.push_arg(&accounts.bob);
-            // Push the new execution context to set Bob as caller.
-            ink_env::test::push_execution_context::<ink_env::DefaultEnvironment>(
-                accounts.bob,
-                callee,
-                1000000,
-                1000000,
-                data,
-            );
-
-            // Bob transfers tokens from Alice to Eve.
-            assert_eq!(
-                erc20.transfer_from(accounts.alice, accounts.eve, 10),
-                Ok(())
-            );
-            // Eve owns tokens.
-            assert_eq!(erc20.balance_of(accounts.eve), 10);
-
-            // Check all transfer events that happened during the previous calls:
-            let emitted_events = ink_env::test::recorded_events().collect::<Vec<_>>();
-            assert_eq!(emitted_events.len(), 3);
-            assert_transfer_event(
-                &emitted_events[0],
-                None,
-                Some(AccountId::from([0x01; 32])),
-                100,
-            );
-            // The second event `emitted_events[1]` is an Approve event that we skip checking.
-            assert_transfer_event(
-                &emitted_events[2],
-                Some(AccountId::from([0x01; 32])),
-                Some(AccountId::from([0x05; 32])),
-                10,
-            );
-        }
-
-        #[ink::test]
-        fn allowance_must_not_change_on_failed_transfer() {
-            let mut erc20 = Erc20::new(100);
-            let accounts =
-                ink_env::test::default_accounts::<ink_env::DefaultEnvironment>()
-                    .expect("Cannot get accounts");
-
-            // Alice approves Bob for token transfers on her behalf.
-            let alice_balance = erc20.balance_of(accounts.alice);
-            let initial_allowance = alice_balance + 2;
-            assert_eq!(erc20.approve(accounts.bob, initial_allowance), Ok(()));
-
-            // Get contract address.
-            let callee = ink_env::account_id::<ink_env::DefaultEnvironment>();
-            // Create call.
-            let mut data =
-                ink_env::test::CallData::new(ink_env::call::Selector::new([0x00; 4])); // balance_of
-            data.push_arg(&accounts.bob);
-            // Push the new execution context to set Bob as caller.
-            ink_env::test::push_execution_context::<ink_env::DefaultEnvironment>(
-                accounts.bob,
-                callee,
-                1000000,
-                1000000,
-                data,
-            );
-
-            // Bob tries to transfer tokens from Alice to Eve.
-            let emitted_events_before = ink_env::test::recorded_events();
-            assert_eq!(
-                erc20.transfer_from(accounts.alice, accounts.eve, alice_balance + 1),
-                Err(Error::InsufficientBalance)
-            );
-            // Allowance must have stayed the same
-            assert_eq!(
-                erc20.allowance(accounts.alice, accounts.bob),
-                initial_allowance
-            );
-            // No more events must have been emitted
-            let emitted_events_after = ink_env::test::recorded_events();
-            assert_eq!(emitted_events_before.count(), emitted_events_after.count());
-        }
-    }
-
-    /// Unit tests.
-    #[cfg(feature = "ink-experimental-engine")]
-    #[cfg(test)]
-    mod tests_experimental_engine {
         /// Imports all the definitions from the outer scope so we can use them here.
         use super::*;
         use ink_env::{
@@ -882,7 +555,6 @@
         }
     }
 
->>>>>>> 894e7162
     /// For calculating the event topic hash.
     struct PrefixedValue<'a, 'b, T> {
         pub prefix: &'a [u8],
