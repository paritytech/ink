--- conflicted
+++ resolved
@@ -5,13 +5,6 @@
 and this project adheres to [Semantic Versioning](https://semver.org/spec/v2.0.0.html).
 
 ## [Unreleased]
-<<<<<<< HEAD
-=======
-- Allows to use `Result<Self, Error>` as a return type in constructors - [#1446](https://github.com/paritytech/ink/pull/1446)
-- Add `Mapping::take()` function allowing to get a value removing it from storage - [#1461](https://github.com/paritytech/ink/pull/1461)
-- Introduces conditional compilation to messages, constructors and events - [#1458](https://github.com/paritytech/ink/pull/1458)
-- Update `scale-info` requirement to `2.3` - [#1467](https://github.com/paritytech/ink/pull/1467)
->>>>>>> 1deebaa3
 
 ### Breaking Changes
 
@@ -33,6 +26,10 @@
 ### Added
 - Allow using `Result<Self, Error>` as a return type in constructors - [#1446](https://github.com/paritytech/ink/pull/1446)
 - Introduce conditional compilation for messages, constructors and events - [#1458](https://github.com/paritytech/ink/pull/1458)
+- Add `Mapping::take()` function allowing to get a value removing it from storage - [#1461](https://github.com/paritytech/ink/pull/1461)
+
+### Changed
+- Update `scale-info` requirement to `2.3` - [#1467](https://github.com/paritytech/ink/pull/1467)
 
 ### Removed
 - Remove `ink_env::random` function ‒ [#1442](https://github.com/paritytech/ink/pull/1442)
