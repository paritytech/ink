# Changelog
All notable changes to this project will be documented in this file.

The format is based on [Keep a Changelog](https://keepachangelog.com/en/1.0.0/),
and this project adheres to [Semantic Versioning](https://semver.org/spec/v2.0.0.html).

## [Unreleased]

### Added
<<<<<<< HEAD
-  Add `call-runtime` support - [#1641](https://github.com/paritytech/ink/pull/1641)
=======
-  Support custom environment in E2E tests - [#1645](https://github.com/paritytech/ink/pull/1645)
>>>>>>> 21606c03

### Changed
- E2E: spawn a separate contracts node instance per test ‒ [#1642](https://github.com/paritytech/ink/pull/1642)

## Version 4.0.0-rc

The first release candidate is here! This is the first release which could become the final
`v4.0.0`. Any subsequent release candidates should only contain bug fixes: no API changes,
breaking or otherwise.

### Breaking Changes

1. We've renamed some of the generated message methods on the `ContractRef` struct. They
   have been changed from `_checked` to `try_` ([#1621](https://github.com/paritytech/ink/pull/1621))
1. We have removed the `Default` implementation for `AccountId`s. This is because of
   security concerns around the use of the zero address which has a known private key in
   the `sr25519` and `ed25519` curves ([#1255](https://github.com/paritytech/ink/pull/1255)).
1. We have replaced the `CallBuilder::callee()` method with a `call()` method and also
   added a `delegate()` method. This streamlines the `Call` and `DelegateCall` workflows
   ([#1636](https://github.com/paritytech/ink/pull/1636))

### Added
- E2E: expose call dry-run method ‒ [#1624](https://github.com/paritytech/ink/pull/1624)
- Make cross-contract callee non-optional ‒ [#1636](https://github.com/paritytech/ink/pull/1636)

### Changed
- Rename `_checked` codegen call methods with `try_` ‒ [#1621](https://github.com/paritytech/ink/pull/1621)
- Bump Substrate and `subxt` dependencies ‒ [#1549](https://github.com/paritytech/ink/pull/1549)

### Removed
- Remove `Default` implementation for AccountId ‒ [#1255](https://github.com/paritytech/ink/pull/1255)

## Version 4.0.0-beta.1
The coolest feature included in this release is the first first published version of
ink!'s native ["end-to-end" (E2E) testing framework](https://github.com/paritytech/ink/issues/1234).

This enables testing of a contract by deploying and calling it on a Substrate node with
`pallet-contracts`. See the [`erc20` example](./examples/erc20/lib.rs) for usage.

### Breaking Changes
This release includes a couple of breaking changes.

1. The `CallBuilder::returns()` method does not require an extra `MessageResult` anymore
   as the type is now added under the hood [(#1525)](https://github.com/paritytech/ink/pull/1525)
1. The `CallBuilder::invoke()` and `CreateBuilder::instantiate() `methods now unwrap the
   `Result` from `pallet-contracts` under the hood ([#1602](https://github.com/paritytech/ink/pull/1602))
   If you wish to handle the error use the new `try_` variants of those methods instead.
1. The `CallBuilder::fire()` method has been renamed to `invoke()`
   ([#1604](https://github.com/paritytech/ink/pull/1604))
1. The `returns_result` flag has been removed from the `#[ink(extension = …)]` attribute
   ([#1569](https://github.com/paritytech/ink/pull/1569))
   We now infer this information at compile time. If `handle_status` is set to `true`,
   the return type will still be wrapped into `Result` as before.
1. The Minimum Supported Rust Version (MSRV) has been set to `1.63.0`. This was already
   the case, but previously it was enforced by `cargo-contract` instead of ink!
   ([#1609](https://github.com/paritytech/ink/pull/1609))

### Added
- Add E2E testing framework MVP ‒ [#1395](https://github.com/paritytech/ink/pull/1395)
- Add E2E tests for `Mapping` functions - [#1492](https://github.com/paritytech/ink/pull/1492)

### Fixed
- Add Determinism enum from pallet-contracts ‒ [#1547](https://github.com/paritytech/ink/pull/1547)
- Added missed `WhereClosure` for the generics into `storage_item` ‒ [#1536](https://github.com/paritytech/ink/pull/1536) (thanks [@xgreenx](https://github.com/xgreenx))

### Changed
- Handle `LangError` from instantiate ‒ [#1512](https://github.com/paritytech/ink/pull/1512)
- FFI: no more `__unstable__` wasm import module ‒ [#1522](https://github.com/paritytech/ink/pull/1522)
- Clean up CallBuilder `return()` type ‒ [#1525](https://github.com/paritytech/ink/pull/1525)
- Fix trait message return type metadata ‒ [#1531](https://github.com/paritytech/ink/pull/1531)
- Bump Dylint dependencies ‒ [#1551](https://github.com/paritytech/ink/pull/1551)
- Stabilize `take_storage` ‒ [#1568](https://github.com/paritytech/ink/pull/1568)
- Chain Extension: Evaluation of method return type at compile time ‒ [#1569](https://github.com/paritytech/ink/pull/1569)
- Make more functions be const ‒ [#1574](https://github.com/paritytech/ink/pull/1574) (thanks [@yjhmelody](https://github.com/yjhmelody))
- Unify fallible and non fallible `instantiate` methods ‒ [#1591](https://github.com/paritytech/ink/pull/1591)
- Make `CallBuilder` and `CreateBuilder` error handling optional ‒ [#1602](https://github.com/paritytech/ink/pull/1602)
- Rename `CallBuilder::fire()` method to `invoke()` ‒ [#1604](https://github.com/paritytech/ink/pull/1604)
- chore: add minimum rust version to the ink crate ‒ [#1609](https://github.com/paritytech/ink/pull/1609) (thanks [@Kurtsley](https://github.com/Kurtsley))

## Version 4.0.0-beta

The focus of the first `beta` release is to establish the stable ABI for the final `4.0.0`
release. It means that whilst subsequent `beta` releases may contain breaking contract
*code* changes, the ABI will remain the same so that any contract compiled and deployed
with `4.0.0-beta` continue to be compatible with all future `4.0.0` versions.

### Compatibility
In order to build contracts which use ink! `v4.0.0-beta` you need to use
`cargo-contract`
[`v2.0.0-beta`](https://github.com/paritytech/cargo-contract/releases/tag/v2.0.0-beta).
You can install it as follows:

`cargo install cargo-contract --version 2.0.0-beta`

You will also need to use a version of [`pallet-contracts`](https://github.com/paritytech/substrate/tree/master/frame/contracts)
later than [265e3f1](https://github.com/paritytech/substrate/commit/265e3f12a2937fe4f71280b3652471627609d04f)
(Nov 3, 2022) in your node.

The [`v0.22.1`](https://github.com/paritytech/substrate-contracts-node/releases/tag/v0.22.1)
release of the [`substrate-contracts-node`](https://github.com/paritytech/substrate-contracts-node) is
compatible with the ink! `4.0.0-beta` release.

### Breaking Changes

## Constructors and Messages now return `LangError`s

We have added a way to handle errors that are neither specific to a particular contract,
nor from the underlying execution environment (e.g `pallet-contracts`). Instead these are
errors that may come from the smart contracting language itself.

For example, take the case where a contract message is called using an invalid selector.
This is not something a smart contract author should need to define as failure case, nor
is it something that the Contracts pallet needs to be aware of.

Previously, the contract execution would trap if an invalid selector was used, leaving
callers with no way to handle the error gracefully. This can now be handled with the help
of the newly added `LangError`.

In short, this change means that all ink! messages and constructors now return a
`Result<R, LangError>`, where `R` is the original return type. Contract callers can
choose to handle the `LangError`.

In order to make this error compatible with other languages we have also added a
`lang_error` field to the metadata format. This will be the central registry of all the
different error variants which languages may want to emit in the future.

Related pull-requests:
- https://github.com/paritytech/ink/pull/1450
- https://github.com/paritytech/ink/pull/1504

Related discussions:
- https://github.com/paritytech/ink/issues/1207
- https://github.com/paritytech/substrate/issues/11018
- https://github.com/paritytech/ink/issues/1002

## Random function removed
We had to remove [`ink_env::random`](https://docs.rs/ink_env/3.3.1/ink_env/fn.random.html)
with [#1442](https://github.com/paritytech/ink/pull/1442).
This function allowed contract developers getting random entropy.
There is unfortunately no way how this can be done safely enough
with built-in Substrate primitives on-chain currently. We're
following the recommendation of our auditors to remove it.

The alternative right now is to provide random entropy off-chain to
the contract, to use a random entropy oracle, or to have a chain-extension
that does this, in case the chain has a possibility to do so.

We hope to bring this function back in a future release of ink!, the
best hope right now is that it could come back with [Sassafras](https://wiki.polkadot.network/docs/learn-consensus#badass-babe-sassafras), a block production
protocol for future versions of Polkadot.

### Added
- Allow using `Result<Self, Error>` as a return type in constructors ‒ [#1446](https://github.com/paritytech/ink/pull/1446)
- Add `Mapping::take()` function allowing to get a value removing it from storage ‒ [#1461](https://github.com/paritytech/ink/pull/1461)

### Changed
- Add support for language level errors (`LangError`) ‒ [#1450](https://github.com/paritytech/ink/pull/1450)
- Return `LangError`s from constructors ‒ [#1504](https://github.com/paritytech/ink/pull/1504)
- Update `scale-info` requirement to `2.3` ‒ [#1467](https://github.com/paritytech/ink/pull/1467)
- Merge `Mapping::insert(key, val)` and `Mapping::insert_return_size(key, val)` into one method - [#1463](https://github.com/paritytech/ink/pull/1463)

### Removed
- Remove `ink_env::random` function ‒ [#1442](https://github.com/paritytech/ink/pull/1442)

## Version 4.0.0-alpha.3

### Breaking Changes

#### New `ink` crate
The `ink_lang` crate has been replaced in [#1223](https://github.com/paritytech/ink/pull/1223) by a new top level `ink`
crate. All existing sub-crates are reexported and should be used via the new `ink` crate, so e.g. `ink::env` instead of
`ink_env`. Contract authors should now import the top level `ink` crate instead of the individual crates.

##### Migration
- In `Cargo.toml` Replace all individual `ink_*` crate dependencies with the `ink` crate.
- In the contract source:
  - Remove the commonly used `use ink_lang as ink` idiom.
  - Replace all usages of individual crates with reexports, e.g. `ink_env` ➜ `ink::env`.

#### Storage Rework
[#1331](https://github.com/paritytech/ink/pull/1331) changes the way `ink!` works with contract storage. Storage keys
are generated at compile-time, and user facing abstractions which determine how contract data is laid out in storage
have changed.

##### Migration
- Initialize `Mapping` fields with `Mapping::default()` instead of  `ink_lang::utils::initialize_contract` in
constructors. See [`erc20`](./examples/erc20/lib.rs) and other examples which use a `Mapping`.
- Remove `SpreadAllocate`, `SpreadLayout` and `PackedLayout` implementations.

#### Removal of `wee-alloc` support
ink! uses a bump allocator by default, additionally we supported another allocator (`wee-alloc`)
through a feature flag. `wee-alloc` is no longer maintained and we removed support for it.

### Changed
- Introduce `ink` entrance crate ‒ [#1223](https://github.com/paritytech/ink/pull/1223)
- Use `XXH32` instead of `sha256` for calculating storage keys ‒ [#1393](https://github.com/paritytech/ink/pull/1393)

### Fixed
- Trim single whitespace prefix in the metadata `docs` field ‒ [#1385](https://github.com/paritytech/ink/pull/1385)
- Allow pay_with_call to take multiple arguments ‒ [#1401](https://github.com/paritytech/ink/pull/1401)

### Added
- Add `ink_env::pay_with_call!` helper macro for off-chain emulation of sending payments with contract message calls ‒ [#1379](https://github.com/paritytech/ink/pull/1379)

### Removed
- Remove `wee-alloc` ‒ [#1403](https://github.com/paritytech/ink/pull/1403)

## Version 4.0.0-alpha.2

**This version was skipped due to an error during the release process**

As part of this series of `alpha`s we are looking for ways to streamline our release process,
so small errors like this are learning experiences for us.

## Version 4.0.0-alpha.1

### Compatibility
In order to build contracts which use ink! `v4.0.0-alpha.1` you need to use
`cargo-contract`
[`v2.0.0-alpha.1`](https://github.com/paritytech/cargo-contract/releases/tag/v2.0.0-alpha.1).
You can install it as follows:

`cargo install cargo-contract --version 2.0.0-alpha.1`

We recommend using a version of the [`pallet-contracts`](https://github.com/paritytech/substrate/tree/master/frame/contracts)
later than [6b85535](https://github.com/paritytech/substrate/tree/6b8553511112afd5ae7e8e6877dc2f467850f155)
(Aug 12, 2022) in your node.

The compatibility issues will be with `ChainExtension`'s and the functions mentioned above.

### Breaking Changes
This release contains a few breaking changes. These are indicated with the :x: emoji.
Most of these were intitially introduced in `v3.1.0` and `v3.2.0` releases but
compatibility was restored in `v3.3.0`.

- As part of [#1224](https://github.com/paritytech/ink/pull/1224) the return type of `ink_env::set_contract_storage()` was changed to
return an `Option<u32>` instead of `()`.
- As part of [#1233](https://github.com/paritytech/ink/pull/1233) the `eth_compatibility` crate was removed. The
  `ecdsa_to_eth_address()` function from it can now be found in the `ink_env` crate.
- As part of [#1267](https://github.com/paritytech/ink/pull/1267) an argument to `ink_lang::codegen::execute_constructor()` (which is
  used internally by the ink! macros) was removed.
- As part of [#1313](https://github.com/paritytech/ink/pull/1313) the ink! ABI was changed so that the version was specified using a
  dedicated `version` key instead of an implicit key which wrapped the entire ABI.

### Added
- :x: Add `Mapping::contains(key)` and `Mapping::insert_return_size(key, val)` ‒ [#1224](https://github.com/paritytech/ink/pull/1224)
- Add [`payment-channel`](https://github.com/paritytech/ink/tree/master/examples/payment-channel) example ‒ [#1248](https://github.com/paritytech/ink/pull/1248)
- :x: Add `version` field to ink! metadata ‒ [#1313](https://github.com/paritytech/ink/pull/1313)
- The `rand-extension` example has been adapted to an updated version of the `ChainExtension` API ‒ [#1356](https://github.com/paritytech/ink/pull/1356)

### Changed
- :x: Contract size optimization in case contract doesn't accept payment ‒ [#1267](https://github.com/paritytech/ink/pull/1267) (thanks [@xgreenx](https://github.com/xgreenx)).
- Move ink! linter into `ink` repository ‒ [#1361](https://github.com/paritytech/ink/pull/1267)

### Removed
- :x: Implement `ecdsa_to_eth_address()` and remove `eth_compatibility` crate ‒ [#1233](https://github.com/paritytech/ink/pull/1233)

## Version 3.3.1

At the moment teams which use both Substrate and ink! in the same codebase are
[experiencing some issues](https://github.com/paritytech/ink/pull/1348#issuecomment-1207477615)
with updating to Substrate's [`polkadot-0.9.27` branch](https://github.com/paritytech/substrate/tree/polkadot-v0.9.27).
This is because that branch uses the `secp256k1@0.24`, which is incompatible with
`secp256k1@0.22`

This release bumps the `secp256k1` version from `v0.22` to `v0.24`.

## Version 3.3.0

This release restores SemVer compatibility in the `v3.x` series of releases, as well as
compatibility with the [`v0.13.0`](https://github.com/paritytech/substrate-contracts-node/releases/tag/v0.13.0)
release of the `substrate-contracts-node`.

### Compatibility
This version will work fine with *substrate-contracts-node* versions from
[0.13.0](https://github.com/paritytech/substrate-contracts-node/releases/tag/v0.13.0) up
to [0.16.0](https://github.com/paritytech/substrate-contracts-node/releases/tag/v0.16.0).

### Changed
*Context: user-reported issues on our SE unveiled backward incompatibility introduced in 3.1.0 release.*
1. [CodeRejected when using ink! v3.1.0](https://substrate.stackexchange.com/questions/2721/cargo-contract-3-0-1)
1. [Incompatibility between ink! v3.0.1 and v3.2.0 ](https://substrate.stackexchange.com/questions/2870/cargo-contract-throws-error-about-supplied-arguments-in-inkconstructor-f)

The following has been done to restore backward compatibility:
- Reverted backward-incompatible piece of [#1224](https://github.com/paritytech/ink/pull/1224).
    - The return signature of `ink_env::set_contract_storage()` was changed to return an
      `Option<u32>`. This could have broken existing code, so this should've been done in
      a `MAJOR` release.
    - Under the hood the PR also changed `Mapping::insert()` to use a new SEAL API
    (`[seal1] seal_set_storage`), which resulted in `CodeRejected` errors in nodes which
    did not have this API (e.g `substrate-contracts-node@0.13.0`).
- Reverted "Optimise deny_payment. Use everywhere semantic of deny ([#1267](https://github.com/paritytech/ink/pull/1267))"
  - This one is to restore compatibility between minor versions of ink! crates; see
    @HCastano's SE [answer](https://substrate.stackexchange.com/a/3000/472) in this
    regard.
- Reverted backward-incompatible piece of [#1233](https://github.com/paritytech/ink/pull/1233).
    - The removal of the `eth_compatibility` crate should have been done in a `MAJOR`
      release.

All these breaking changes are subjects to the upcoming MAJOR *ink!* release 4.0.0.

## Version 3.2.0

### Compatibility
We recommend using a version of the [`pallet-contracts`](https://github.com/paritytech/substrate/tree/master/frame/contracts)
later than [c0ee2ad](https://github.com/paritytech/substrate/tree/c0ee2adaa54b22ee0df5d1592cd0430961afd95c)
(May 23, 2022) in your node.

This is the case in the latest release of the [`substrate-contracts-node`](https://github.com/paritytech/substrate-contracts-node)
[v0.16.0](https://github.com/paritytech/substrate-contracts-node/releases/tag/v0.16.0).

### Added
- Contract size optimization in case contract doesn't accept payment ‒ [#1267](https://github.com/paritytech/ink/pull/1267) (thanks [@xgreenx](https://github.com/xgreenx)).

### Changed
- Two functions have been stabilized: [`ink_env::ecdsa_recover`](https://paritytech.github.io/ink/ink_env/fn.ecdsa_recover.html) and [`ink_env::ecdsa_to_eth_address`](https://paritytech.github.io/ink/ink_env/fn.ecdsa_to_eth_address.html) ‒ [#1270](https://github.com/paritytech/ink/pull/1270) [#1273](https://github.com/paritytech/ink/pull/1273)

### Fixed
- Fixed bug with recent Rust and `cargo test` ‒ [#1272](https://github.com/paritytech/ink/pull/1272) (thanks [@xgreenx](https://github.com/xgreenx)).

## Version 3.1.0

### Compatibility
We recommend using a version of the [`pallet-contracts`](https://github.com/paritytech/substrate/tree/master/frame/contracts)
later than [7d233c2](https://github.com/paritytech/substrate/tree/7d233c2446b5a60662400a0a4bcfb78bb3b79ff7)
(May 13, 2022) in your node.

This is the case in the latest release of the [`substrate-contracts-node`](https://github.com/paritytech/substrate-contracts-node)
[v0.15.1](https://github.com/paritytech/substrate-contracts-node/releases/tag/v0.15.1) and
the latest Polkadot release [v0.9.22](https://github.com/paritytech/polkadot/releases/tag/v0.9.22).

### Breaking Changes
There are two breaking changes in this release:

* As part of [#1235](https://github.com/paritytech/ink/pull/1235) the message selectors of
  your contract may change. A change of selectors would affect your client, frontend, Dapp, etc..
* As part of [#1233](https://github.com/paritytech/ink/pull/1235) we removed the `eth_compatibility`
  crate.<br><br>
  Its recovery functionality has been moved to `ink_env` now: [`ink_env::ecdsa_to_eth_address`](https://paritytech.github.io/ink/ink_env/fn.ecdsa_to_eth_address.html).
  The reason for this change is that we moved the gas-expensive crypto operations into `pallet-contracts`.<br><br>
  The crates `to_default_account_id` function has been removed; the reason for this change is that ink!
  doesn't have knowledge about the specific Substrate types on the underlying chain.
  If you want to retain the function in your contract and are just using standard Substrate types
  you should add the prior functionality to your contract ‒ it was a simple
  `<Blake2x256 as CryptoHash>::hash(&ecdsa_pubkey[u8; 33])`.

### New API functions
We added two new `Mapping` API functions:
[`Mapping::contains`](https://paritytech.github.io/ink/ink_storage/struct.Mapping.html#method.contains) and
[`Mapping::insert_return_size`](https://paritytech.github.io/ink/ink_storage/struct.Mapping.html#method.insert_return_size) ‒ [#1224](https://github.com/paritytech/ink/pull/1224).
These are more gas-efficient than whatever you were using previously.

Additionally there are a couple new `ink_env` functions now:
* [`ink_env::set_code_hash`](https://paritytech.github.io/ink/ink_env/fn.set_code_hash.html)
* [`ink_env::own_code_hash`](https://paritytech.github.io/ink/ink_env/fn.own_code_hash.html)
* [`ink_env::code_hash`](https://paritytech.github.io/ink/ink_env/fn.code_hash.html)
* [`ink_env::ecdsa_to_eth_address`](https://paritytech.github.io/ink/ink_env/fn.ecdsa_to_eth_address.html)

### New Upgradeable Contract Example

We've added a new example: [`upgradeable-contracts/set-code-hash`](https://github.com/paritytech/ink/tree/master/examples/upgradeable-contracts#set-code-hash).

It illustrates how the newly added [`ink_env::set_code_hash`](https://paritytech.github.io/ink/ink_env/fn.set_code_hash.html)
can be used to implement an upgradeable contract that replaces its own code.

### Added
- Implement `seal_code_hash` and `seal_own_code_hash` ‒ [#1205](https://github.com/paritytech/ink/pull/1205)
- Add `set_code_hash` function and example ‒ [#1203](https://github.com/paritytech/ink/pull/1203)
- Implement [`ink_env::ecdsa_to_eth_address`](https://paritytech.github.io/ink/ink_env/fn.ecdsa_to_eth_address.html) ‒ [#1233](https://github.com/paritytech/ink/pull/1233)
- Add [`Mapping::contains(key)`](https://paritytech.github.io/ink/ink_storage/struct.Mapping.html#method.contains) and [`Mapping::insert_return_size(key, val)`](https://paritytech.github.io/ink/ink_storage/struct.Mapping.html#method.insert_return_size) ‒ [#1224](https://github.com/paritytech/ink/pull/1224)

### Fixed
- Fix ordering of message ids if the trait is implemented before the inherent section ‒ [#1235](https://github.com/paritytech/ink/pull/1235)

### Removed
- Removed `eth_compatibility` crate and moved its functionality partly into `ink_env` ‒ [#1233](https://github.com/paritytech/ink/pull/1233)

## Version 3.0.1

### Changed
- Improve upgradeable examples folder structure, explain differences ‒ [#1188](https://github.com/paritytech/ink/pull/1188)

### Fixed
- Update codegen after SCALE v3.1.2 release ‒ [#1189](https://github.com/paritytech/ink/pull/1189)
- Stop using `CallData` in `multisig` example doc test ‒ [#1202](https://github.com/paritytech/ink/pull/1202)

## Version 3.0.0

This is the stable release for ink! 3.0.

It took us a while to get here and going forward we want to do
smaller releases more often.

*Please note that ink! has not been audited.*

### Compatibility
We recommend using a version of the `contracts` pallet later than
[cc282f84ba53ed2a08374d2a655dc8f08cbc5e86](https://github.com/paritytech/substrate/tree/cc282f84ba53ed2a08374d2a655dc8f08cbc5e86)
(March 15, 2022) in your node.

This is the case in the latest release of the `substrate-contracts-node`:
[v0.10.0](https://github.com/paritytech/substrate-contracts-node/releases/tag/v0.10.0).

### Breaking Changes
#### We replaced the default off-chain testing environment
The off-chain testing environment can be used to write unit tests
for your smart contract with a simulated chain.
We've now replaced the existing off-chain environment with a new
one, which has a bit of a different API.

The major changes are that there is no longer any notion of "execution
context" ‒ so no more `push_execution_context` or `pop_execution_context`.
You can achieve all the same things with the new API, see [here](https://paritytech.github.io/ink/ink_env/test/index.html)
for the API documentation.

We've also switched all our examples to this new environment, you
can find more "template use-cases" there (e.g. for
[chain extension testing](https://github.com/paritytech/ink/tree/master/examples/rand-extension))

#### We removed the dynamic storage allocator
More details on the reasoning behind this can be found in [#1148](https://github.com/paritytech/ink/pull/1148).

#### `CallBuilder` API changed to support `delegate` calls
The `CallBuilder` API changed to now support two types of calls:

* `Call`: a cross-contract call.<br/>
   This was the default until this new API change.
* `DelegateCall`: a delegated call.<br/>
  This enables writing upgradeable contracts using
  the `delegate` pattern. An example has been added to demonstrate this:
  [`delegate-calls`](https://github.com/paritytech/ink/tree/master/examples/upgradeable-contracts/delegate-calls).

This is a breaking change, users must now specify the `call_type` to the builder manually.

_If you want to keep existing behavior you just need to specify the type `Call` now._

More details on this change can be found in [#1133](https://github.com/paritytech/ink/pull/1133).

#### Unify `ink_env::{eval_contract, invoke_contract}`

The API for `eval_contract` and `invoke_contract` changed. You can read more
about the change in [#1165](https://github.com/paritytech/ink/pull/1165).

### Added
- Added `keep_attr` to `#[ink::contract]` and `#[ink::trait_definition]` ‒ [#1145](https://github.com/paritytech/ink/pull/1145) (thanks [@xgreenx](https://github.com/xgreenx))..
- Implemented the `seal_is_contract` and `seal_caller_is_origin` API ‒ [#1129](https://github.com/paritytech/ink/pull/1129) [#1166](https://github.com/paritytech/ink/pull/1166).
- Add tests in experimental off-chain env for `trait-erc20` ‒ [#1158](https://github.com/paritytech/ink/pull/1158).
- Add tests in experimental off-chain env for `erc721` ‒ [#1157](https://github.com/paritytech/ink/pull/1157).
- Add tests in experimental off-chain env for `multisig` ‒ [#1159](https://github.com/paritytech/ink/pull/1159).
- Add tests in experimental off-chain env for `dns` ‒ [#1156](https://github.com/paritytech/ink/pull/1156).
- Implemented chain extension testing in experimental off-chain env ‒ [#1152](https://github.com/paritytech/ink/pull/1152).

### Changed
- Replaced default off-chain testing engine with experimental one ‒ [#1144](https://github.com/paritytech/ink/pull/1144).
- Changed `CallBuilder` API to now support delegate calls ‒ [#1133](https://github.com/paritytech/ink/pull/1133) (thanks [@VargSupercolony](https://github.com/VargSupercolony) and [@xgreenx](https://github.com/xgreenx)).
- Unify `ink_env::{eval_contract, invoke_contract}` ‒ [#1165](https://github.com/paritytech/ink/pull/1165).

### Removed
- Removed the dynamic storage allocator ‒ [#1148](https://github.com/paritytech/ink/pull/1148).
- Removed `compile_as_dependency` config option ‒ [#1168](https://github.com/paritytech/ink/pull/1168).

## Version 3.0-rc9

This is the 9th release candidate for ink! 3.0.

### Breaking Changes
#### We removed all data structures other than `Mapping` from the public ink! API

This is a drastic breaking change; it was no easy decision for us.
It affects `Lazy` and `Memory` as well. The rationale behind this change,
as well as some notes on migrating existing contracts, are explained
in [#1111](https://github.com/paritytech/ink/pull/1111) and
[#1137](https://github.com/paritytech/ink/pull/1137).

If you used `Memory` in your contract, you can achieve the same functionality
by passing this data via arguments. If you think there's a case to be
made for bringing it back, please get in contact with us.

If you use [`ink_storage::Mapping`](https://paritytech.github.io/ink/ink_storage/struct.Mapping.html)
in your contract, you need to initialize the data structure using the helper function
[`ink_lang::utils::initialize_contract(…)`](https://paritytech.github.io/ink/ink_lang/utils/fn.initialize_contract.html).
For more code examples you can take a look at our examples, e.g.
[`erc20`](https://github.com/paritytech/ink/blob/master/examples/erc20/lib.rs).

#### Please upgrade `scale-info` and `parity-scale-codec` in your contract's dependencies

In this release candidate we upgraded `scale-info` and `parity-scale-codec`. You have to use a compatible
version in your contract's `Cargo.toml` as well; `cargo-contract` will throw an error otherwise.

The `Cargo.toml` should contain
```
scale-info = { version = "2", default-features = false, features = ["derive"], optional = true }
scale = { package = "parity-scale-codec", version = "3", default-features = false, features = ["derive", "full"] }
```

### Added
- Export `ink_lang::utils::initialize_contract(…)` - [#1077](https://github.com/paritytech/ink/pull/1077).
- Add `get_owner()` function to `dns` example contract - [#1118](https://github.com/paritytech/ink/pull/1118) (thanks [@agryaznov](https://github.com/agryaznov)).
- Improved usage documentation of `ink_storage::Mapping` - [#1138](https://github.com/paritytech/ink/pull/1138).

### Changed
- Updated to `parity-scale-codec = "3"` and `scale-info = "2"` - [#1132](https://github.com/paritytech/ink/pull/1132).

### Removed
- Remove `collection` and `lazy` modules from public ink! API - [#1111](https://github.com/paritytech/ink/pull/1111).
- Remove `Memory` from public ink! API - [#1137](https://github.com/paritytech/ink/pull/1137).

### Fixed
- Fix bug with referencing two external trait definitions - [#1141](https://github.com/paritytech/ink/pull/1141).
- Explicitly specify trait in dispatching - [#1131](https://github.com/paritytech/ink/pull/1131) (thanks [@xgreenx](https://github.com/xgreenx)).
- Make `rust-analyzer` expand ink! macros without warning - [#1107](https://github.com/paritytech/ink/pull/1107).

## Version 3.0-rc8

This is the 8th release candidate for ink! 3.0.

### Compatibility

You need to upgrade to a new version of the `contracts` pallet in order to use this
ink! release. Specifically we recommend you upgrade to at least the pallet version
[249dbbb](https://github.com/paritytech/substrate/commit/249dbbba6a1a277a3098c2a5b302645da16451ad)
(or newer than Jan 17, 2022).

For `substrate-contracts-node` we just issued a new release `v0.5.0`, which has been synchronized
to the latest Substrate `master` and hence is compatible with this ink! release candidate.

Also, the metadata changed with this release, so you need to have a recent version of
the user interface you are using. For `polkadot-js/api` and `polkadot-js/apps` the metadata
changes are supported since Jan 19, 2022.

### Metadata Changes
There are two metadata changes in this release candidate:

#### For messages and constructors: `name: Array` ➔ `label: String`

The messages and constructors exposed by a contract were previously denoted with
```json
"name": ["foo", "bar"]
```
Now they are instead denoted with
```json
"label": "foo"
```
For public contract methods that are implemented from a trait, the trait name is prefixed to
the method name with `::` as the separator. So e.g. `trait_name::get_owner`.

The ink! PR which implemented this is [#923](https://github.com/paritytech/ink/pull/923),
for the `polkadot-js/api` it was [polkadot-js/api#4255](https://github.com/polkadot-js/api/pull/4255).

#### Constructors got a new field: `payable: bool`
Constructors now have to be specified `payable` if it's intended for them to receive value
(i.e. tokens). This is a breaking change, beforehand they were by default payable,
now they are by default non-payable.

The ink! PR which implemented this is [#1065](https://github.com/paritytech/ink/pull/1065), the PR that updated the ink!
metadata to V3 is [#1100](https://github.com/paritytech/ink/pull/1100), and for the `polkadot-js/api` it was [polkadot-js/api#4432](https://github.com/polkadot-js/api/pull/4432).

### Changed
- Update metadata to support payable constructors - [#1100](https://github.com/paritytech/ink/pull/1100).
- Make constructors non-payable by default, require specifying `payable` explicitly - [#1065](https://github.com/paritytech/ink/pull/1065).
- Renamed the error code `EcdsaRecoverFailed` to `EcdsaRecoveryFailed` ‒ [#1064](https://github.com/paritytech/ink/pull/1064).
- Renamed the `ink_env` function `transferred_balance()` to `transferred_value()` ‒ [#1063](https://github.com/paritytech/ink/pull/1063).
- Removed the error codes `BelowSubsistenceThreshold` and `NewContractNotFunded` ‒ [#1062](https://github.com/paritytech/ink/pull/1062).
- Updated ink! to use the most recent `contracts` pallet API ‒ [#1053](https://github.com/paritytech/ink/pull/1053).
- Explicitly link against `rlibc` to get non-buggy version of `memcpy` ‒ [#1049](https://github.com/paritytech/ink/pull/1049).
- Changed the metadata field `name` to `label` for messages and constructors ‒ [#923](https://github.com/paritytech/ink/pull/923) (thanks [@xgreenx](https://github.com/xgreenx)).

### Added
- Added a `remove` method to the `Mapping` data structure ‒ [#1023](https://github.com/paritytech/ink/pull/1023).

## Version 3.0-rc7

This is the 7th release candidate for ink! 3.0.

Since our last release candidate we implemented a number of contract size improvements.
With those improvements the size of our `erc20` example has reduced significantly:

|          |             | Release Build with `cargo-contract` |
|:---------|:------------|:------------------------------------|
| `erc20`  | `3.0.0-rc6` | 29.3 K                              |
| `erc20`  | `3.0.0-rc7` | 10.4 K                              |

The savings apply partly to our other examples; for `erc20` they are most
significant since it has been migrated to use a new [`Mapping`](https://paritytech.github.io/ink/ink_storage/lazy/struct.Mapping.html)
data structure, which we introduce with this release candidate.
The other examples will be migrated to this new data structure as a next step.

### Compatibility

You need to upgrade to a new version of the `contracts` pallet in order to use
this ink! release. This is because we upgraded to a newer `seal_call` API.
Specifically you need to upgrade to at least the pallet version
[e9fca0f](https://github.com/paritytech/substrate/commit/e9fca0f4d7a65998206f29baf0133a7931452104)
(or newer than Nov 24).

### Removed
- Removed the state rent API ‒ [#1036](https://github.com/paritytech/ink/pull/1036).

### Added
- Added support for wildcard selectors ‒ [#1020](https://github.com/paritytech/ink/pull/1020).
    - This enables writing upgradeable smart contracts using the proxy/forward pattern.
      We added a new example to illustrate this ‒ the [proxy](https://github.com/paritytech/ink/tree/master/examples/proxy) example.
    - Annotating a wildcard selector in traits is not supported.
- The ink! codegen now heavily relies on static type information based on traits defined in `ink_lang` ‒ [#665](https://github.com/paritytech/ink/pull/665).
    - Some of those traits and their carried information can be used for static reflection of ink!
      smart contracts. Those types and traits reside in the new `ink_lang::reflect` module and is
      publicly usable by ink! smart contract authors.

### Changed
- Upgraded to the `seal_call` v1 API ‒ [#960](https://github.com/paritytech/ink/pull/960).
  - This API now enables control over the behavior of cross-contract calls, e.g. to forward/clone input,
    enable tail calls and control reentrancy.
    The crate documentation contains more details on the [`CallFlags`](https://paritytech.github.io/ink/ink_env/struct.CallFlags.html).
  - **Note:** The default behavior of cross-contract calls now disallows reentering the calling contract.
- ink! contract definitions via `#[ink::contract]` ‒ [#665](https://github.com/paritytech/ink/pull/665).<br/>
  For ink! smart contracts we now generate two contract types. Given `MyContract`:
    - `MyContract` will still be the storage struct.
      However, it can now additionally be used as static dependency in other smart contracts.
      Static dependencies can be envisioned as being directly embedded into a smart contract.
    - `MyContractRef` is pretty much the same of what we had gotten with the old `ink-as-dependency`.
      It is a typed thin-wrapper around an `AccountId` that is mirroring the ink! smart contract's API
      and implemented traits.
- ink! trait definitions via `#[ink::trait_definition]` ‒ [#665](https://github.com/paritytech/ink/pull/665).
    - ink! trait definitions no longer can define trait constructors.
    - ink! trait implementations now inherit `selector` and `payable` properties for trait messages.
        - Now explicitly setting `selector` or `payable` property for an implemented ink! trait method
          will only act as a guard that the set property is in fact the same as defined by the ink!
          trait definition.
- Improved some ink! specific compile errors ‒ [#665](https://github.com/paritytech/ink/pull/665).
    - For example, when using ink! messages and constructors which have inputs (or
      outputs) that cannot be encoded (or decoded) using the SCALE codec.
- Simplified selector computation for ink! trait methods ‒ [#665](https://github.com/paritytech/ink/pull/665).
    - Now selectors are encoded as `blake2b({namespace}::{trait_identifier}::{message_identifier})[0..4]`.
      If no `namespace` is set for the ink! trait definition then the formula is
      `blake2b({trait_identifier}::{message_identifier})[0..4]`.
      Where `trait_identifier` and `message_identifier` both refer to the identifiers of the ink! trait
      definition and ink! trait message respectively.
- We switched to Rust edition 2021 ‒ [#977](https://github.com/paritytech/ink/pull/977).
- Update chain extension example to show argument passing ‒ [#1029](https://github.com/paritytech/ink/pull/1029).

### Fixed
- Contracts now revert the transaction if an ink! message returns `Result::Err` ‒ [#975](https://github.com/paritytech/ink/pull/975), [#998](https://github.com/paritytech/ink/pull/998).
    - It is still possible to match against a `Result` return type for a called dependency contract
      ‒ i.e. a sub-contract specified in the contract's `Cargo.toml`.
- We implemented a number of Wasm contract size improvements:
    - Simple Mapping Storage Primitive ‒ [#946](https://github.com/paritytech/ink/pull/946).
    - Remove `always` from `inline` to allow compiler decide that to do ‒ [#1012](https://github.com/paritytech/ink/pull/1012) (thanks [@xgreenx](https://github.com/xgreenx)).
    - Add a way to allocate a storage facility using spread (and packed) layouts ‒ [#978](https://github.com/paritytech/ink/pull/978).
    - Extract non-generic part of `push_topic` to reduce code size ‒ [#1026](https://github.com/paritytech/ink/pull/1026).

## Version 3.0-rc6

This is the 6th release candidate for ink! 3.0.

### Compatibility

#### Please upgrade `cargo-contract`

You need to update to the latest `cargo-contract` in order to use this release:
```
cargo install cargo-contract --vers ^0.15 --force --locked
```

If you build contracts from this release candidate with an older `cargo-contract`,
the UI's won't display all contract-relevant fields.

#### Please upgrade `scale-info` in your contract's dependencies

In this release candidate we upgraded `scale-info`. You have to use a compatible
version in your contract's `Cargo.toml` as well; `cargo-contract` will throw
an error otherwise.

The `Cargo.toml` should contain
```
scale-info = { version = "1.0", default-features = false, features = ["derive"], optional = true }
scale = { package = "parity-scale-codec", version = "2", default-features = false, features = ["derive", "full"] }
```

#### New metadata format

There are breaking changes to the metadata format in this release.

- Removes top level `metadataVersion` field from the contract metadata (https://github.com/paritytech/cargo-contract/pull/342/files).
- Introduces new top level versioned metadata [enum](https://github.com/paritytech/ink/blob/master/crates/metadata/src/lib.rs#L68).
- Upgrades to `scale-info` version `1.0` (https://github.com/paritytech/ink/pull/845).
  - The previous supported version was `0.6`, so check release notes for all changes since then: https://github.com/paritytech/ink/pull/845
  - One of the main changes to be aware of is the change to 0 based type lookup ids: https://github.com/paritytech/scale-info/pull/90

### Added
- Added an Ethereum-compatibility function to recover a public key from an ECDSA signature and message hash - [#914](https://github.com/paritytech/ink/pull/914) (thanks [@xgreenx](https://github.com/xgreenx)).
- Added new utility proc. macros to `ink_lang` crate - [#947](https://github.com/paritytech/ink/pull/947):
    - `blake2!`: Compute the BLAKE2b 256-bit hash of the given input literal string.
    - `selector_bytes!`: Compute the ink! selector of the given input literal string and return it as `[u8; 4]`.
    - `selector_id!`: Compute the ink! selector of the given input literal string and return it as `u32`.

### Changed
- Update to `scale-info` 1.0 - [#845](https://github.com/paritytech/ink/pull/845).
- Message and constructor selectors no longer take their inputs as string, but as `u32` decodable integer - [#928](https://github.com/paritytech/ink/pull/928).<br/>
  For example:
    - It is no longer possible to specify a selector as `#[ink(selector = "0xC0DECAFE")]`.
    - The newly allowed formats are `#[ink(selector = 0xC0DECAFE)]` and `#[ink(selector = 42)]`.
    - Smart contract authors are required to update their smart contracts for this change.
- Improved the `multisig` example - [#962](https://github.com/paritytech/ink/pull/962).
- Changed the link to our beginner's workshop to the migrated workshop on `substrate.io` - [#957](https://github.com/paritytech/ink/pull/957).

### Fixed
- Fixed a mistake in the `ink_env::block_timestamp()` documentation - [#937](https://github.com/paritytech/ink/pull/937).

## Version 3.0-rc5 (2021-09-08)

This is the 5th release candidate for ink! 3.0.

The list below shows the additions, changes and fixes that are visible to users of ink!.

### Compatibility

Make sure to use a recent Rust nightly and `cargo-contract` with the current release:
```
cargo install cargo-contract --vers ^0.14 --force --locked && rustup update
```

In the past we recommended using our [`canvas-node`](https://github.com/paritytech/canvas)
for local contract development and testing. We've now migrated this node to be run
as a Parachain. This new setup comes with some additional overhead though (such as requiring
a local Polkadot installation); for local development this is often unnecessary.

We've therefore created a new project, the
[`substrate-contracts-node`](https://github.com/paritytech/substrate-contracts-node).
It fulfills the same purpose the `canvas-node` did before ‒ it's a standalone node which is
just Substrate's [`node-template`](https://github.com/paritytech/substrate/tree/master/bin/node-template)
modified to include [the `contracts` pallet](https://github.com/paritytech/substrate/tree/master/frame/contracts).
You can install the newest version like this:
```
cargo install contracts-node --git https://github.com/paritytech/substrate-contracts-node.git --force
```
After you've installed the node it can be run via `substrate-contracts-node --tmp --dev`.

### Added
- Added example for mocking chain extensions in off-chain tests ‒ [#882](https://github.com/paritytech/ink/pull/882).
- Panic messages are now printed to debug buffer ‒ [#894](https://github.com/paritytech/ink/pull/894).

### Changed
- Unlicensed smart contract examples ‒ [#888](https://github.com/paritytech/ink/pull/888).
- Stabilized `seal_debug_message` ‒ [#902](https://github.com/paritytech/ink/pull/902).

## Version 3.0-rc4 (2021-07-19)

This is the 4th release candidate for ink! 3.0.

The list below shows the additions, changes and fixes that are visible to users of ink!.

### Compatibility

ink! 3.0-rc4 is compatible with

- The "ink! CLI" [`cargo-contract`](https://github.com/paritytech/cargo-contract)
  version `0.13.0` or newer.
    - Install the newest version using `cargo install --force cargo-contract`.
- Substrate version `4.0.0-dev` including the `contracts-pallet` version `4.0.0-dev`.
- [`substrate-contracts-node`](https://github.com/paritytech/substrate-contracts-node) version `0.1.0` or newer.
    - Install the newest version using `cargo install contracts-node --git https://github.com/paritytech/substrate-contracts-node.git --force`.

The documentation on our [Documentation Portal](https://use.ink)
is up-to-date with this release candidate. Since the last release candidate we notably
added a number of [Frequently Asked Questions](https://use.ink/faq)
there.

### Quality Assurance

In order to ensure a continuously high quality of our codebase we implemented a number
of key improvements to our testing setup:

- We've put an emphasis on automated testing of the usage examples in our crate documentation.
  Those are now tested in the context of a complete ink! contract. In the past this was not
  always the case, sometimes usage examples were just isolated code snippets.
- We started our [`ink-waterfall`](https://github.com/paritytech/ink-waterfall) project,
  which runs End-to-End tests through our entire stack.
  All our examples are continuously built using the latest `cargo-contract`. They are
  subsequently deployed on the latest `substrate-contracts-node` by emulating browser interactions with
  both the [`canvas-ui`](https://paritytech.github.io/canvas-ui/#/) and the
  [`polkadot-js`](https://polkadot.js.org/apps/#/) UI.
  This testing setup enables us to detect bugs which only appear in the context of using
  multiple components together early on.
- To improve the readability of our documentation we introduced automated grammar and spell
  checking into our Continuous Integration environment.

### Added
- Added support for the new `seal_random` API ‒ [#734](https://github.com/paritytech/ink/pull/734).
- Added missing documentation for the `ink_storage_derive` procedural macros ‒ [#711](https://github.com/paritytech/ink/pull/711).
- Implemented the (unstable) `seal_rent_params` API ‒ [#755](https://github.com/paritytech/ink/pull/755).
- Implemented the (unstable) `seal_rent_status` API ‒ [#798](https://github.com/paritytech/ink/pull/798).
- Implemented the (unstable) `seal_debug_message` API ‒ [#792](https://github.com/paritytech/ink/pull/792).
    - Printing debug messages can now be achieved via `ink_env::debug_println!(…)`.
    - See [our documentation](https://use.ink/faq#how-do-i-print-something-to-the-console-from-the-runtime)
      for more information.
    - The examples have been updated to reflect this new way of printing debug messages.
- Added usage comments with code examples to the `ink_env` API ‒ [#797](https://github.com/paritytech/ink/pull/797).
    - The [published crate documentation](https://paritytech.github.io/ink/ink_lang/struct.EnvAccess.html) now contains
      much more code examples for the methods behind `self.env()` and `Self::env()`.
- Added an example implementation for ERC-1155, a multi-token standard ‒ [#800](https://github.com/paritytech/ink/pull/800).
- Implemented binary search for `collections::Vec` ‒ [#836](https://github.com/paritytech/ink/pull/836).
- Added the ability of submitting payable transactions to the `multisig` example ‒ [#820](https://github.com/paritytech/ink/pull/820).
- Implemented `Decode` for `Error` types in the examples, enabling building them as dependencies ‒ [#761](https://github.com/paritytech/ink/pull/761).
- We started working on a new off-chain environment testing engine ‒ [#712](https://github.com/paritytech/ink/pull/712).
    - The old testing environment has a number of limitations, which we are well aware of.
      We're confident that with the new testing engine we will be able to conduct much more
      elaborate testing in an emulated chain environment.
    - For the moment, the new engine is unstable and only available behind a feature flag.
      A number of examples have already been converted to support the new testing engine.

### Changed
- To reduce a contract's space footprint we switched the default allocator to a bump allocator implementation ‒ [#831](https://github.com/paritytech/ink/pull/831).
- A couple of readme's have been reworked:
    - Our main ink! readme ‒ [#774](https://github.com/paritytech/ink/pull/774).
    - The `rand-extension` example readme ‒ [#793](https://github.com/paritytech/ink/pull/793).
    - The `delegator` example readme ‒ [#766](https://github.com/paritytech/ink/pull/766).
- With the stabilization of Rust 1.51 we ware able to remove the `ink-unstable` feature, making
  `collections::SmallVec` and `lazy::LazyArray` available by default ‒ [#746](https://github.com/paritytech/ink/pull/746).
- To resolve confusion, we migrated all usages of `#[test]` in our examples to `#[ink::test]` ‒ [#746](https://github.com/paritytech/ink/pull/746).
    - The difference is that `#[ink::test]` spawns an emulated chain environment (an "off-chain" environment)
      and hence comes with a bit of overhead. It was not always clear to users when they require
      an off-chain environment, we decided to mitigate this confusion by using an emulated chain
      environment for all our example tests.
- With the stabilization of Rust's `min_const_generics` we were able to replace the fixed
  size implementations of `SpreadLayout` and `PackedLayout` for Arrays. These traits are
  now implemented for all Arrays of size `usize` ‒ [#754](https://github.com/paritytech/ink/pull/754).
- We were able to remove the pinned `funty` dependency ‒ [#711](https://github.com/paritytech/ink/pull/711).
- The `contract-transfer` example has been improved for better UI support ‒ [#789](https://github.com/paritytech/ink/pull/789).
- The `contract-transfer` example has been improved for better error handling ‒ [#790](https://github.com/paritytech/ink/pull/790).

### Fixed
- Catch illegal `struct` destructuring pattern in ink! message arguments ‒ [#846](https://github.com/paritytech/ink/pull/846).
- Removed an erroneous `Salt` type in code generation for cross-contract calls ‒ [#842](https://github.com/paritytech/ink/pull/842).
- Do not generate metadata if compiled as dependency ‒ [#811](https://github.com/paritytech/ink/pull/811).
- Fix execution context parameters in DNS example tests ‒ [#723](https://github.com/paritytech/ink/pull/723).
- Fixed the `Greeter` contract example from our doc comments ‒ [#773](https://github.com/paritytech/ink/pull/773).

## Version 3.0-rc3 (2021-03-02)

This is the 3rd release candidate for ink! 3.0.

The list below shows the additions, changes and fixes that are visible to users of ink!.

### Compatibility

ink! 3.0-rc3 is compatible with

- The `cargo-contract` CLI tool version `0.9.1` or newer.
    - Install newest version using `cargo install --force cargo-contract`.
- Substrate version `3.0` including the `contracts-pallet` version `3.0`.

### Added

- Implemented chain extensions feature for ink!.
- ink!'s official documentation portal: https://use.ink/
- It is now possible to pass a `salt` argument to contract instantiations.
- Implemented fuzz testing for the ink! codebase.

### Changed

- Migrate `ink_storage::SmallVec` and `ink_storage::lazy::SmallLazyArray` to use `min_const_generics`.
    - The `min_const_generics` feature is going to be stabilized in Rust 1.51. For now it was put behind
      the `ink-unstable` crate feature of the `ink_storage` crate.
- Improve error reporting for conflicting ink! attributes.
- Improve error reporting for invalid constructor or message selector. (https://github.com/paritytech/ink/pull/561)
- Remove `iter_mut` for `ink_storage::BinaryHeap` data structure.
- Add documented demonstration how to properly mock `transferred_balance` calls: https://github.com/paritytech/ink/pull/555
- Add contract example which uses `ext_transfer` and `ext_terminate`: https://github.com/paritytech/ink/pull/554
- Improve documentation of `transfer` and `minimum_balance` APIs: https://github.com/paritytech/ink/pull/540

### Fixed

- The Delegator example contract now compiles properly using the `build-all.sh` bash script.
- Update crate dependencies:
    - `scale-info 0.6`
    - `parity-scale-codec 2.0`
    - `rand 0.8`
    - `itertools 0.10`
- Remove unused `tiny-keccak` dependency from `ink_primitives`.
- Changed the default `BlockNumber` type to `u32`. This is a fix since it now properly mirrors Substrate's default `BlockNumber` type.
- Ensure topics are unique: https://github.com/paritytech/ink/pull/594
- Several fixes for `ink_storage` data structures, including:
    - `Drop` implementation for `Pack` now works properly. (https://github.com/paritytech/ink/pull/600)
    - `Drop` implementation for `Lazy` now always properly clean up storage. (https://github.com/paritytech/ink/pull/597)
    - Nested `Lazy` now properly clears storage data. (https://github.com/paritytech/ink/pull/583)
    - `Option` fields now properly clean up nested storage data. (https://github.com/paritytech/ink/pull/570)

## Version 3.0-rc2 (2020-10-22)

This is the 2nd release candidate for ink! 3.0.

On top of the changes introduced in the first release candidate for ink! 3.0 we introduced
the following improvements, new features and bug fixes:

- The `ink_storage` crate now comes with a new `BinaryHeap` data structure
  that has a very similar interface to the well known Rust standard library
  `BinaryHeap`. It features specific optimizations to reduce the storage reads
  and writes required for its operations.
- Fixed a bug with `ink_storage::Lazy` that corrupted the storage of
  other storage data structures if it was unused in a contract execution.
- The `ink_storage::alloc::Box` type now implements `scale_info::TypeInfo` which
  now allows it to be fully used inside other storage data structures such as
  `ink_storage::collections::Vec`. The missing of this implementation was
  considered a bug.
- The `LazyHashMap` low-level storage abstraction is now re-exported from within
  the `ink_storage::lazy` module and docs are inlined.
- Added note about the `ink_core` split into `ink_env` and `ink_storage` crates
  to the release notes of ink! 3.0-rc1.
- The `Cargo.toml` documentation now properly links to the one deployed at docs.rs.
  On top of that crate level documentation for the `ink_allocator` crate has been
  added.
- Add new ERC-20 example contract based on a trait implementation. Also modernized
  the old non-trait based ERC-20 example token contract.

## Version 3.0-rc1 (2020-10-09)

Be prepared for the ink! 3.0 release notes because the whole version was basically a rewrite of
all the major components that make up ink!. With our experience gained from previous releases
of ink! we were able to detect weak spots of the design and provided ink! with more tools,
more features and more efficiency as ever. Read more below …

### Just. Be. Rust. 3.0

In the 3.0 update we further explored the space for ink! to just feel like it was plain Rust.
With this in mind we changed the syntax slightly in order to better map from ink! to the generated
Rust code. So what users see is mostly what will be generated by ink! later.

In this vein `#[ink(storage)]` and `#[ink(event)]` structs as well as `#[ink(message)]` and
`#[ink(constructor)]` methods now need to be specified with public visibility (`pub`).

The `#[ink(constructors)]` syntax also changes and no longer uses a `&mut self` receiver but
now follows the natural Rust constructors scheme. So it is no longer possible to shoot
yourself in the foot by accidentally forgetting to initialize some important data structures.

**Old ink! 2.0:**
```rust
#[ink(constructor)]
fn new_erc20(&mut self, initial_supply: Balance) {
    let caller = self.env().caller();
    self.total_supply.set(initial_supply);
    self.balances.insert(caller, initial_supply);
}
```
**New ink! 3.0:**
```rust
#[ink(constructor)]
pub fn new_erc20(initial_supply: Balance) -> Self {
    let caller = self.env().caller();
    let mut balances = ink_storage::HashMap::new();
    balances.insert(caller, initial_supply);
    Self {
        total_supply: initial_supply,
        balances,
    }
}
```

Also ink! 3.0 no longer requires a mandatory `version` field in the header of the ink! module attribute.

Syntactically this is all it takes to port your current ink! smart contracts over to ink! 3.0 syntax.

### Split of ink_core

The `ink_core` crate no longer exists. It has been split into the new `ink_env` and `ink_storage` crates.

Everything that was previously accessed through `ink_core::env` now lives in `ink_env` and everything
that was previously accessed through `ink_core::storage` now lives in `ink_storage`. Both crates keep
the responsibilities of their former originating `ink_core` modules.

### New Storage Module

The storage module has been reworked entirely.
Also it no longer lives in the `ink_core` crate but instead is defined as its own `ink_storage` crate.

In a sense it acts as the standard storage library for ink! smart contracts in that it provides all the
necessary tools and data structures to organize and operate the contract's storage intuitively and efficiently.

#### Lazy

The most fundamental change in how you should think about data structures provided by the new `ink_storage`
crate is that they are inherently lazy. We will explain what this means below!
The `ink_storage` crate provides high-level and low-level lazy data structures.
The difference between high-level and low-level lies in the distinction in how these data structures are aware
of the elements that they operate on. For high-level data structures they are fully aware about the elements
they contains, do all the clean-up by themselves so the user can concentrate on the business logic.
For low-level data structures the responsibility about the elements lies in the hands of the contract author.
Also they operate on cells (`Option<T>`) instead of entities of type `T`.
But what does that mean exactly?

The new `ink_storage::Lazy` type is what corresponds the most to the old `ink_core::storage::Value` type. Both cache their entities and both act lazily on the storage. This means that a read or write operation is only performed when it really needs to in order to satisfy other inputs.
Data types such as Rust primitives `i32` or Rust's very own `Vec` or data structures can also be used to operate on the contract's storage, however, they will load their contents eagerly which is often not what you want.

An example follows with the below contract storage and a message that operates on either of the two fields.
```rust
#[ink(storage)]
pub struct TwoValues {
    offset: i32,
    a: i32,
    b: i32,
}

impl TwoValues {
    #[ink(message)]
    pub fn set(&mut self, which: bool, new_value: i32) {
        match which {
            true  => { self.a = self.offset + new_value; },
            false => { self.b = self.offset + new_value; },
        }
    }
}
```

Whenever we call `TwoValues::set` always both `a` and `b` are loaded despite the fact the we only operate on one of them at a time. This is very costly since storage accesses are in fact database look-ups.
In order to prevent this eager loading of storage contents we can make use of `ink_storage::Lazy` or other lazy data structures defined in that crate:
```rust
#[ink(storage)]
pub struct TwoValues {
    offset: i32,
    a: ink_storage::Lazy<i32>,
    b: ink_storage::Lazy<i32>,
}

impl TwoValues {
    #[ink(message)]
    pub fn set(&mut self, which: bool, new_value: i32) {
        match which {
            true  => { self.a = offset + new_value; },
            false => { self.b = offset + new_value; },
        }
    }
}
```
Now `a` and `b` are only loaded when the contract really needs their values.
Note that `offset` remained `i32` since it is always needed and could spare the minor overhead of the `ink_storage::Lazy` wrapper.

#### HashMap

In the follow we explore the differences between the high-level `ink_storage::collections::HashMap`
and the low-level `ink_storage::lazy::LazyHashMap`. Both provide very similar functionality in that they map some generic key to some storage entity.

However, their APIs look very different. Whereas the `HashMap` provides a rich and high-level API that is comparable to that of Rust's very own `HashMap`, the `LazyHashMap` provides only a fraction of the API and also operates on `Option<T>` values types instead of `T` directly. It is more similar Solidity mappings than to Rust's `HashMap`.

The fundamental difference of both data structures is that `HashMap` is aware of the keys that have been stored in it and thus can reconstruct exactly which elements and storage regions apply to it. This enables it to provide iteration and automated deletion as well as efficient way to defragment its underlying storage to free some storage space again. This goes very well in the vein of Substrate's storage rent model where contracts have to pay for the storage they are using.

| Data Structure | level of abstraction | caching | lazy | element type | container |
|:--|:-:|:-:|:-:|:-:|:-:|
| `T` | - | yes | no | `T` | primitive value |
| `Lazy<T>` | high-level | yes | yes | `T` | single element container |
| `LazyCell<T>` | low-level | yes | yes | `Option<T>` | single element, no container |
| `Vec<T>` | high-level | yes | yes | `T` | Rust vector-like container |
| `LazyIndexMap<T>` | low-level | yes | yes | `Option<T>` | similar to Solidity mapping |
| `HashMap<K, V>` | high-level | yes | yes | `V` (key type `K`) | Rust map-like container |
| `LazyHashMap<K, V>` | low-level | yes | yes | `Option<V>` (key type `K`) | similar to Solidity mapping |

There are many more! For more information about the specifics please take a look into [the `ink_storage` crate documentation](https://paritytech.github.io/ink/ink_storage/).

#### Spread & Packed Modes

Storing or loading complex data structures to and from contract storage can be done in many different ways. You could store all information into a single storage cell or you could try to store all information into as many different cells as possible. Both strategies have pros and cons under different conditions.

For example it might be a very good idea to store all the information under the same cell if all the information is very compact. For example when we are dealing with a byte vector that is expected to never be larger than approx a thousand elements it would probably be more efficient if we store all those thousand bytes in the same cell and especially if we often access many of those (or all) in our contract messages.

On the other hand spreading information across as many cells as possible might be much more efficient if we are dealing with big data structures, a lot of information that is not compact, or when messages that operate on the data always only need a small fraction of the whole data.
An example for this use case is if you have a vector of user accounts where each account stores potentially a lot of information, e.g. a 32-byte hash etc and where our messages only every operate on only a few of those at a time.

The `ink_storage` crate provides the user full control over the strategy or a mix of these two root strategies through some fundamental abstractions that we are briefly presenting to you.

#### Default: Spreading Mode

By default ink! spreads information to as many cells as possible. For example if you have the following `#[ink(storage)]` struct every field will live in its own single storage cell. Note that for `c` all 32 bytes will share the same cell!

```rust
#[ink(storage)]
pub struct Spreaded {
    a: i32,
    b: ink_storage::Lazy<i32>,
    c: [u8; 32],
}
```

#### Packing Storage

We can alter this behavior by using the `ink_storage::Pack` abstraction:

```rust
pub struct Spreaded {
    a: i32,
    b: ink_storage::Lazy<i32>,
    c: [u8; 32],
}

#[ink(storage)]
pub struct Packed {
    packed: ink_storage::Pack<Spreaded>,
}
```

Now all fields of `Spreaded` will share the same storage cell. This means whenever one of them is stored to or loaded from the contract storage, all of them are stored or loaded. A user has to choose wisely what mode of operation is more suitable for their contract.

These abstractions can be combined in various ways, yielding full control to the users. For example, in the following only `a` and `b` share a common storage cell while `c` lives in its own:

```rust
pub struct Spreaded {
    a: i32,
    b: ink_storage::Lazy<i32>,
}

#[ink(storage)]
pub struct Packed {
    packed: ink_storage::Pack<Spreaded>,
    c: [u8; 32],
}
```

#### Spreading Array Cells

If we prefer to store all bytes of `c` into their own storage cell we can make use of the `SmallVec` data structure. The `SmallVec` is a high-level data structure that allows to efficiently organize a fixed number of elements similar to a Rust array. However, unlike a Rust array it acts lazily upon the storage and spreads its elements into different cells.

```rust
use typenum::U32;

pub struct Spreaded {
    a: i32,
    b: ink_storage::Lazy<i32>,
}

#[ink(storage)]
pub struct Packed {
    packed: ink_storage::Pack<Spreaded>,
    c: SmallVec<u8, U32>,
}
```

#### Opting-out of Storage

If you are in need of storing some temporary information across method and message boundaries ink! will have your back with the `ink_storage::Memory` abstraction. It allows you to simply opt-out of using the storage for the wrapped entity at all and thus is very similar to Solidity's very own `memory` annotation.

An example below:

```rust
#[ink(storage)]
pub struct OptedOut {
    a: i32,
    b: ink_storage::Lazy<i32>,
    c: ink_storage::Memory<i32>,
}
```

The the above example `a` and `b` are normal storage entities, however, `c` on the other hand side will never load from or store to contract storage and will always be reset to the default value of its `i32` type for every contract call.
It can be accessed from all ink! messages or methods via `self.c` but will never manipulate the contract storage and thus acts wonderfully as some shared local information.

#### Dynamic Storage Allocator

In the previous section we have seen how the default mode of operation is to spread information and how we can opt-in to packing information into single cells via `ink_storage::Packed`.

However, what if we wanted to store a vector of a vector of `i32` for example?
Naturally a user would try to construct this as follows:

```rust
use ink_storage::Vec as StorageVec;

#[ink(storage)]
pub struct Matrix {
    values: StorageVec<StorageVec<i32>>,
}
```

However, this will fail compilation with an error indicating that `StorageVec<T>` requires for its `T` to be packed (`T: PackedLayout`) which `StorageVec<T>` itself does not since it always stores all of its elements into different cells. The same applies to many other storage data structures provided by `ink_storage` and is a trade-off the ink! team decided for the case of efficiency of the overall system.
Instead what a user can do in order to get their vector-of-vector to be working is to make use of ink!'s dynamic storage allocator capabilities.

For this the contract author has to first enable the feature via:

```rust
use ink_lang as ink;

#[ink::contract(dynamic_storage_allocator = true)]
mod matrix {
    // contract code ...
}
```

And then we can define our `Matrix` `#[ink(storage)]` as follows:

```rust
use ink_storage::{
    Vec as StorageVec,
    Box as StorageBox,
};

#[ink(storage)]
pub struct Matrix {
    values: StorageVec<StorageBox<StorageVec<i32>>>,
}
```

With `ink_storage::Box<T>` we can use a `T: SpreadLayout` as if it was `T: PackedLayout` since the `ink_storage::Box<T>` itself suffices the requirements and can be put into a single contract storage cell. The whole concept works quite similar to how Rust's `Box` works: by an indirection - contract authors are therefore advised to make use of dynamic storage allocator capabilities only if other ways of dealing with ones problems are not applicable.

#### Custom Data Structures

While the `ink_storage` crate provides tons of useful utilities and data structures to organize and manipulate the contract's storage contract authors are not limited by its capabilities. By implementing the core `SpreadLayout` and `PackedLayout` traits users are able to define their very own custom storage data structures with their own set of requirement and features that work along the `ink_storage` data structures as long as they fulfill the mere requirements stated by those two traits.

In the future we plan on providing some more ink! workshops and tutorials guiding the approach to design and implement a custom storage data structure.

#### In Summary

The new `ink_storage` crate provides everything you need to operate on your contract's storage.
There are low-level and high-level data structures depending on your need of control.
All provided data structures operate lazily on the contract's storage and cache their reads and writes for a more gas efficient storage access.
Users should prefer high-level data structures found in the `collections` module over the low-level data structures found in the `lazy` module.
For a list of all the new storage data structure visit [`ink_storage`'s documentation](https://paritytech.github.io/ink/ink_storage/).

### ink! Attributes

For ink! 3.0 we have added some more useful ink! specific attributes to the table.
All of these ink! attributes are available to specify inside an ink! module.
An ink! module is the module that is flagged by `#[ink::contract]` containing all the ink! definitions:
```rust
use ink_lang as ink;

#[ink::contract]
mod erc20 {
    #[ink(storage)]
    pub struct Erc20 { ... }

    impl Erc20 {
        #[ink(constructor)]
        pub fn new(initial_supply: Balance) -> Self { .. }

        #[ink(constructor)]
        pub fn total_supply(&self) -> Balance { .. }

        // etc. ...
    }
}
```

We won't be going into the details for any of those but will briefly present the entire set of ink! specific attributes below:

| Attribute | Where Applicable | Description |
|:--|:--|:--|
| `#[ink(storage)]` | On `struct` definitions. | Defines the ink! storage struct. There can only be one ink! storage definition per contract. |
| `#[ink(event)]` | On `struct` definitions. | Defines an ink! event. A contract can define multiple such ink! events. |
| `#[ink(anonymous)]` **new** | Applicable to ink! events. | Tells the ink! codegen to treat the ink! event as anonymous which omits the event signature as topic upon emitting. Very similar to anonymous events in Solidity. |
| `#[ink(topic)]` | Applicate on ink! event field. | Tells the ink! codegen to provide a topic hash for the given field. Every ink! event can only have a limited number of such topic field. Similar semantics as to indexed event arguments in Solidity. |
| `#[ink(message)]` | Applicable to methods. | Flags a method for the ink! storage struct as message making it available to the API for calling the contract. |
| `#[ink(constructor)]` | Applicable to method. | Flags a method for the ink! storage struct as constructor making it available to the API for instantiating the contract. |
| `#[ink(payable)]` **new** | Applicable to ink! messages. | Allows receiving value as part of the call of the ink! message. ink! constructors are implicitly payable. |
| `#[ink(selector = "..")]` **new** | Applicable to ink! messages and ink! constructors. | Specifies a concrete dispatch selector for the flagged entity. This allows a contract author to precisely control the selectors of their APIs making it possible to rename their API without breakage. |
| `#[ink(namespace = "..")]` **new** | Applicable to ink! trait implementation blocks. | Changes the resulting selectors of all the ink! messages and ink! constructors within the trait implementation. Allows to disambiguate between trait implementations with overlapping message or constructor names. Use only with great care and consideration! |
| `#[ink(impl)]` **new** | Applicable to ink! implementation blocks. | Tells the ink! codegen that some implementation block shall be granted access to ink! internals even without it containing any ink! messages or ink! constructors. |

### Merging of ink! Attributes

It is possible to merge attributes that share a common flagged entity.
The example below demonstrates this for a payable message with a custom selector.

```rust
#[ink(message)]
#[ink(payable)]
#[ink(selector = "0xCAFEBABE")]
pub fn transfer(&mut self, from: AccountId, to: AccountId, value: Balance) -> Result<(), Error> {
    // actual implementation
}
```
We can also write the above ink! message definition in the following way:
```rust
#[ink(message, payable, selector = "0xCAFEBABE")]
pub fn transfer(&mut self, from: AccountId, to: AccountId, value: Balance) -> Result<(), Error> {
    // actual implementation
}
```

### Trait Support

One of the most anticipated features of ink! 3.0 is its Rust trait support.
Through the new `#[ink::trait_definition]` procedural macro it is now possible to define your very own trait definitions that are then implementable by ink! smart contracts.

This allows to define shared smart contract interfaces to different concrete implementations.
Note that this ink! trait definition can be defined anywhere, even in another crate!

#### Example

Defined in the `base_erc20.rs` module.

```rust
use ink_lang as ink;

#[ink::trait_definition]
pub trait BaseErc20 {
    /// Creates a new ERC-20 contract and initializes it with the initial supply for the instantiator.
    #[ink(constructor)]
    fn new(initial_supply: Balance) -> Self;

    /// Returns the total supply.
    #[ink(message)]
    fn total_supply(&self) -> Balance;

    /// Transfers `amount` from caller to `to`.
    #[ink(message, payable)]
    fn transfer(&mut self, to: AccountId, amount: Balance);
}
```

An ink! smart contract definition can then implement this trait definition as follows:

```rust
use ink_lang as ink;

#[ink::contract]
mod erc20 {
    use base_erc20::BaseErc20;

    #[ink(storage)]
    pub struct Erc20 {
        total_supply: Balance,
        // more fields ...
    }

    impl BaseErc20 for Erc20 {
        #[ink(constructor)]
        fn new(initial_supply: Balance) -> Self {
            // implementation ...
        }

        #[ink(message)]
        fn total_supply(&self) -> Balance {
            // implementation ...
        }

        #[ink(message, payable)]
        fn transfer(&mut self, to: AccountId, amount: Balance) {
            // implementation ...
        }
    }
}
```

Calling the above `Erc20` explicitely through its trait implementation can be done just as if it was normal Rust code:

```rust
// --- Instantiating the ERC-20 contract:
//
let mut erc20 = <Erc20 as BaseErc20>::new(1000);
// --- Is just the same as:
use base_erc20::BaseErc20;
let mut erc20 = Erc20::new(1000);

// --- Retrieving the total supply:
//
assert_eq!(<Erc20 as BaseErc20>::total_supply(&erc20), 1000);
// --- Is just the same as:
use base_erc20::BaseErc20;
assert_eq!(erc20.total_supply(), 1000);
```

There are still many limitations to ink! trait definitions and trait implementations.
For example it is not possible to define associated constants or types or have default implemented methods.
These limitations exist because of technical intricacies, however, please expect that many of those will be tackled in future ink! releases.

## Version 2.1 (2020-03-25)

- Add built-in support for cryptographic hashes:
    - Blake2 with 128-bit and 256-bit
    - Sha2 with 256-bit
    - Keccak with 256-bit
- Add `ink_core::hash` module for high-level API to the new built-in hashes.
- Update `runtime-storage` example ink! smart contract to demonstrate the new built-in hashes.

## Version 2.0 (2019-12-03)

The ink! version 2.0 syntax has one major philosophy:

> Just. Be. Rust.

To accomplish this, we take advantage of all the standard Rust types and structures and use
[attribute macros](https://doc.rust-lang.org/reference/procedural-macros.html#attribute-macros) to
tag these standard structures to be different parts of the ink! language.

Anything that is not tagged with an `#[ink(...)]` attribute tag is just standard Rust, and can be
used in and out of your contract just like standard Rust could be used!

**Every valid ink! contract is required to have at least one `#[ink(constructor)]`, at least one
`#[ink(message)]` and exactly one `#[ink(storage)]` attribute.**

Follow the instructions below to understand how to migrate your ink! 1.0 contracts to this new ink!
2.0 syntax.

### Update the ink! CLI

Install the latest ink! CLI using the following command:

```bash
cargo install --git https://github.com/paritytech/cargo-contract cargo-contract --force
```

There is a new contract metadata format you need to use. You can generate the metadata using:

```bash
cargo contract generate-metadata
```

This will generate a file `metadata.json` you should upload when deploying or interacting with a
contract.

### Declaring a Contract

The fundamental change with the new ink! syntax is how we declare a new contract.

We used to wrap the whole ink! contract into a `contract!` macro. At that point, all syntax within
the macro could be custom, and in our first iteration of the language, we used that in ways that
made our code not really Rust anymore.

Now we wrap the whole contract in a standard Rust module, and include an attribute tag to identify
this object as part of the ink! language. This means that all of our code from this point forward
will be valid Rust!

<table style="width: 100%;">
<tr>
<th>Before</th>
<th>After</th>
</tr>
<tr>
<td>

```rust
contract! {
    ...
}
```

</td>
<td>

```rust
use ink_lang as ink;

#[ink::contract(version = "0.1.0")]
mod erc20 {
    ...
}
```

</td>
</tr>
</table>

> Note: we now require a mandatory ink! version in the header. You're welcome.

See the [ERC20 example](https://github.com/paritytech/ink/blob/master/examples/erc20/src/lib.rs).

### ink! Contract Tag

The ink! contract tag can be extended to provide other configuration information about your
contract.

#### Defining Custom Types

We used to define types using a special `#![env = DefaultSrmlTypes]` tag.

Now we simply include the type definition in the `#[ink::contract(...)]` tag:

```rust
#[ink::contract(version = "0.1.0", env = MyCustomTypes)]
```

By default, we use `DefaultSrmlTypes`, so you don't need to define anything unless you plan to use
custom types.

#### Dynamic Allocation

It is possible to enable the dynamic environment that allows for dynamic allocations by specifying
`dynamic_allocations = true` in the parameters of the ink! header. This is disabled by default.

```rust
#[ink::contract(version = "0.1.0", dynamic_allocations = true)]
```

> Note: The dynamic environment is still under research and not yet stable.

### Declaring Storage

We define storage items just the same as before, but now we need to add the `#[ink(storage)]`
attribute tag.

<table style="width: 100%;">
<tr>
<th>Before</th>
<th>After</th>
</tr>
<tr>
<td>

```rust
struct Erc20 {
    total_supply: storage::Value<Balance>,
    balances: storage::HashMap<AccountId, Balance>,
    allowances: storage::HashMap<(AccountId, AccountId), Balance>,
}
```

</td>
<td>

```rust
#[ink(storage)]
struct Erc20 {
    total_supply: storage::Value<Balance>,
    balances: storage::HashMap<AccountId, Balance>,
    allowances: storage::HashMap<(AccountId, AccountId), Balance>,
}
```

</td>
</tr>
</table>

See the [ERC20 example](https://github.com/paritytech/ink/blob/master/examples/erc20/src/lib.rs).

### Declaring Events

To update your events, you need to:

1. Change the old `event` keyword to a standard Rust `struct`.
2. Add the `#[ink(event)]` attribute tag to your `struct`.

If you were previously indexing the items in your event with `#[indexed]`:

3. Add the `#[ink(topic)]` attribute tag to each item in your event.

<table style="width: 100%;">
<tr>
<th>Before</th>
<th>After</th>
</tr>
<tr>
<td>

```rust
event Transfer {
    from: Option<AccountId>,
    to: Option<AccountId>,
    #[indexed]
    value: Balance,
}
```

</td>
<td>

```rust
#[ink(event)]
struct Transfer {
    from: Option<AccountId>,
    to: Option<AccountId>,
    #[ink(topic)]
    value: Balance,
}
```

</td>
</tr>
</table>

See the [ERC20 example](https://github.com/paritytech/ink/blob/master/examples/erc20/src/lib.rs).

### Environment Handler

`EnvHandler` is no longer exposed to the user and instead the environment is now always accessed via
`self.env()`.

<table style="width: 100%;">
<tr>
<th>Before</th>
<th>After</th>
</tr>
<tr>
<td>

**Getting the caller:**

```rust
let caller = env.caller();
```

**Emitting an event:**

```rust
env.emit(...)
```

</td>
<td>

**Getting the caller:**

```rust
let caller = self.env().caller();
```

**Emitting an event:**

```rust
self.env().emit_event(...)
```

</td>
</tr>
</table>

> Note: The name of the function used to emit an event was updated to `emit_event`.

### Message Functions

We used to use `pub(external)` to tag functions that could be called by the outside world.

We now simply add the attribute `#[ink(message)]`.

<table style="width: 100%;">
<tr>
<th>Before</th>
<th>After</th>
</tr>
<tr>
<td>

```rust
pub(external) fn total_supply(&self) -> Balance {
    *self.total_supply
}
```

</td>
<td>

```rust
#[ink(message)]
fn total_supply(&self) -> Balance {
    *self.total_supply
}
```

</td>
</tr>
</table>

See the [ERC20 example](https://github.com/paritytech/ink/blob/master/examples/erc20/src/lib.rs).

### Defining a Constructor

We used to define our constructor by implementing the `Deploy` trait and defining the `deploy`
function.

But now our constructor function is in the same place as the rest of our contract functions, within
the general implementation of the storage struct.

We tag these functions with the `#[ink(constructor)]` attribute. We can create multiple different
constructors by simply creating more functions with the same tag. You can name a constructor
function whatever you want (except starting with `__ink` which is reserved for all functions).

<table style="width: 100%;">
<tr>
<th>Before</th>
<th>After</th>
</tr>
<tr>
<td>

```rust
impl Deploy for Erc20 {
    fn deploy(&mut self, init_supply: Balance) {
        let caller = env.caller();
        self.total_supply.set(init_value);
        self.balances.insert(caller, init_supply);
        env.emit(Transfer {
            from: None,
            to: Some(env.caller()),
            value: init_value
        });
    }
}
```

</td>
<td>

```rust
impl Erc20 {
    #[ink(constructor)]
    fn new(&mut self, initial_supply: Balance) {
        let caller = self.env().caller();
        self.total_supply.set(initial_supply);
        self.balances.insert(caller, initial_supply);
        self.env().emit_event(Transferred {
            from: None,
            to: Some(caller),
            amount: initial_supply,
        });
    }
}
```

</td>
</tr>
</table>

See the [ERC20 example](https://github.com/paritytech/ink/blob/master/examples/erc20/src/lib.rs).

### Cross Contract Calls

It is now possible to call ink! messages and ink! constructors. So ink! constructors allow
delegation and ink! messages can easily call other ink! messages.

Given another ink! contract like `mod Adder { ... }`, we can call any of its functions:

```rust
use adder::Adder;
//--snip--
#[ink(storage)]
struct Delegator {
    adder: storage::Value<Adder>,
}
//--snip--
let result = self.adder.inc(by);
```

See the [delegator example](https://github.com/paritytech/ink/blob/master/examples/delegator/lib.rs).

### Factory Contracts

Creation of other contracts from a factory contract works pretty much the same way it did in the old
ink! language.

However, users are now required to specify the `code_hash` separately rather than in the
constructor:

```rust
.using_code(code_hash)
```

Also, they need to specify the used ink! environment (most likely `self.env()`):

```rust
create_using(self.env())
```

<table style="width: 100%;">
<tr>
<th>Before</th>
<th>After</th>
</tr>
<tr>
<td>

```rust
let accumulator = Accumulator::new(accumulator_code_hash, init_value)
    .value(total_balance / 4)
    .create()
    .expect("failed at instantiating the accumulator contract");
```

</td>
<td>

```rust
let accumulator = Accumulator::new(init_value)
    .value(total_balance / 4)
    .gas_limit(12345)
    .using_code(accumulator_code_hash)
    .create_using(self.env())
    .expect("failed at instantiating the `Accumulator` contract");
```

</td>
</tr>
</table>

See the [delegator example](https://github.com/paritytech/ink/blob/master/examples/delegator/lib.rs).

### Contract Tests

Testing contracts off-chain is done by `cargo test` and users can simply use the standard routines
of creating unit test modules within the ink! project:

```rust
#[cfg(test)]
mod tests {
    use super::*;

    #[test]
    fn my_test() { ... }
}
```

Test instances of contracts can be created with something like:

```rust
let contract = MyContract::my_constructor(a, b);
```

Messages can simply be called on the returned instance as if `MyContract::my_constructor` returns a
`Self` instance.

See the [flipper example](https://github.com/paritytech/ink/blob/master/examples/flipper/src/lib.rs).

**The off-chain test environment has lost a bit of power compared to the old ink! language.**

It is not currently possible to query and set special test data about the environment (such as the
caller of a function or amount of value sent), but these will be added back in the near future.

### ink!-less Implementations

It is also possible to annotate an entire `impl` blocks with:

```rust
#[ink(impl)]
impl Contract {
    fn internal_function(&self) {
        self.env().emit_event(EventName);
    }
}.
```

This is useful if the `impl` block itself does not contain any ink! constructors or messages, but you
still need to access some of the "magic" provided by ink!. In the example above, you would not have
access to `emit_event` without `#[ink(impl)]`.<|MERGE_RESOLUTION|>--- conflicted
+++ resolved
@@ -7,11 +7,8 @@
 ## [Unreleased]
 
 ### Added
-<<<<<<< HEAD
+-  Support custom environment in E2E tests - [#1645](https://github.com/paritytech/ink/pull/1645)
 -  Add `call-runtime` support - [#1641](https://github.com/paritytech/ink/pull/1641)
-=======
--  Support custom environment in E2E tests - [#1645](https://github.com/paritytech/ink/pull/1645)
->>>>>>> 21606c03
 
 ### Changed
 - E2E: spawn a separate contracts node instance per test ‒ [#1642](https://github.com/paritytech/ink/pull/1642)
