# Changelog
All notable changes to this project will be documented in this file.

The format is based on [Keep a Changelog](https://keepachangelog.com/en/1.0.0/),
and this project adheres to [Semantic Versioning](https://semver.org/spec/v2.0.0.html).

## [Unreleased]

### Added
<<<<<<< HEAD
- Custom signature topic in Events - #[2031](https://github.com/paritytech/ink/pull/2031)

=======
- Linter: `non_fallible_api` lint - [#2004](https://github.com/paritytech/ink/pull/2004)

### Fixed
- Fix the `StorageVec` type by excluding the `len_cached` field from its type info - [#2052](https://github.com/paritytech/ink/pull/2052)
>>>>>>> 3e5ea129

## Version 5.0.0-rc

### Added
- Allow mutable parameters in messages - [#2004](https://github.com/paritytech/ink/pull/2004)
- [E2E] Allow testing with live-chain state - [#1949](https://github.com/paritytech/ink/pull/1949)
- [E2E] Call builders and extra gas margin option - [#1917](https://github.com/paritytech/ink/pull/1917)
- Linter: `storage_never_freed` lint - [#1932](https://github.com/paritytech/ink/pull/1932)
- Linter: `strict_balance_equality` lint - [#1914](https://github.com/paritytech/ink/pull/1914)
- Linter: `no_main` lint - [#2001](https://github.com/paritytech/ink/pull/2001)
- Clean E2E configuration parsing - [#1922](https://github.com/paritytech/ink/pull/1922)
- Make `set_code_hash` generic - [#1906](https://github.com/paritytech/ink/pull/1906)
- Provide a `StorageVec` datastructure built on top of `Lazy` - [#1995](https://github.com/paritytech/ink/pull/1995)

### Changed
- Messages return `TypeSpec` directly - [#1999](https://github.com/paritytech/ink/pull/1999)
- Fail when decoding from storage and not all bytes consumed - [#1897](https://github.com/paritytech/ink/pull/1897)
- [E2E] resolve DispatchError error details for dry-runs - [#1994](https://github.com/paritytech/ink/pull/1994)
- [E2E] update to new `drink` API - [#2005](https://github.com/paritytech/ink/pull/2005)
- Support multiple chain extensions - [#1958](https://github.com/paritytech/ink/pull/1958)
  - New example of how to use multiple chain extensions in one contract.
  - Affects the usage of the `#[ink::chain_extension]` macro and the definition of the chain extension.
- Split up `ink_linting` to mandatory and extra libraries - [#2032](https://github.com/paritytech/ink/pull/2032)


## Version 5.0.0-alpha

The preview release of the ink! 5.0.0 release.
This release addresses the majority of issues raised in the OpenZeppelin audit
in particular we addressed the proxy selector clashing attack.
As of this release, ink! only allows exactly one other message with a well-known reserved selector to be defined.
You can read more about the change in the [PR](https://github.com/paritytech/ink/pull/1708)

There are also other notable changes:

- Rework of event definitions - [#1827](https://github.com/paritytech/ink/pull/1827).
- Updated upgradeable contract example illustrating `delegate_call`
- Removal of unchecked arithmetic. `cargo-contract` will fail compiling the contract with raw arithmetic operations.
- Introduction of an alternative off-chain E2E testing backend, drink!
**Big thanks to @pmikolajczyk41 for this massive contribution!**

You can see a more detailed log of changes below:

### Added
- [Drink backend]: allow for arbitrary runtime - [#1892](https://github.com/paritytech/ink/pull/1892)
- [Drink backend]: support runtime call - [#1891](https://github.com/paritytech/ink/pull/1891)
- Reexport `scale` dependencies, introduce `#[ink::scale_derive]` - [#1890](https://github.com/paritytech/ink/pull/1890)
- Upgradeable contracts example - [#1889](https://github.com/paritytech/ink/pull/1889)
- Persist static buffer size in metadata - [#1880](https://github.com/paritytech/ink/pull/1880)
- Modify static buffer size via environmental variables - [#1869](https://github.com/paritytech/ink/pull/1869)
- [Drink backend]: Make tests generic `E2EBackend` trait - [#1867](https://github.com/paritytech/ink/pull/1867)
- [Drink backend]: Backend choice  ‒ [#1864](https://github.com/paritytech/ink/pull/1864)
- [Drink backend]: Backend traits - [#1857](https://github.com/paritytech/ink/pull/1857)
- [Drink backend]: Abstract error and result structs - [#1844](https://github.com/paritytech/ink/pull/1844)
- Added `sr25519_verify` function to `ink_env` [#1840](https://github.com/paritytech/ink/pull/1840)
- Warn when primitive number is annotated as event topic - [#1837](https://github.com/paritytech/ink/pull/1837)
- Events `2.0` - [#1827](https://github.com/paritytech/ink/pull/1827)
- Add `set_block_number` to off-chain test api `Engine` - [#1806](https://github.com/paritytech/ink/pull/1806)
- Stabilize `call_runtime` ‒ [#1749](https://github.com/paritytech/ink/pull/1749)
- Schema generation - [#1765](https://github.com/paritytech/ink/pull/1765)
- Restrict wildcard selectors to have exactly one other message - [#1708](https://github.com/paritytech/ink/pull/1708)

### Changed
- Reexport `scale` dependencies, introduce `#[ink::scale_derive]` ‒ [#1890](https://github.com/paritytech/ink/pull/1890)
- `[ink_e2e]` build contracts at runtime instead of during codegen - [#1881](https://github.com/paritytech/ink/pull/1881)
- Use of workspace dependencies and properties - [#1835](https://github.com/paritytech/ink/pull/1835)
- Remove of unchecked arithmetic - [#1831](https://github.com/paritytech/ink/pull/1831)
- E2E crate refactoring - [#1830](https://github.com/paritytech/ink/pull/1830)
- Use `decode_all`` for decoding cross contract call result - [#1810](https://github.com/paritytech/ink/pull/1810)
- E2E: improve call API, remove `build_message` + callback - [#1782](https://github.com/paritytech/ink/pull/1782)

### Fixed
- `RootLayout::new()` is generic again to allow using `ink_metadata` in pure `PortableForm` contexts - [#1989](https://github.com/paritytech/ink/pull/1989)

## 4.3.0

### Fixed

- Fix E2E tests for newer rust toolchain & contracts node - #[1884](https://github.com/paritytech/ink/pull/1884)
- Enable Rust >= `1.70`, update `subxt` and `contract-build` - [#1855](https://github.com/paritytech/ink/pull/1855)
- Fix unsupported `--ws-port` argument - [#1850](https://github.com/paritytech/ink/pull/1850)

## Version 4.2.0

### Added
- Persist `Environment` in metadata ‒ [#1741](https://github.com/paritytech/ink/pull/1741)
- Added possibility for `runtime_call` in E2E tests ‒ [#1736](https://github.com/paritytech/ink/pull/1736)
- Added `default` attribute to constructors and messages ‒ [#1724](https://github.com/paritytech/ink/pull/1724)
- Added clarification about `Mapping::size` unit ‒ [#1735](https://github.com/paritytech/ink/pull/1735)

### Changed
- Upgraded `syn` to version `2` ‒ [#1731](https://github.com/paritytech/ink/pull/1731)
- Update `scale-info` requirement to `2.5` ‒ [#1733](https://github.com/paritytech/ink/pull/1733)
- Bump `subxt` to `0.28.0` ‒ [#1750](https://github.com/paritytech/ink/pull/1750)

## Version 4.1.0

### Added
- Basic support for `dyn Trait` to allow cross-contract calls only with trait - [#1673](https://github.com/paritytech/ink/pull/1673)
- E2E: auto detect contracts to be built - [#1691](https://github.com/paritytech/ink/pull/1691)
- Add `set_code_hash` to `EnvAccess` - [#1698](https://github.com/paritytech/ink/pull/1698)
- Add `set_block_timestamp` to off-chain test api `Engine` - [#1721](https://github.com/paritytech/ink/pull/1721)

### Changed
- Support conditional compilation - [#1707](https://github.com/paritytech/ink/pull/1707)

## Version 4.0.1

### Fixed
- Fixing `ManualKey<0>` to act properly - [#1670](https://github.com/paritytech/ink/pull/1670)
- Indicated latest release of `cargo-contract` in `e2e` crate

### Added
- Add `call-runtime` support - [#1641](https://github.com/paritytech/ink/pull/1641)

## Version 4.0.0

The latest stable release of ink! is here 🥳

This version brings a lot of usability improvements, making the language better suited
for the needs of production parachains.

A couple of highlights include:
- Changes to how contract storage works, which significantly reduced the sizes of
  contract binaries
- A new end-to-end testing framework, letting you easily write integration tests
- Changes to the metadata format, which (in part) makes error handling more expressive

There's a lot more to dig through, so take some time to poke around the `CHANGELOG`
(including the `4.0.0-alpha` and `4.0.0-beta` releases).

You may notice there have been a few breaking changes. No need to be scared though, we
wrote up a [migration guide](https://use.ink/faq/migrating-from-ink-3-to-4) covering all
of the breaking changes and how to update your ink! 3.x contract accordingly.

Thanks to everyone that helped make this release possible ❤️

### Compatibility

In order to build contracts which use ink! `v4.0.0` you need to use
`cargo-contract`
[`v2.0.0`](https://github.com/paritytech/cargo-contract/releases/tag/v2.0.0).
You can install it as follows:

`cargo install cargo-contract --force --locked`

You will also need to use a version of [`pallet-contracts`](https://github.com/paritytech/substrate/tree/master/frame/contracts)
later than [polkadot-v0.9.37](https://github.com/paritytech/substrate/tree/polkadot-v0.9.37)
in your node.

The [`v0.24.0`](https://github.com/paritytech/substrate-contracts-node/releases/tag/v0.24.0)
release of the [`substrate-contracts-node`](https://github.com/paritytech/substrate-contracts-node) is
compatible with the ink! `4.0.0` release.

For full compatibility requirements see the [migration guide](https://use.ink/faq/migrating-from-ink-3-to-4/#compatibility).

- Add `Mapping::contains(key)` and `Mapping::insert_return_size(key, val)` ‒ [#1224](https://github.com/paritytech/ink/pull/1224)
- Add [`payment-channel`](https://github.com/paritytech/ink-examples/tree/main/payment-channel) example ‒ [#1248](https://github.com/paritytech/ink/pull/1248) (thanks [@kanishkatn](https://github.com/kanishkatn)!)
- Add `version` field to ink! metadata ‒ [#1313](https://github.com/paritytech/ink/pull/1313)
- The `rand-extension` example has been adapted to an updated version of the `ChainExtension` API ‒ [#1356](https://github.com/paritytech/ink/pull/1356)
- Add `ink_env::pay_with_call!` helper macro for off-chain emulation of sending payments with contract message calls ‒ [#1379](https://github.com/paritytech/ink/pull/1379)
- Allow using `Result<Self, Error>` as a return type in constructors ‒ [#1446](https://github.com/paritytech/ink/pull/1446)
- Add `Mapping::take()` function allowing to get a value removing it from storage ‒ [#1461](https://github.com/paritytech/ink/pull/1461)
- Add E2E testing framework MVP ‒ [#1395](https://github.com/paritytech/ink/pull/1395)
- Add E2E tests for `Mapping` functions - [#1492](https://github.com/paritytech/ink/pull/1492)
- E2E: expose call dry-run method ‒ [#1624](https://github.com/paritytech/ink/pull/1624)
- Make cross-contract callee non-optional ‒ [#1636](https://github.com/paritytech/ink/pull/1636)
- Support custom environment in E2E tests - [#1645](https://github.com/paritytech/ink/pull/1645) (thanks [@pmikolajczyk41](https://github.com/pmikolajczyk41)!)

### Changed
- Contract size optimization in case contract doesn't accept payment ‒ [#1267](https://github.com/paritytech/ink/pull/1267) (thanks [@xgreenx](https://github.com/xgreenx)!)
- Move ink! linter into `ink` repository ‒ [#1361](https://github.com/paritytech/ink/pull/1267)
- Introduce `ink` entrance crate ‒ [#1223](https://github.com/paritytech/ink/pull/1223)
- Use `XXH32` instead of `sha256` for calculating storage keys ‒ [#1393](https://github.com/paritytech/ink/pull/1393)
- Storage Refactoring ‒ [#1331](https://github.com/paritytech/ink/pull/1331)
- Add support for language level errors (`LangError`) ‒ [#1450](https://github.com/paritytech/ink/pull/1450)
- Return `LangError`s from constructors ‒ [#1504](https://github.com/paritytech/ink/pull/1504)
- Update `scale-info` requirement to `2.3` ‒ [#1467](https://github.com/paritytech/ink/pull/1467)
- Merge `Mapping::insert(key, val)` and `Mapping::insert_return_size(key, val)` into one method - [#1463](https://github.com/paritytech/ink/pull/1463)
- FFI: no more `__unstable__` wasm import module ‒ [#1522](https://github.com/paritytech/ink/pull/1522)
- Clean up CallBuilder `return()` type ‒ [#1525](https://github.com/paritytech/ink/pull/1525)
- Fix trait message return type metadata ‒ [#1531](https://github.com/paritytech/ink/pull/1531)
- Bump Dylint dependencies ‒ [#1551](https://github.com/paritytech/ink/pull/1551)
- Stabilize `take_storage` ‒ [#1568](https://github.com/paritytech/ink/pull/1568)
- Chain Extension: Evaluation of method return type at compile time ‒ [#1569](https://github.com/paritytech/ink/pull/1569)
- Make more functions be const ‒ [#1574](https://github.com/paritytech/ink/pull/1574) (thanks [@yjhmelody](https://github.com/yjhmelody)!)
- Unify fallible and non fallible `instantiate` methods ‒ [#1591](https://github.com/paritytech/ink/pull/1591)
- Make `CallBuilder` and `CreateBuilder` error handling optional ‒ [#1602](https://github.com/paritytech/ink/pull/1602)
- Rename `CallBuilder::fire()` method to `invoke()` ‒ [#1604](https://github.com/paritytech/ink/pull/1604)
- chore: add minimum rust version to the ink crate ‒ [#1609](https://github.com/paritytech/ink/pull/1609) (thanks [@Kurtsley](https://github.com/Kurtsley)!)
- Rename `_checked` codegen call methods with `try_` ‒ [#1621](https://github.com/paritytech/ink/pull/1621)
- Bump Substrate and `subxt` dependencies ‒ [#1549](https://github.com/paritytech/ink/pull/1549)
- E2E: spawn a separate contracts node instance per test ‒ [#1642](https://github.com/paritytech/ink/pull/1642)

### Fixed
- Trim single whitespace prefix in the metadata `docs` field ‒ [#1385](https://github.com/paritytech/ink/pull/1385)
- Allow pay_with_call to take multiple arguments ‒ [#1401](https://github.com/paritytech/ink/pull/1401)
- Add Determinism enum from pallet-contracts ‒ [#1547](https://github.com/paritytech/ink/pull/1547)
- Added missed `WhereClosure` for the generics into `storage_item` ‒ [#1536](https://github.com/paritytech/ink/pull/1536) (thanks [@xgreenx](https://github.com/xgreenx)!)

### Removed
- Implement `ecdsa_to_eth_address()` and remove `eth_compatibility` crate ‒ [#1233](https://github.com/paritytech/ink/pull/1233)
- Remove `wee-alloc` ‒ [#1403](https://github.com/paritytech/ink/pull/1403)
- Remove `ink_env::random` function ‒ [#1442](https://github.com/paritytech/ink/pull/1442)
- Remove `Default` implementation for AccountId ‒ [#1255](https://github.com/paritytech/ink/pull/1255)

## Version 4.0.0-rc

The first release candidate is here! This is the first release which could become the final
`v4.0.0`. Any subsequent release candidates should only contain bug fixes: no API changes,
breaking or otherwise.

### Breaking Changes

1. We've renamed some of the generated message methods on the `ContractRef` struct. They
   have been changed from `_checked` to `try_` ([#1621](https://github.com/paritytech/ink/pull/1621))
1. We have removed the `Default` implementation for `AccountId`s. This is because of
   security concerns around the use of the zero address which has a known private key in
   the `sr25519` and `ed25519` curves ([#1255](https://github.com/paritytech/ink/pull/1255)).
1. We have replaced the `CallBuilder::callee()` method with a `call()` method and also
   added a `delegate()` method. This streamlines the `Call` and `DelegateCall` workflows
   ([#1636](https://github.com/paritytech/ink/pull/1636))

### Added
- E2E: expose call dry-run method ‒ [#1624](https://github.com/paritytech/ink/pull/1624)
- Make cross-contract callee non-optional ‒ [#1636](https://github.com/paritytech/ink/pull/1636)

### Changed
- Rename `_checked` codegen call methods with `try_` ‒ [#1621](https://github.com/paritytech/ink/pull/1621)
- Bump Substrate and `subxt` dependencies ‒ [#1549](https://github.com/paritytech/ink/pull/1549)

### Removed
- Remove `Default` implementation for AccountId ‒ [#1255](https://github.com/paritytech/ink/pull/1255)

## Version 4.0.0-beta.1
The coolest feature included in this release is the first published version of
ink!'s native ["end-to-end" (E2E) testing framework](https://github.com/paritytech/ink/issues/1234).

This enables testing of a contract by deploying and calling it on a Substrate node with
`pallet-contracts`. See the [`erc20` example](./examples/erc20/lib.rs) for usage.

### Breaking Changes
This release includes a couple of breaking changes.

1. The `CallBuilder::returns()` method does not require an extra `MessageResult` anymore
   as the type is now added under the hood [(#1525)](https://github.com/paritytech/ink/pull/1525)
1. The `CallBuilder::invoke()` and `CreateBuilder::instantiate() `methods now unwrap the
   `Result` from `pallet-contracts` under the hood ([#1602](https://github.com/paritytech/ink/pull/1602))
   If you wish to handle the error use the new `try_` variants of those methods instead.
1. The `CallBuilder::fire()` method has been renamed to `invoke()`
   ([#1604](https://github.com/paritytech/ink/pull/1604))
1. The `returns_result` flag has been removed from the `#[ink(extension = …)]` attribute
   ([#1569](https://github.com/paritytech/ink/pull/1569))
   We now infer this information at compile time. If `handle_status` is set to `true`,
   the return type will still be wrapped into `Result` as before.
1. The Minimum Supported Rust Version (MSRV) has been set to `1.63.0`. This was already
   the case, but previously it was enforced by `cargo-contract` instead of ink!
   ([#1609](https://github.com/paritytech/ink/pull/1609))

### Added
- Add E2E testing framework MVP ‒ [#1395](https://github.com/paritytech/ink/pull/1395)
- Add E2E tests for `Mapping` functions - [#1492](https://github.com/paritytech/ink/pull/1492)

### Fixed
- Add Determinism enum from pallet-contracts ‒ [#1547](https://github.com/paritytech/ink/pull/1547)
- Added missed `WhereClosure` for the generics into `storage_item` ‒ [#1536](https://github.com/paritytech/ink/pull/1536) (thanks [@xgreenx](https://github.com/xgreenx))

### Changed
- Handle `LangError` from instantiate ‒ [#1512](https://github.com/paritytech/ink/pull/1512)
- FFI: no more `__unstable__` wasm import module ‒ [#1522](https://github.com/paritytech/ink/pull/1522)
- Clean up CallBuilder `return()` type ‒ [#1525](https://github.com/paritytech/ink/pull/1525)
- Fix trait message return type metadata ‒ [#1531](https://github.com/paritytech/ink/pull/1531)
- Bump Dylint dependencies ‒ [#1551](https://github.com/paritytech/ink/pull/1551)
- Stabilize `take_storage` ‒ [#1568](https://github.com/paritytech/ink/pull/1568)
- Chain Extension: Evaluation of method return type at compile time ‒ [#1569](https://github.com/paritytech/ink/pull/1569)
- Make more functions be const ‒ [#1574](https://github.com/paritytech/ink/pull/1574) (thanks [@yjhmelody](https://github.com/yjhmelody))
- Unify fallible and non fallible `instantiate` methods ‒ [#1591](https://github.com/paritytech/ink/pull/1591)
- Make `CallBuilder` and `CreateBuilder` error handling optional ‒ [#1602](https://github.com/paritytech/ink/pull/1602)
- Rename `CallBuilder::fire()` method to `invoke()` ‒ [#1604](https://github.com/paritytech/ink/pull/1604)
- chore: add minimum rust version to the ink crate ‒ [#1609](https://github.com/paritytech/ink/pull/1609) (thanks [@Kurtsley](https://github.com/Kurtsley))

## Version 4.0.0-beta

The focus of the first `beta` release is to establish the stable ABI for the final `4.0.0`
release. It means that whilst subsequent `beta` releases may contain breaking contract
*code* changes, the ABI will remain the same so that any contract compiled and deployed
with `4.0.0-beta` continue to be compatible with all future `4.0.0` versions.

### Compatibility
In order to build contracts which use ink! `v4.0.0-beta` you need to use
`cargo-contract`
[`v2.0.0-beta`](https://github.com/paritytech/cargo-contract/releases/tag/v2.0.0-beta).
You can install it as follows:

`cargo install cargo-contract --version 2.0.0-beta`

You will also need to use a version of [`pallet-contracts`](https://github.com/paritytech/substrate/tree/master/frame/contracts)
later than [265e3f1](https://github.com/paritytech/substrate/commit/265e3f12a2937fe4f71280b3652471627609d04f)
(Nov 3, 2022) in your node.

The [`v0.22.1`](https://github.com/paritytech/substrate-contracts-node/releases/tag/v0.22.1)
release of the [`substrate-contracts-node`](https://github.com/paritytech/substrate-contracts-node) is
compatible with the ink! `4.0.0-beta` release.

### Breaking Changes

## Constructors and Messages now return `LangError`s

We have added a way to handle errors that are neither specific to a particular contract,
nor from the underlying execution environment (e.g `pallet-contracts`). Instead these are
errors that may come from the smart contracting language itself.

For example, take the case where a contract message is called using an invalid selector.
This is not something a smart contract author should need to define as failure case, nor
is it something that the Contracts pallet needs to be aware of.

Previously, the contract execution would trap if an invalid selector was used, leaving
callers with no way to handle the error gracefully. This can now be handled with the help
of the newly added `LangError`.

In short, this change means that all ink! messages and constructors now return a
`Result<R, LangError>`, where `R` is the original return type. Contract callers can
choose to handle the `LangError`.

In order to make this error compatible with other languages we have also added a
`lang_error` field to the metadata format. This will be the central registry of all the
different error variants which languages may want to emit in the future.

Related pull-requests:
- https://github.com/paritytech/ink/pull/1450
- https://github.com/paritytech/ink/pull/1504

Related discussions:
- https://github.com/paritytech/ink/issues/1207
- https://github.com/paritytech/substrate/issues/11018
- https://github.com/paritytech/ink/issues/1002

## Random function removed
We had to remove [`ink_env::random`](https://docs.rs/ink_env/3.3.1/ink_env/fn.random.html)
with [#1442](https://github.com/paritytech/ink/pull/1442).
This function allowed contract developers getting random entropy.
There is unfortunately no way how this can be done safely enough
with built-in Substrate primitives on-chain currently. We're
following the recommendation of our auditors to remove it.

The alternative right now is to provide random entropy off-chain to
the contract, to use a random entropy oracle, or to have a chain-extension
that does this, in case the chain has a possibility to do so.

We hope to bring this function back in a future release of ink!, the
best hope right now is that it could come back with [Sassafras](https://wiki.polkadot.network/docs/learn-consensus#badass-babe-sassafras), a block production
protocol for future versions of Polkadot.

### Added
- Allow using `Result<Self, Error>` as a return type in constructors ‒ [#1446](https://github.com/paritytech/ink/pull/1446)
- Add `Mapping::take()` function allowing to get a value removing it from storage ‒ [#1461](https://github.com/paritytech/ink/pull/1461)

### Changed
- Add support for language level errors (`LangError`) ‒ [#1450](https://github.com/paritytech/ink/pull/1450)
- Return `LangError`s from constructors ‒ [#1504](https://github.com/paritytech/ink/pull/1504)
- Update `scale-info` requirement to `2.3` ‒ [#1467](https://github.com/paritytech/ink/pull/1467)
- Merge `Mapping::insert(key, val)` and `Mapping::insert_return_size(key, val)` into one method - [#1463](https://github.com/paritytech/ink/pull/1463)

### Removed
- Remove `ink_env::random` function ‒ [#1442](https://github.com/paritytech/ink/pull/1442)

## Version 4.0.0-alpha.3

### Breaking Changes

#### New `ink` crate
The `ink_lang` crate has been replaced in [#1223](https://github.com/paritytech/ink/pull/1223) by a new top level `ink`
crate. All existing sub-crates are reexported and should be used via the new `ink` crate, so e.g. `ink::env` instead of
`ink_env`. Contract authors should now import the top level `ink` crate instead of the individual crates.

##### Migration
- In `Cargo.toml` Replace all individual `ink_*` crate dependencies with the `ink` crate.
- In the contract source:
  - Remove the commonly used `use ink_lang as ink` idiom.
  - Replace all usages of individual crates with reexports, e.g. `ink_env` ➜ `ink::env`.

#### Storage Rework
[#1331](https://github.com/paritytech/ink/pull/1331) changes the way `ink!` works with contract storage. Storage keys
are generated at compile-time, and user facing abstractions which determine how contract data is laid out in storage
have changed.

##### Migration
- Initialize `Mapping` fields with `Mapping::default()` instead of  `ink_lang::utils::initialize_contract` in
constructors. See [`erc20`](./examples/erc20/lib.rs) and other examples which use a `Mapping`.
- Remove `SpreadAllocate`, `SpreadLayout` and `PackedLayout` implementations.

#### Removal of `wee-alloc` support
ink! uses a bump allocator by default, additionally we supported another allocator (`wee-alloc`)
through a feature flag. `wee-alloc` is no longer maintained and we removed support for it.

### Changed
- Introduce `ink` entrance crate ‒ [#1223](https://github.com/paritytech/ink/pull/1223)
- Use `XXH32` instead of `sha256` for calculating storage keys ‒ [#1393](https://github.com/paritytech/ink/pull/1393)
- Storage Refactoring ‒ [#1331](https://github.com/paritytech/ink/pull/1331)

### Fixed
- Trim single whitespace prefix in the metadata `docs` field ‒ [#1385](https://github.com/paritytech/ink/pull/1385)
- Allow pay_with_call to take multiple arguments ‒ [#1401](https://github.com/paritytech/ink/pull/1401)

### Added
- Add `ink_env::pay_with_call!` helper macro for off-chain emulation of sending payments with contract message calls ‒ [#1379](https://github.com/paritytech/ink/pull/1379)

### Removed
- Remove `wee-alloc` ‒ [#1403](https://github.com/paritytech/ink/pull/1403)

## Version 4.0.0-alpha.2

**This version was skipped due to an error during the release process**

As part of this series of `alpha`s we are looking for ways to streamline our release process,
so small errors like this are learning experiences for us.

## Version 4.0.0-alpha.1

### Compatibility
In order to build contracts which use ink! `v4.0.0-alpha.1` you need to use
`cargo-contract`
[`v2.0.0-alpha.1`](https://github.com/paritytech/cargo-contract/releases/tag/v2.0.0-alpha.1).
You can install it as follows:

`cargo install cargo-contract --version 2.0.0-alpha.1`

We recommend using a version of the [`pallet-contracts`](https://github.com/paritytech/substrate/tree/master/frame/contracts)
later than [6b85535](https://github.com/paritytech/substrate/tree/6b8553511112afd5ae7e8e6877dc2f467850f155)
(Aug 12, 2022) in your node.

The compatibility issues will be with `ChainExtension`'s and the functions mentioned above.

### Breaking Changes
This release contains a few breaking changes. These are indicated with the :x: emoji.
Most of these were intitially introduced in `v3.1.0` and `v3.2.0` releases but
compatibility was restored in `v3.3.0`.

- As part of [#1224](https://github.com/paritytech/ink/pull/1224) the return type of `ink_env::set_contract_storage()` was changed to
return an `Option<u32>` instead of `()`.
- As part of [#1233](https://github.com/paritytech/ink/pull/1233) the `eth_compatibility` crate was removed. The
  `ecdsa_to_eth_address()` function from it can now be found in the `ink_env` crate.
- As part of [#1267](https://github.com/paritytech/ink/pull/1267) an argument to `ink_lang::codegen::execute_constructor()` (which is
  used internally by the ink! macros) was removed.
- As part of [#1313](https://github.com/paritytech/ink/pull/1313) the ink! ABI was changed so that the version was specified using a
  dedicated `version` key instead of an implicit key which wrapped the entire ABI.

### Added
- :x: Add `Mapping::contains(key)` and `Mapping::insert_return_size(key, val)` ‒ [#1224](https://github.com/paritytech/ink/pull/1224)
- Add [`payment-channel`](https://github.com/paritytech/ink-examples/tree/main/payment-channel) example ‒ [#1248](https://github.com/paritytech/ink/pull/1248)
- :x: Add `version` field to ink! metadata ‒ [#1313](https://github.com/paritytech/ink/pull/1313)
- The `rand-extension` example has been adapted to an updated version of the `ChainExtension` API ‒ [#1356](https://github.com/paritytech/ink/pull/1356)

### Changed
- :x: Contract size optimization in case contract doesn't accept payment ‒ [#1267](https://github.com/paritytech/ink/pull/1267) (thanks [@xgreenx](https://github.com/xgreenx)).
- Move ink! linter into `ink` repository ‒ [#1361](https://github.com/paritytech/ink/pull/1267)

### Removed
- :x: Implement `ecdsa_to_eth_address()` and remove `eth_compatibility` crate ‒ [#1233](https://github.com/paritytech/ink/pull/1233)

## Version 3.3.1

At the moment teams which use both Substrate and ink! in the same codebase are
[experiencing some issues](https://github.com/paritytech/ink/pull/1348#issuecomment-1207477615)
with updating to Substrate's [`polkadot-0.9.27` branch](https://github.com/paritytech/substrate/tree/polkadot-v0.9.27).
This is because that branch uses the `secp256k1@0.24`, which is incompatible with
`secp256k1@0.22`

This release bumps the `secp256k1` version from `v0.22` to `v0.24`.

## Version 3.3.0

This release restores SemVer compatibility in the `v3.x` series of releases, as well as
compatibility with the [`v0.13.0`](https://github.com/paritytech/substrate-contracts-node/releases/tag/v0.13.0)
release of the `substrate-contracts-node`.

### Compatibility
This version will work fine with *substrate-contracts-node* versions from
[0.13.0](https://github.com/paritytech/substrate-contracts-node/releases/tag/v0.13.0) up
to [0.16.0](https://github.com/paritytech/substrate-contracts-node/releases/tag/v0.16.0).

### Changed
*Context: user-reported issues on our SE unveiled backward incompatibility introduced in 3.1.0 release.*
1. [CodeRejected when using ink! v3.1.0](https://substrate.stackexchange.com/questions/2721/cargo-contract-3-0-1)
1. [Incompatibility between ink! v3.0.1 and v3.2.0 ](https://substrate.stackexchange.com/questions/2870/cargo-contract-throws-error-about-supplied-arguments-in-inkconstructor-f)

The following has been done to restore backward compatibility:
- Reverted backward-incompatible piece of [#1224](https://github.com/paritytech/ink/pull/1224).
    - The return signature of `ink_env::set_contract_storage()` was changed to return an
      `Option<u32>`. This could have broken existing code, so this should've been done in
      a `MAJOR` release.
    - Under the hood the PR also changed `Mapping::insert()` to use a new SEAL API
    (`[seal1] seal_set_storage`), which resulted in `CodeRejected` errors in nodes which
    did not have this API (e.g `substrate-contracts-node@0.13.0`).
- Reverted "Optimise deny_payment. Use everywhere semantic of deny ([#1267](https://github.com/paritytech/ink/pull/1267))"
  - This one is to restore compatibility between minor versions of ink! crates; see
    @HCastano's SE [answer](https://substrate.stackexchange.com/a/3000/472) in this
    regard.
- Reverted backward-incompatible piece of [#1233](https://github.com/paritytech/ink/pull/1233).
    - The removal of the `eth_compatibility` crate should have been done in a `MAJOR`
      release.

All these breaking changes are subjects to the upcoming MAJOR *ink!* release 4.0.0.

## Version 3.2.0

### Compatibility
We recommend using a version of the [`pallet-contracts`](https://github.com/paritytech/substrate/tree/master/frame/contracts)
later than [c0ee2ad](https://github.com/paritytech/substrate/tree/c0ee2adaa54b22ee0df5d1592cd0430961afd95c)
(May 23, 2022) in your node.

This is the case in the latest release of the [`substrate-contracts-node`](https://github.com/paritytech/substrate-contracts-node)
[v0.16.0](https://github.com/paritytech/substrate-contracts-node/releases/tag/v0.16.0).

### Added
- Contract size optimization in case contract doesn't accept payment ‒ [#1267](https://github.com/paritytech/ink/pull/1267) (thanks [@xgreenx](https://github.com/xgreenx)).

### Changed
- Two functions have been stabilized: [`ink_env::ecdsa_recover`](https://paritytech.github.io/ink/ink_env/fn.ecdsa_recover.html) and [`ink_env::ecdsa_to_eth_address`](https://paritytech.github.io/ink/ink_env/fn.ecdsa_to_eth_address.html) ‒ [#1270](https://github.com/paritytech/ink/pull/1270) [#1273](https://github.com/paritytech/ink/pull/1273)

### Fixed
- Fixed bug with recent Rust and `cargo test` ‒ [#1272](https://github.com/paritytech/ink/pull/1272) (thanks [@xgreenx](https://github.com/xgreenx)).

## Version 3.1.0

### Compatibility
We recommend using a version of the [`pallet-contracts`](https://github.com/paritytech/substrate/tree/master/frame/contracts)
later than [7d233c2](https://github.com/paritytech/substrate/tree/7d233c2446b5a60662400a0a4bcfb78bb3b79ff7)
(May 13, 2022) in your node.

This is the case in the latest release of the [`substrate-contracts-node`](https://github.com/paritytech/substrate-contracts-node)
[v0.15.1](https://github.com/paritytech/substrate-contracts-node/releases/tag/v0.15.1) and
the latest Polkadot release [v0.9.22](https://github.com/paritytech/polkadot/releases/tag/v0.9.22).

### Breaking Changes
There are two breaking changes in this release:

* As part of [#1235](https://github.com/paritytech/ink/pull/1235) the message selectors of
  your contract may change. A change of selectors would affect your client, frontend, Dapp, etc..
* As part of [#1233](https://github.com/paritytech/ink/pull/1235) we removed the `eth_compatibility`
  crate.<br><br>
  Its recovery functionality has been moved to `ink_env` now: [`ink_env::ecdsa_to_eth_address`](https://paritytech.github.io/ink/ink_env/fn.ecdsa_to_eth_address.html).
  The reason for this change is that we moved the gas-expensive crypto operations into `pallet-contracts`.<br><br>
  The crates `to_default_account_id` function has been removed; the reason for this change is that ink!
  doesn't have knowledge about the specific Substrate types on the underlying chain.
  If you want to retain the function in your contract and are just using standard Substrate types
  you should add the prior functionality to your contract ‒ it was a simple
  `<Blake2x256 as CryptoHash>::hash(&ecdsa_pubkey[u8; 33])`.

### New API functions
We added two new `Mapping` API functions:
[`Mapping::contains`](https://paritytech.github.io/ink/ink_storage/struct.Mapping.html#method.contains) and
[`Mapping::insert_return_size`](https://paritytech.github.io/ink/ink_storage/struct.Mapping.html#method.insert_return_size) ‒ [#1224](https://github.com/paritytech/ink/pull/1224).
These are more gas-efficient than whatever you were using previously.

Additionally there are a couple new `ink_env` functions now:
* [`ink_env::set_code_hash`](https://paritytech.github.io/ink/ink_env/fn.set_code_hash.html)
* [`ink_env::own_code_hash`](https://paritytech.github.io/ink/ink_env/fn.own_code_hash.html)
* [`ink_env::code_hash`](https://paritytech.github.io/ink/ink_env/fn.code_hash.html)
* [`ink_env::ecdsa_to_eth_address`](https://paritytech.github.io/ink/ink_env/fn.ecdsa_to_eth_address.html)

### New Upgradeable Contract Example

We've added a new example: [`upgradeable-contracts/set-code-hash`](https://github.com/paritytech/ink-examples/tree/main/upgradeable-contracts#set-code-hash#set-code-hash).

It illustrates how the newly added [`ink_env::set_code_hash`](https://paritytech.github.io/ink/ink_env/fn.set_code_hash.html)
can be used to implement an upgradeable contract that replaces its own code.

### Added
- Implement `seal_code_hash` and `seal_own_code_hash` ‒ [#1205](https://github.com/paritytech/ink/pull/1205)
- Add `set_code_hash` function and example ‒ [#1203](https://github.com/paritytech/ink/pull/1203)
- Implement [`ink_env::ecdsa_to_eth_address`](https://paritytech.github.io/ink/ink_env/fn.ecdsa_to_eth_address.html) ‒ [#1233](https://github.com/paritytech/ink/pull/1233)
- Add [`Mapping::contains(key)`](https://paritytech.github.io/ink/ink_storage/struct.Mapping.html#method.contains) and [`Mapping::insert_return_size(key, val)`](https://paritytech.github.io/ink/ink_storage/struct.Mapping.html#method.insert_return_size) ‒ [#1224](https://github.com/paritytech/ink/pull/1224)

### Fixed
- Fix ordering of message ids if the trait is implemented before the inherent section ‒ [#1235](https://github.com/paritytech/ink/pull/1235)

### Removed
- Removed `eth_compatibility` crate and moved its functionality partly into `ink_env` ‒ [#1233](https://github.com/paritytech/ink/pull/1233)

## Version 3.0.1

### Changed
- Improve upgradeable examples folder structure, explain differences ‒ [#1188](https://github.com/paritytech/ink/pull/1188)

### Fixed
- Update codegen after SCALE v3.1.2 release ‒ [#1189](https://github.com/paritytech/ink/pull/1189)
- Stop using `CallData` in `multisig` example doc test ‒ [#1202](https://github.com/paritytech/ink/pull/1202)

## Version 3.0.0

This is the stable release for ink! 3.0.

It took us a while to get here and going forward we want to do
smaller releases more often.

*Please note that ink! has not been audited.*

### Compatibility
We recommend using a version of the `contracts` pallet later than
[cc282f84ba53ed2a08374d2a655dc8f08cbc5e86](https://github.com/paritytech/substrate/tree/cc282f84ba53ed2a08374d2a655dc8f08cbc5e86)
(March 15, 2022) in your node.

This is the case in the latest release of the `substrate-contracts-node`:
[v0.10.0](https://github.com/paritytech/substrate-contracts-node/releases/tag/v0.10.0).

### Breaking Changes
#### We replaced the default off-chain testing environment
The off-chain testing environment can be used to write unit tests
for your smart contract with a simulated chain.
We've now replaced the existing off-chain environment with a new
one, which has a bit of a different API.

The major changes are that there is no longer any notion of "execution
context" ‒ so no more `push_execution_context` or `pop_execution_context`.
You can achieve all the same things with the new API, see [here](https://paritytech.github.io/ink/ink_env/test/index.html)
for the API documentation.

We've also switched all our examples to this new environment, you
can find more "template use-cases" there (e.g. for
[chain extension testing](https://github.com/paritytech/ink-examples/tree/main/rand-extension))

#### We removed the dynamic storage allocator
More details on the reasoning behind this can be found in [#1148](https://github.com/paritytech/ink/pull/1148).

#### `CallBuilder` API changed to support `delegate` calls
The `CallBuilder` API changed to now support two types of calls:

* `Call`: a cross-contract call.<br/>
   This was the default until this new API change.
* `DelegateCall`: a delegated call.<br/>
  This enables writing upgradeable contracts using
  the `delegate` pattern. An example has been added to demonstrate this:
  [`delegate-calls`](https://github.com/paritytech/ink-examples/tree/main/upgradeable-contracts).

This is a breaking change, users must now specify the `call_type` to the builder manually.

_If you want to keep existing behavior you just need to specify the type `Call` now._

More details on this change can be found in [#1133](https://github.com/paritytech/ink/pull/1133).

#### Unify `ink_env::{eval_contract, invoke_contract}`

The API for `eval_contract` and `invoke_contract` changed. You can read more
about the change in [#1165](https://github.com/paritytech/ink/pull/1165).

### Added
- Added `keep_attr` to `#[ink::contract]` and `#[ink::trait_definition]` ‒ [#1145](https://github.com/paritytech/ink/pull/1145) (thanks [@xgreenx](https://github.com/xgreenx))..
- Implemented the `seal_is_contract` and `seal_caller_is_origin` API ‒ [#1129](https://github.com/paritytech/ink/pull/1129) [#1166](https://github.com/paritytech/ink/pull/1166).
- Add tests in experimental off-chain env for `trait-erc20` ‒ [#1158](https://github.com/paritytech/ink/pull/1158).
- Add tests in experimental off-chain env for `erc721` ‒ [#1157](https://github.com/paritytech/ink/pull/1157).
- Add tests in experimental off-chain env for `multisig` ‒ [#1159](https://github.com/paritytech/ink/pull/1159).
- Add tests in experimental off-chain env for `dns` ‒ [#1156](https://github.com/paritytech/ink/pull/1156).
- Implemented chain extension testing in experimental off-chain env ‒ [#1152](https://github.com/paritytech/ink/pull/1152).

### Changed
- Replaced default off-chain testing engine with experimental one ‒ [#1144](https://github.com/paritytech/ink/pull/1144).
- Changed `CallBuilder` API to now support delegate calls ‒ [#1133](https://github.com/paritytech/ink/pull/1133) (thanks [@VargSupercolony](https://github.com/VargSupercolony) and [@xgreenx](https://github.com/xgreenx)).
- Unify `ink_env::{eval_contract, invoke_contract}` ‒ [#1165](https://github.com/paritytech/ink/pull/1165).

### Removed
- Removed the dynamic storage allocator ‒ [#1148](https://github.com/paritytech/ink/pull/1148).
- Removed `compile_as_dependency` config option ‒ [#1168](https://github.com/paritytech/ink/pull/1168).

## Version 3.0-rc9

This is the 9th release candidate for ink! 3.0.

### Breaking Changes
#### We removed all data structures other than `Mapping` from the public ink! API

This is a drastic breaking change; it was no easy decision for us.
It affects `Lazy` and `Memory` as well. The rationale behind this change,
as well as some notes on migrating existing contracts, are explained
in [#1111](https://github.com/paritytech/ink/pull/1111) and
[#1137](https://github.com/paritytech/ink/pull/1137).

If you used `Memory` in your contract, you can achieve the same functionality
by passing this data via arguments. If you think there's a case to be
made for bringing it back, please get in contact with us.

If you use [`ink_storage::Mapping`](https://paritytech.github.io/ink/ink_storage/struct.Mapping.html)
in your contract, you need to initialize the data structure using the helper function
[`ink_lang::utils::initialize_contract(…)`](https://paritytech.github.io/ink/ink_lang/utils/fn.initialize_contract.html).
For more code examples you can take a look at our examples, e.g.
[`erc20`](https://github.com/paritytech/ink/blob/master/examples/erc20/lib.rs).

#### Please upgrade `scale-info` and `parity-scale-codec` in your contract's dependencies

In this release candidate we upgraded `scale-info` and `parity-scale-codec`. You have to use a compatible
version in your contract's `Cargo.toml` as well; `cargo-contract` will throw an error otherwise.

The `Cargo.toml` should contain
```
scale-info = { version = "2", default-features = false, features = ["derive"], optional = true }
scale = { package = "parity-scale-codec", version = "3", default-features = false, features = ["derive", "full"] }
```

### Added
- Export `ink_lang::utils::initialize_contract(…)` - [#1077](https://github.com/paritytech/ink/pull/1077).
- Add `get_owner()` function to `dns` example contract - [#1118](https://github.com/paritytech/ink/pull/1118) (thanks [@agryaznov](https://github.com/agryaznov)).
- Improved usage documentation of `ink_storage::Mapping` - [#1138](https://github.com/paritytech/ink/pull/1138).

### Changed
- Updated to `parity-scale-codec = "3"` and `scale-info = "2"` - [#1132](https://github.com/paritytech/ink/pull/1132).

### Removed
- Remove `collection` and `lazy` modules from public ink! API - [#1111](https://github.com/paritytech/ink/pull/1111).
- Remove `Memory` from public ink! API - [#1137](https://github.com/paritytech/ink/pull/1137).

### Fixed
- Fix bug with referencing two external trait definitions - [#1141](https://github.com/paritytech/ink/pull/1141).
- Explicitly specify trait in dispatching - [#1131](https://github.com/paritytech/ink/pull/1131) (thanks [@xgreenx](https://github.com/xgreenx)).
- Make `rust-analyzer` expand ink! macros without warning - [#1107](https://github.com/paritytech/ink/pull/1107).

## Version 3.0-rc8

This is the 8th release candidate for ink! 3.0.

### Compatibility

You need to upgrade to a new version of the `contracts` pallet in order to use this
ink! release. Specifically we recommend you upgrade to at least the pallet version
[249dbbb](https://github.com/paritytech/substrate/commit/249dbbba6a1a277a3098c2a5b302645da16451ad)
(or newer than Jan 17, 2022).

For `substrate-contracts-node` we just issued a new release `v0.5.0`, which has been synchronized
to the latest Substrate `master` and hence is compatible with this ink! release candidate.

Also, the metadata changed with this release, so you need to have a recent version of
the user interface you are using. For `polkadot-js/api` and `polkadot-js/apps` the metadata
changes are supported since Jan 19, 2022.

### Metadata Changes
There are two metadata changes in this release candidate:

#### For messages and constructors: `name: Array` ➔ `label: String`

The messages and constructors exposed by a contract were previously denoted with
```json
"name": ["foo", "bar"]
```
Now they are instead denoted with
```json
"label": "foo"
```
For public contract methods that are implemented from a trait, the trait name is prefixed to
the method name with `::` as the separator. So e.g. `trait_name::get_owner`.

The ink! PR which implemented this is [#923](https://github.com/paritytech/ink/pull/923),
for the `polkadot-js/api` it was [polkadot-js/api#4255](https://github.com/polkadot-js/api/pull/4255).

#### Constructors got a new field: `payable: bool`
Constructors now have to be specified `payable` if it's intended for them to receive value
(i.e. tokens). This is a breaking change, beforehand they were by default payable,
now they are by default non-payable.

The ink! PR which implemented this is [#1065](https://github.com/paritytech/ink/pull/1065), the PR that updated the ink!
metadata to V3 is [#1100](https://github.com/paritytech/ink/pull/1100), and for the `polkadot-js/api` it was [polkadot-js/api#4432](https://github.com/polkadot-js/api/pull/4432).

### Changed
- Update metadata to support payable constructors - [#1100](https://github.com/paritytech/ink/pull/1100).
- Make constructors non-payable by default, require specifying `payable` explicitly - [#1065](https://github.com/paritytech/ink/pull/1065).
- Renamed the error code `EcdsaRecoverFailed` to `EcdsaRecoveryFailed` ‒ [#1064](https://github.com/paritytech/ink/pull/1064).
- Renamed the `ink_env` function `transferred_balance()` to `transferred_value()` ‒ [#1063](https://github.com/paritytech/ink/pull/1063).
- Removed the error codes `BelowSubsistenceThreshold` and `NewContractNotFunded` ‒ [#1062](https://github.com/paritytech/ink/pull/1062).
- Updated ink! to use the most recent `contracts` pallet API ‒ [#1053](https://github.com/paritytech/ink/pull/1053).
- Explicitly link against `rlibc` to get non-buggy version of `memcpy` ‒ [#1049](https://github.com/paritytech/ink/pull/1049).
- Changed the metadata field `name` to `label` for messages and constructors ‒ [#923](https://github.com/paritytech/ink/pull/923) (thanks [@xgreenx](https://github.com/xgreenx)).

### Added
- Added a `remove` method to the `Mapping` data structure ‒ [#1023](https://github.com/paritytech/ink/pull/1023).

## Version 3.0-rc7

This is the 7th release candidate for ink! 3.0.

Since our last release candidate we implemented a number of contract size improvements.
With those improvements the size of our `erc20` example has reduced significantly:

|          |             | Release Build with `cargo-contract` |
|:---------|:------------|:------------------------------------|
| `erc20`  | `3.0.0-rc6` | 29.3 K                              |
| `erc20`  | `3.0.0-rc7` | 10.4 K                              |

The savings apply partly to our other examples; for `erc20` they are most
significant since it has been migrated to use a new [`Mapping`](https://paritytech.github.io/ink/ink_storage/lazy/struct.Mapping.html)
data structure, which we introduce with this release candidate.
The other examples will be migrated to this new data structure as a next step.

### Compatibility

You need to upgrade to a new version of the `contracts` pallet in order to use
this ink! release. This is because we upgraded to a newer `seal_call` API.
Specifically you need to upgrade to at least the pallet version
[e9fca0f](https://github.com/paritytech/substrate/commit/e9fca0f4d7a65998206f29baf0133a7931452104)
(or newer than Nov 24).

### Removed
- Removed the state rent API ‒ [#1036](https://github.com/paritytech/ink/pull/1036).

### Added
- Added support for wildcard selectors ‒ [#1020](https://github.com/paritytech/ink/pull/1020).
    - This enables writing upgradeable smart contracts using the proxy/forward pattern.
    - Annotating a wildcard selector in traits is not supported.
- The ink! codegen now heavily relies on static type information based on traits defined in `ink_lang` ‒ [#665](https://github.com/paritytech/ink/pull/665).
    - Some of those traits and their carried information can be used for static reflection of ink!
      smart contracts. Those types and traits reside in the new `ink_lang::reflect` module and is
      publicly usable by ink! smart contract authors.

### Changed
- Upgraded to the `seal_call` v1 API ‒ [#960](https://github.com/paritytech/ink/pull/960).
  - This API now enables control over the behavior of cross-contract calls, e.g. to forward/clone input,
    enable tail calls and control reentrancy.
    The crate documentation contains more details on the [`CallFlags`](https://paritytech.github.io/ink/ink_env/struct.CallFlags.html).
  - **Note:** The default behavior of cross-contract calls now disallows reentering the calling contract.
- ink! contract definitions via `#[ink::contract]` ‒ [#665](https://github.com/paritytech/ink/pull/665).<br/>
  For ink! smart contracts we now generate two contract types. Given `MyContract`:
    - `MyContract` will still be the storage struct.
      However, it can now additionally be used as static dependency in other smart contracts.
      Static dependencies can be envisioned as being directly embedded into a smart contract.
    - `MyContractRef` is pretty much the same of what we had gotten with the old `ink-as-dependency`.
      It is a typed thin-wrapper around an `AccountId` that is mirroring the ink! smart contract's API
      and implemented traits.
- ink! trait definitions via `#[ink::trait_definition]` ‒ [#665](https://github.com/paritytech/ink/pull/665).
    - ink! trait definitions no longer can define trait constructors.
    - ink! trait implementations now inherit `selector` and `payable` properties for trait messages.
        - Now explicitly setting `selector` or `payable` property for an implemented ink! trait method
          will only act as a guard that the set property is in fact the same as defined by the ink!
          trait definition.
- Improved some ink! specific compile errors ‒ [#665](https://github.com/paritytech/ink/pull/665).
    - For example, when using ink! messages and constructors which have inputs (or
      outputs) that cannot be encoded (or decoded) using the SCALE codec.
- Simplified selector computation for ink! trait methods ‒ [#665](https://github.com/paritytech/ink/pull/665).
    - Now selectors are encoded as `blake2b({namespace}::{trait_identifier}::{message_identifier})[0..4]`.
      If no `namespace` is set for the ink! trait definition then the formula is
      `blake2b({trait_identifier}::{message_identifier})[0..4]`.
      Where `trait_identifier` and `message_identifier` both refer to the identifiers of the ink! trait
      definition and ink! trait message respectively.
- We switched to Rust edition 2021 ‒ [#977](https://github.com/paritytech/ink/pull/977).
- Update chain extension example to show argument passing ‒ [#1029](https://github.com/paritytech/ink/pull/1029).

### Fixed
- Contracts now revert the transaction if an ink! message returns `Result::Err` ‒ [#975](https://github.com/paritytech/ink/pull/975), [#998](https://github.com/paritytech/ink/pull/998).
    - It is still possible to match against a `Result` return type for a called dependency contract
      ‒ i.e. a sub-contract specified in the contract's `Cargo.toml`.
- We implemented a number of Wasm contract size improvements:
    - Simple Mapping Storage Primitive ‒ [#946](https://github.com/paritytech/ink/pull/946).
    - Remove `always` from `inline` to allow compiler decide that to do ‒ [#1012](https://github.com/paritytech/ink/pull/1012) (thanks [@xgreenx](https://github.com/xgreenx)).
    - Add a way to allocate a storage facility using spread (and packed) layouts ‒ [#978](https://github.com/paritytech/ink/pull/978).
    - Extract non-generic part of `push_topic` to reduce code size ‒ [#1026](https://github.com/paritytech/ink/pull/1026).

## Version 3.0-rc6

This is the 6th release candidate for ink! 3.0.

### Compatibility

#### Please upgrade `cargo-contract`

You need to update to the latest `cargo-contract` in order to use this release:
```
cargo install cargo-contract --vers ^0.15 --force --locked
```

If you build contracts from this release candidate with an older `cargo-contract`,
the UI's won't display all contract-relevant fields.

#### Please upgrade `scale-info` in your contract's dependencies

In this release candidate we upgraded `scale-info`. You have to use a compatible
version in your contract's `Cargo.toml` as well; `cargo-contract` will throw
an error otherwise.

The `Cargo.toml` should contain
```
scale-info = { version = "1.0", default-features = false, features = ["derive"], optional = true }
scale = { package = "parity-scale-codec", version = "2", default-features = false, features = ["derive", "full"] }
```

#### New metadata format

There are breaking changes to the metadata format in this release.

- Removes top level `metadataVersion` field from the contract metadata (https://github.com/paritytech/cargo-contract/pull/342/files).
- Introduces new top level versioned metadata [enum](https://github.com/paritytech/ink/blob/master/crates/metadata/src/lib.rs#L68).
- Upgrades to `scale-info` version `1.0` (https://github.com/paritytech/ink/pull/845).
  - The previous supported version was `0.6`, so check release notes for all changes since then: https://github.com/paritytech/ink/pull/845
  - One of the main changes to be aware of is the change to 0 based type lookup ids: https://github.com/paritytech/scale-info/pull/90

### Added
- Added an Ethereum-compatibility function to recover a public key from an ECDSA signature and message hash - [#914](https://github.com/paritytech/ink/pull/914) (thanks [@xgreenx](https://github.com/xgreenx)).
- Added new utility proc. macros to `ink_lang` crate - [#947](https://github.com/paritytech/ink/pull/947):
    - `blake2!`: Compute the BLAKE2b 256-bit hash of the given input literal string.
    - `selector_bytes!`: Compute the ink! selector of the given input literal string and return it as `[u8; 4]`.
    - `selector_id!`: Compute the ink! selector of the given input literal string and return it as `u32`.

### Changed
- Update to `scale-info` 1.0 - [#845](https://github.com/paritytech/ink/pull/845).
- Message and constructor selectors no longer take their inputs as string, but as `u32` decodable integer - [#928](https://github.com/paritytech/ink/pull/928).<br/>
  For example:
    - It is no longer possible to specify a selector as `#[ink(selector = "0xC0DECAFE")]`.
    - The newly allowed formats are `#[ink(selector = 0xC0DECAFE)]` and `#[ink(selector = 42)]`.
    - Smart contract authors are required to update their smart contracts for this change.
- Improved the `multisig` example - [#962](https://github.com/paritytech/ink/pull/962).
- Changed the link to our beginner's workshop to the migrated workshop on `substrate.io` - [#957](https://github.com/paritytech/ink/pull/957).

### Fixed
- Fixed a mistake in the `ink_env::block_timestamp()` documentation - [#937](https://github.com/paritytech/ink/pull/937).

## Version 3.0-rc5 (2021-09-08)

This is the 5th release candidate for ink! 3.0.

The list below shows the additions, changes and fixes that are visible to users of ink!.

### Compatibility

Make sure to use a recent Rust nightly and `cargo-contract` with the current release:
```
cargo install cargo-contract --vers ^0.14 --force --locked && rustup update
```

In the past we recommended using our [`canvas-node`](https://github.com/paritytech/canvas)
for local contract development and testing. We've now migrated this node to be run
as a Parachain. This new setup comes with some additional overhead though (such as requiring
a local Polkadot installation); for local development this is often unnecessary.

We've therefore created a new project, the
[`substrate-contracts-node`](https://github.com/paritytech/substrate-contracts-node).
It fulfills the same purpose the `canvas-node` did before ‒ it's a standalone node which is
just Substrate's [`node-template`](https://github.com/paritytech/substrate/tree/master/bin/node-template)
modified to include [the `contracts` pallet](https://github.com/paritytech/substrate/tree/master/frame/contracts).
You can install the newest version like this:
```
cargo install contracts-node --git https://github.com/paritytech/substrate-contracts-node.git --force
```
After you've installed the node it can be run via `substrate-contracts-node --tmp --dev`.

### Added
- Added example for mocking chain extensions in off-chain tests ‒ [#882](https://github.com/paritytech/ink/pull/882).
- Panic messages are now printed to debug buffer ‒ [#894](https://github.com/paritytech/ink/pull/894).

### Changed
- Unlicensed smart contract examples ‒ [#888](https://github.com/paritytech/ink/pull/888).
- Stabilized `seal_debug_message` ‒ [#902](https://github.com/paritytech/ink/pull/902).

## Version 3.0-rc4 (2021-07-19)

This is the 4th release candidate for ink! 3.0.

The list below shows the additions, changes and fixes that are visible to users of ink!.

### Compatibility

ink! 3.0-rc4 is compatible with

- The "ink! CLI" [`cargo-contract`](https://github.com/paritytech/cargo-contract)
  version `0.13.0` or newer.
    - Install the newest version using `cargo install --force cargo-contract`.
- Substrate version `4.0.0-dev` including the `contracts-pallet` version `4.0.0-dev`.
- [`substrate-contracts-node`](https://github.com/paritytech/substrate-contracts-node) version `0.1.0` or newer.
    - Install the newest version using `cargo install contracts-node --git https://github.com/paritytech/substrate-contracts-node.git --force`.

The documentation on our [Documentation Portal](https://use.ink)
is up-to-date with this release candidate. Since the last release candidate we notably
added a number of [Frequently Asked Questions](https://use.ink/faq)
there.

### Quality Assurance

In order to ensure a continuously high quality of our codebase we implemented a number
of key improvements to our testing setup:

- We've put an emphasis on automated testing of the usage examples in our crate documentation.
  Those are now tested in the context of a complete ink! contract. In the past this was not
  always the case, sometimes usage examples were just isolated code snippets.
- We started our [`ink-waterfall`](https://github.com/paritytech/ink-waterfall) project,
  which runs End-to-End tests through our entire stack.
  All our examples are continuously built using the latest `cargo-contract`. They are
  subsequently deployed on the latest `substrate-contracts-node` by emulating browser interactions with
  both the [`canvas-ui`](https://paritytech.github.io/canvas-ui/#/) and the
  [`polkadot-js`](https://polkadot.js.org/apps/#/) UI.
  This testing setup enables us to detect bugs which only appear in the context of using
  multiple components together early on.
- To improve the readability of our documentation we introduced automated grammar and spell
  checking into our Continuous Integration environment.

### Added
- Added support for the new `seal_random` API ‒ [#734](https://github.com/paritytech/ink/pull/734).
- Added missing documentation for the `ink_storage_derive` procedural macros ‒ [#711](https://github.com/paritytech/ink/pull/711).
- Implemented the (unstable) `seal_rent_params` API ‒ [#755](https://github.com/paritytech/ink/pull/755).
- Implemented the (unstable) `seal_rent_status` API ‒ [#798](https://github.com/paritytech/ink/pull/798).
- Implemented the (unstable) `seal_debug_message` API ‒ [#792](https://github.com/paritytech/ink/pull/792).
    - Printing debug messages can now be achieved via `ink_env::debug_println!(…)`.
    - See [our documentation](https://use.ink/faq#how-do-i-print-something-to-the-console-from-the-runtime)
      for more information.
    - The examples have been updated to reflect this new way of printing debug messages.
- Added usage comments with code examples to the `ink_env` API ‒ [#797](https://github.com/paritytech/ink/pull/797).
    - The [published crate documentation](https://paritytech.github.io/ink/ink_lang/struct.EnvAccess.html) now contains
      much more code examples for the methods behind `self.env()` and `Self::env()`.
- Added an example implementation for ERC-1155, a multi-token standard ‒ [#800](https://github.com/paritytech/ink/pull/800).
- Implemented binary search for `collections::Vec` ‒ [#836](https://github.com/paritytech/ink/pull/836).
- Added the ability of submitting payable transactions to the `multisig` example ‒ [#820](https://github.com/paritytech/ink/pull/820).
- Implemented `Decode` for `Error` types in the examples, enabling building them as dependencies ‒ [#761](https://github.com/paritytech/ink/pull/761).
- We started working on a new off-chain environment testing engine ‒ [#712](https://github.com/paritytech/ink/pull/712).
    - The old testing environment has a number of limitations, which we are well aware of.
      We're confident that with the new testing engine we will be able to conduct much more
      elaborate testing in an emulated chain environment.
    - For the moment, the new engine is unstable and only available behind a feature flag.
      A number of examples have already been converted to support the new testing engine.

### Changed
- To reduce a contract's space footprint we switched the default allocator to a bump allocator implementation ‒ [#831](https://github.com/paritytech/ink/pull/831).
- A couple of readme's have been reworked:
    - Our main ink! readme ‒ [#774](https://github.com/paritytech/ink/pull/774).
    - The `rand-extension` example readme ‒ [#793](https://github.com/paritytech/ink/pull/793).
    - The `delegator` example readme ‒ [#766](https://github.com/paritytech/ink/pull/766).
- With the stabilization of Rust 1.51 we ware able to remove the `ink-unstable` feature, making
  `collections::SmallVec` and `lazy::LazyArray` available by default ‒ [#746](https://github.com/paritytech/ink/pull/746).
- To resolve confusion, we migrated all usages of `#[test]` in our examples to `#[ink::test]` ‒ [#746](https://github.com/paritytech/ink/pull/746).
    - The difference is that `#[ink::test]` spawns an emulated chain environment (an "off-chain" environment)
      and hence comes with a bit of overhead. It was not always clear to users when they require
      an off-chain environment, we decided to mitigate this confusion by using an emulated chain
      environment for all our example tests.
- With the stabilization of Rust's `min_const_generics` we were able to replace the fixed
  size implementations of `SpreadLayout` and `PackedLayout` for Arrays. These traits are
  now implemented for all Arrays of size `usize` ‒ [#754](https://github.com/paritytech/ink/pull/754).
- We were able to remove the pinned `funty` dependency ‒ [#711](https://github.com/paritytech/ink/pull/711).
- The `contract-transfer` example has been improved for better UI support ‒ [#789](https://github.com/paritytech/ink/pull/789).
- The `contract-transfer` example has been improved for better error handling ‒ [#790](https://github.com/paritytech/ink/pull/790).

### Fixed
- Catch illegal `struct` destructuring pattern in ink! message arguments ‒ [#846](https://github.com/paritytech/ink/pull/846).
- Removed an erroneous `Salt` type in code generation for cross-contract calls ‒ [#842](https://github.com/paritytech/ink/pull/842).
- Do not generate metadata if compiled as dependency ‒ [#811](https://github.com/paritytech/ink/pull/811).
- Fix execution context parameters in DNS example tests ‒ [#723](https://github.com/paritytech/ink/pull/723).
- Fixed the `Greeter` contract example from our doc comments ‒ [#773](https://github.com/paritytech/ink/pull/773).

## Version 3.0-rc3 (2021-03-02)

This is the 3rd release candidate for ink! 3.0.

The list below shows the additions, changes and fixes that are visible to users of ink!.

### Compatibility

ink! 3.0-rc3 is compatible with

- The `cargo-contract` CLI tool version `0.9.1` or newer.
    - Install newest version using `cargo install --force cargo-contract`.
- Substrate version `3.0` including the `contracts-pallet` version `3.0`.

### Added

- Implemented chain extensions feature for ink!.
- ink!'s official documentation portal: https://use.ink/
- It is now possible to pass a `salt` argument to contract instantiations.
- Implemented fuzz testing for the ink! codebase.

### Changed

- Migrate `ink_storage::SmallVec` and `ink_storage::lazy::SmallLazyArray` to use `min_const_generics`.
    - The `min_const_generics` feature is going to be stabilized in Rust 1.51. For now it was put behind
      the `ink-unstable` crate feature of the `ink_storage` crate.
- Improve error reporting for conflicting ink! attributes.
- Improve error reporting for invalid constructor or message selector. (https://github.com/paritytech/ink/pull/561)
- Remove `iter_mut` for `ink_storage::BinaryHeap` data structure.
- Add documented demonstration how to properly mock `transferred_balance` calls: https://github.com/paritytech/ink/pull/555
- Add contract example which uses `ext_transfer` and `ext_terminate`: https://github.com/paritytech/ink/pull/554
- Improve documentation of `transfer` and `minimum_balance` APIs: https://github.com/paritytech/ink/pull/540

### Fixed

- The Delegator example contract now compiles properly using the `build-all.sh` bash script.
- Update crate dependencies:
    - `scale-info 0.6`
    - `parity-scale-codec 2.0`
    - `rand 0.8`
    - `itertools 0.10`
- Remove unused `tiny-keccak` dependency from `ink_primitives`.
- Changed the default `BlockNumber` type to `u32`. This is a fix since it now properly mirrors Substrate's default `BlockNumber` type.
- Ensure topics are unique: https://github.com/paritytech/ink/pull/594
- Several fixes for `ink_storage` data structures, including:
    - `Drop` implementation for `Pack` now works properly. (https://github.com/paritytech/ink/pull/600)
    - `Drop` implementation for `Lazy` now always properly clean up storage. (https://github.com/paritytech/ink/pull/597)
    - Nested `Lazy` now properly clears storage data. (https://github.com/paritytech/ink/pull/583)
    - `Option` fields now properly clean up nested storage data. (https://github.com/paritytech/ink/pull/570)

## Version 3.0-rc2 (2020-10-22)

This is the 2nd release candidate for ink! 3.0.

On top of the changes introduced in the first release candidate for ink! 3.0 we introduced
the following improvements, new features and bug fixes:

- The `ink_storage` crate now comes with a new `BinaryHeap` data structure
  that has a very similar interface to the well known Rust standard library
  `BinaryHeap`. It features specific optimizations to reduce the storage reads
  and writes required for its operations.
- Fixed a bug with `ink_storage::Lazy` that corrupted the storage of
  other storage data structures if it was unused in a contract execution.
- The `ink_storage::alloc::Box` type now implements `scale_info::TypeInfo` which
  now allows it to be fully used inside other storage data structures such as
  `ink_storage::collections::Vec`. The missing of this implementation was
  considered a bug.
- The `LazyHashMap` low-level storage abstraction is now re-exported from within
  the `ink_storage::lazy` module and docs are inlined.
- Added note about the `ink_core` split into `ink_env` and `ink_storage` crates
  to the release notes of ink! 3.0-rc1.
- The `Cargo.toml` documentation now properly links to the one deployed at docs.rs.
  On top of that crate level documentation for the `ink_allocator` crate has been
  added.
- Add new ERC-20 example contract based on a trait implementation. Also modernized
  the old non-trait based ERC-20 example token contract.

## Version 3.0-rc1 (2020-10-09)

Be prepared for the ink! 3.0 release notes because the whole version was basically a rewrite of
all the major components that make up ink!. With our experience gained from previous releases
of ink! we were able to detect weak spots of the design and provided ink! with more tools,
more features and more efficiency as ever. Read more below …

### Just. Be. Rust. 3.0

In the 3.0 update we further explored the space for ink! to just feel like it was plain Rust.
With this in mind we changed the syntax slightly in order to better map from ink! to the generated
Rust code. So what users see is mostly what will be generated by ink! later.

In this vein `#[ink(storage)]` and `#[ink(event)]` structs as well as `#[ink(message)]` and
`#[ink(constructor)]` methods now need to be specified with public visibility (`pub`).

The `#[ink(constructors)]` syntax also changes and no longer uses a `&mut self` receiver but
now follows the natural Rust constructors scheme. So it is no longer possible to shoot
yourself in the foot by accidentally forgetting to initialize some important data structures.

**Old ink! 2.0:**
```rust
#[ink(constructor)]
fn new_erc20(&mut self, initial_supply: Balance) {
    let caller = self.env().caller();
    self.total_supply.set(initial_supply);
    self.balances.insert(caller, initial_supply);
}
```
**New ink! 3.0:**
```rust
#[ink(constructor)]
pub fn new_erc20(initial_supply: Balance) -> Self {
    let caller = self.env().caller();
    let mut balances = ink_storage::HashMap::new();
    balances.insert(caller, initial_supply);
    Self {
        total_supply: initial_supply,
        balances,
    }
}
```

Also ink! 3.0 no longer requires a mandatory `version` field in the header of the ink! module attribute.

Syntactically this is all it takes to port your current ink! smart contracts over to ink! 3.0 syntax.

### Split of ink_core

The `ink_core` crate no longer exists. It has been split into the new `ink_env` and `ink_storage` crates.

Everything that was previously accessed through `ink_core::env` now lives in `ink_env` and everything
that was previously accessed through `ink_core::storage` now lives in `ink_storage`. Both crates keep
the responsibilities of their former originating `ink_core` modules.

### New Storage Module

The storage module has been reworked entirely.
Also it no longer lives in the `ink_core` crate but instead is defined as its own `ink_storage` crate.

In a sense it acts as the standard storage library for ink! smart contracts in that it provides all the
necessary tools and data structures to organize and operate the contract's storage intuitively and efficiently.

#### Lazy

The most fundamental change in how you should think about data structures provided by the new `ink_storage`
crate is that they are inherently lazy. We will explain what this means below!
The `ink_storage` crate provides high-level and low-level lazy data structures.
The difference between high-level and low-level lies in the distinction in how these data structures are aware
of the elements that they operate on. For high-level data structures they are fully aware about the elements
they contains, do all the clean-up by themselves so the user can concentrate on the business logic.
For low-level data structures the responsibility about the elements lies in the hands of the contract author.
Also they operate on cells (`Option<T>`) instead of entities of type `T`.
But what does that mean exactly?

The new `ink_storage::Lazy` type is what corresponds the most to the old `ink_core::storage::Value` type. Both cache their entities and both act lazily on the storage. This means that a read or write operation is only performed when it really needs to in order to satisfy other inputs.
Data types such as Rust primitives `i32` or Rust's very own `Vec` or data structures can also be used to operate on the contract's storage, however, they will load their contents eagerly which is often not what you want.

An example follows with the below contract storage and a message that operates on either of the two fields.
```rust
#[ink(storage)]
pub struct TwoValues {
    offset: i32,
    a: i32,
    b: i32,
}

impl TwoValues {
    #[ink(message)]
    pub fn set(&mut self, which: bool, new_value: i32) {
        match which {
            true  => { self.a = self.offset + new_value; },
            false => { self.b = self.offset + new_value; },
        }
    }
}
```

Whenever we call `TwoValues::set` always both `a` and `b` are loaded despite the fact the we only operate on one of them at a time. This is very costly since storage accesses are in fact database look-ups.
In order to prevent this eager loading of storage contents we can make use of `ink_storage::Lazy` or other lazy data structures defined in that crate:
```rust
#[ink(storage)]
pub struct TwoValues {
    offset: i32,
    a: ink_storage::Lazy<i32>,
    b: ink_storage::Lazy<i32>,
}

impl TwoValues {
    #[ink(message)]
    pub fn set(&mut self, which: bool, new_value: i32) {
        match which {
            true  => { self.a = offset + new_value; },
            false => { self.b = offset + new_value; },
        }
    }
}
```
Now `a` and `b` are only loaded when the contract really needs their values.
Note that `offset` remained `i32` since it is always needed and could spare the minor overhead of the `ink_storage::Lazy` wrapper.

#### HashMap

In the follow we explore the differences between the high-level `ink_storage::collections::HashMap`
and the low-level `ink_storage::lazy::LazyHashMap`. Both provide very similar functionality in that they map some generic key to some storage entity.

However, their APIs look very different. Whereas the `HashMap` provides a rich and high-level API that is comparable to that of Rust's very own `HashMap`, the `LazyHashMap` provides only a fraction of the API and also operates on `Option<T>` values types instead of `T` directly. It is more similar Solidity mappings than to Rust's `HashMap`.

The fundamental difference of both data structures is that `HashMap` is aware of the keys that have been stored in it and thus can reconstruct exactly which elements and storage regions apply to it. This enables it to provide iteration and automated deletion as well as efficient way to defragment its underlying storage to free some storage space again. This goes very well in the vein of Substrate's storage rent model where contracts have to pay for the storage they are using.

| Data Structure | level of abstraction | caching | lazy | element type | container |
|:--|:-:|:-:|:-:|:-:|:-:|
| `T` | - | yes | no | `T` | primitive value |
| `Lazy<T>` | high-level | yes | yes | `T` | single element container |
| `LazyCell<T>` | low-level | yes | yes | `Option<T>` | single element, no container |
| `Vec<T>` | high-level | yes | yes | `T` | Rust vector-like container |
| `LazyIndexMap<T>` | low-level | yes | yes | `Option<T>` | similar to Solidity mapping |
| `HashMap<K, V>` | high-level | yes | yes | `V` (key type `K`) | Rust map-like container |
| `LazyHashMap<K, V>` | low-level | yes | yes | `Option<V>` (key type `K`) | similar to Solidity mapping |

There are many more! For more information about the specifics please take a look into [the `ink_storage` crate documentation](https://paritytech.github.io/ink/ink_storage/).

#### Spread & Packed Modes

Storing or loading complex data structures to and from contract storage can be done in many different ways. You could store all information into a single storage cell or you could try to store all information into as many different cells as possible. Both strategies have pros and cons under different conditions.

For example it might be a very good idea to store all the information under the same cell if all the information is very compact. For example when we are dealing with a byte vector that is expected to never be larger than approx a thousand elements it would probably be more efficient if we store all those thousand bytes in the same cell and especially if we often access many of those (or all) in our contract messages.

On the other hand spreading information across as many cells as possible might be much more efficient if we are dealing with big data structures, a lot of information that is not compact, or when messages that operate on the data always only need a small fraction of the whole data.
An example for this use case is if you have a vector of user accounts where each account stores potentially a lot of information, e.g. a 32-byte hash etc and where our messages only every operate on only a few of those at a time.

The `ink_storage` crate provides the user full control over the strategy or a mix of these two root strategies through some fundamental abstractions that we are briefly presenting to you.

#### Default: Spreading Mode

By default ink! spreads information to as many cells as possible. For example if you have the following `#[ink(storage)]` struct every field will live in its own single storage cell. Note that for `c` all 32 bytes will share the same cell!

```rust
#[ink(storage)]
pub struct Spreaded {
    a: i32,
    b: ink_storage::Lazy<i32>,
    c: [u8; 32],
}
```

#### Packing Storage

We can alter this behavior by using the `ink_storage::Pack` abstraction:

```rust
pub struct Spreaded {
    a: i32,
    b: ink_storage::Lazy<i32>,
    c: [u8; 32],
}

#[ink(storage)]
pub struct Packed {
    packed: ink_storage::Pack<Spreaded>,
}
```

Now all fields of `Spreaded` will share the same storage cell. This means whenever one of them is stored to or loaded from the contract storage, all of them are stored or loaded. A user has to choose wisely what mode of operation is more suitable for their contract.

These abstractions can be combined in various ways, yielding full control to the users. For example, in the following only `a` and `b` share a common storage cell while `c` lives in its own:

```rust
pub struct Spreaded {
    a: i32,
    b: ink_storage::Lazy<i32>,
}

#[ink(storage)]
pub struct Packed {
    packed: ink_storage::Pack<Spreaded>,
    c: [u8; 32],
}
```

#### Spreading Array Cells

If we prefer to store all bytes of `c` into their own storage cell we can make use of the `SmallVec` data structure. The `SmallVec` is a high-level data structure that allows to efficiently organize a fixed number of elements similar to a Rust array. However, unlike a Rust array it acts lazily upon the storage and spreads its elements into different cells.

```rust
use typenum::U32;

pub struct Spreaded {
    a: i32,
    b: ink_storage::Lazy<i32>,
}

#[ink(storage)]
pub struct Packed {
    packed: ink_storage::Pack<Spreaded>,
    c: SmallVec<u8, U32>,
}
```

#### Opting-out of Storage

If you are in need of storing some temporary information across method and message boundaries ink! will have your back with the `ink_storage::Memory` abstraction. It allows you to simply opt-out of using the storage for the wrapped entity at all and thus is very similar to Solidity's very own `memory` annotation.

An example below:

```rust
#[ink(storage)]
pub struct OptedOut {
    a: i32,
    b: ink_storage::Lazy<i32>,
    c: ink_storage::Memory<i32>,
}
```

The the above example `a` and `b` are normal storage entities, however, `c` on the other hand side will never load from or store to contract storage and will always be reset to the default value of its `i32` type for every contract call.
It can be accessed from all ink! messages or methods via `self.c` but will never manipulate the contract storage and thus acts wonderfully as some shared local information.

#### Dynamic Storage Allocator

In the previous section we have seen how the default mode of operation is to spread information and how we can opt-in to packing information into single cells via `ink_storage::Packed`.

However, what if we wanted to store a vector of a vector of `i32` for example?
Naturally a user would try to construct this as follows:

```rust
use ink_storage::Vec as StorageVec;

#[ink(storage)]
pub struct Matrix {
    values: StorageVec<StorageVec<i32>>,
}
```

However, this will fail compilation with an error indicating that `StorageVec<T>` requires for its `T` to be packed (`T: PackedLayout`) which `StorageVec<T>` itself does not since it always stores all of its elements into different cells. The same applies to many other storage data structures provided by `ink_storage` and is a trade-off the ink! team decided for the case of efficiency of the overall system.
Instead what a user can do in order to get their vector-of-vector to be working is to make use of ink!'s dynamic storage allocator capabilities.

For this the contract author has to first enable the feature via:

```rust
use ink_lang as ink;

#[ink::contract(dynamic_storage_allocator = true)]
mod matrix {
    // contract code ...
}
```

And then we can define our `Matrix` `#[ink(storage)]` as follows:

```rust
use ink_storage::{
    Vec as StorageVec,
    Box as StorageBox,
};

#[ink(storage)]
pub struct Matrix {
    values: StorageVec<StorageBox<StorageVec<i32>>>,
}
```

With `ink_storage::Box<T>` we can use a `T: SpreadLayout` as if it was `T: PackedLayout` since the `ink_storage::Box<T>` itself suffices the requirements and can be put into a single contract storage cell. The whole concept works quite similar to how Rust's `Box` works: by an indirection - contract authors are therefore advised to make use of dynamic storage allocator capabilities only if other ways of dealing with ones problems are not applicable.

#### Custom Data Structures

While the `ink_storage` crate provides tons of useful utilities and data structures to organize and manipulate the contract's storage contract authors are not limited by its capabilities. By implementing the core `SpreadLayout` and `PackedLayout` traits users are able to define their very own custom storage data structures with their own set of requirement and features that work along the `ink_storage` data structures as long as they fulfill the mere requirements stated by those two traits.

In the future we plan on providing some more ink! workshops and tutorials guiding the approach to design and implement a custom storage data structure.

#### In Summary

The new `ink_storage` crate provides everything you need to operate on your contract's storage.
There are low-level and high-level data structures depending on your need of control.
All provided data structures operate lazily on the contract's storage and cache their reads and writes for a more gas efficient storage access.
Users should prefer high-level data structures found in the `collections` module over the low-level data structures found in the `lazy` module.
For a list of all the new storage data structure visit [`ink_storage`'s documentation](https://paritytech.github.io/ink/ink_storage/).

### ink! Attributes

For ink! 3.0 we have added some more useful ink! specific attributes to the table.
All of these ink! attributes are available to specify inside an ink! module.
An ink! module is the module that is flagged by `#[ink::contract]` containing all the ink! definitions:
```rust
use ink_lang as ink;

#[ink::contract]
mod erc20 {
    #[ink(storage)]
    pub struct Erc20 { ... }

    impl Erc20 {
        #[ink(constructor)]
        pub fn new(initial_supply: Balance) -> Self { .. }

        #[ink(constructor)]
        pub fn total_supply(&self) -> Balance { .. }

        // etc. ...
    }
}
```

We won't be going into the details for any of those but will briefly present the entire set of ink! specific attributes below:

| Attribute | Where Applicable | Description |
|:--|:--|:--|
| `#[ink(storage)]` | On `struct` definitions. | Defines the ink! storage struct. There can only be one ink! storage definition per contract. |
| `#[ink(event)]` | On `struct` definitions. | Defines an ink! event. A contract can define multiple such ink! events. |
| `#[ink(anonymous)]` **new** | Applicable to ink! events. | Tells the ink! codegen to treat the ink! event as anonymous which omits the event signature as topic upon emitting. Very similar to anonymous events in Solidity. |
| `#[ink(topic)]` | Applicate on ink! event field. | Tells the ink! codegen to provide a topic hash for the given field. Every ink! event can only have a limited number of such topic field. Similar semantics as to indexed event arguments in Solidity. |
| `#[ink(message)]` | Applicable to methods. | Flags a method for the ink! storage struct as message making it available to the API for calling the contract. |
| `#[ink(constructor)]` | Applicable to method. | Flags a method for the ink! storage struct as constructor making it available to the API for instantiating the contract. |
| `#[ink(payable)]` **new** | Applicable to ink! messages. | Allows receiving value as part of the call of the ink! message. ink! constructors are implicitly payable. |
| `#[ink(selector = "..")]` **new** | Applicable to ink! messages and ink! constructors. | Specifies a concrete dispatch selector for the flagged entity. This allows a contract author to precisely control the selectors of their APIs making it possible to rename their API without breakage. |
| `#[ink(namespace = "..")]` **new** | Applicable to ink! trait implementation blocks. | Changes the resulting selectors of all the ink! messages and ink! constructors within the trait implementation. Allows to disambiguate between trait implementations with overlapping message or constructor names. Use only with great care and consideration! |
| `#[ink(impl)]` **new** | Applicable to ink! implementation blocks. | Tells the ink! codegen that some implementation block shall be granted access to ink! internals even without it containing any ink! messages or ink! constructors. |

### Merging of ink! Attributes

It is possible to merge attributes that share a common flagged entity.
The example below demonstrates this for a payable message with a custom selector.

```rust
#[ink(message)]
#[ink(payable)]
#[ink(selector = "0xCAFEBABE")]
pub fn transfer(&mut self, from: AccountId, to: AccountId, value: Balance) -> Result<(), Error> {
    // actual implementation
}
```
We can also write the above ink! message definition in the following way:
```rust
#[ink(message, payable, selector = "0xCAFEBABE")]
pub fn transfer(&mut self, from: AccountId, to: AccountId, value: Balance) -> Result<(), Error> {
    // actual implementation
}
```

### Trait Support

One of the most anticipated features of ink! 3.0 is its Rust trait support.
Through the new `#[ink::trait_definition]` procedural macro it is now possible to define your very own trait definitions that are then implementable by ink! smart contracts.

This allows to define shared smart contract interfaces to different concrete implementations.
Note that this ink! trait definition can be defined anywhere, even in another crate!

#### Example

Defined in the `base_erc20.rs` module.

```rust
use ink_lang as ink;

#[ink::trait_definition]
pub trait BaseErc20 {
    /// Creates a new ERC-20 contract and initializes it with the initial supply for the instantiator.
    #[ink(constructor)]
    fn new(initial_supply: Balance) -> Self;

    /// Returns the total supply.
    #[ink(message)]
    fn total_supply(&self) -> Balance;

    /// Transfers `amount` from caller to `to`.
    #[ink(message, payable)]
    fn transfer(&mut self, to: AccountId, amount: Balance);
}
```

An ink! smart contract definition can then implement this trait definition as follows:

```rust
use ink_lang as ink;

#[ink::contract]
mod erc20 {
    use base_erc20::BaseErc20;

    #[ink(storage)]
    pub struct Erc20 {
        total_supply: Balance,
        // more fields ...
    }

    impl BaseErc20 for Erc20 {
        #[ink(constructor)]
        fn new(initial_supply: Balance) -> Self {
            // implementation ...
        }

        #[ink(message)]
        fn total_supply(&self) -> Balance {
            // implementation ...
        }

        #[ink(message, payable)]
        fn transfer(&mut self, to: AccountId, amount: Balance) {
            // implementation ...
        }
    }
}
```

Calling the above `Erc20` explicitely through its trait implementation can be done just as if it was normal Rust code:

```rust
// --- Instantiating the ERC-20 contract:
//
let mut erc20 = <Erc20 as BaseErc20>::new(1000);
// --- Is just the same as:
use base_erc20::BaseErc20;
let mut erc20 = Erc20::new(1000);

// --- Retrieving the total supply:
//
assert_eq!(<Erc20 as BaseErc20>::total_supply(&erc20), 1000);
// --- Is just the same as:
use base_erc20::BaseErc20;
assert_eq!(erc20.total_supply(), 1000);
```

There are still many limitations to ink! trait definitions and trait implementations.
For example it is not possible to define associated constants or types or have default implemented methods.
These limitations exist because of technical intricacies, however, please expect that many of those will be tackled in future ink! releases.

## Version 2.1 (2020-03-25)

- Add built-in support for cryptographic hashes:
    - Blake2 with 128-bit and 256-bit
    - Sha2 with 256-bit
    - Keccak with 256-bit
- Add `ink_core::hash` module for high-level API to the new built-in hashes.
- Update `runtime-storage` example ink! smart contract to demonstrate the new built-in hashes.

## Version 2.0 (2019-12-03)

The ink! version 2.0 syntax has one major philosophy:

> Just. Be. Rust.

To accomplish this, we take advantage of all the standard Rust types and structures and use
[attribute macros](https://doc.rust-lang.org/reference/procedural-macros.html#attribute-macros) to
tag these standard structures to be different parts of the ink! language.

Anything that is not tagged with an `#[ink(...)]` attribute tag is just standard Rust, and can be
used in and out of your contract just like standard Rust could be used!

**Every valid ink! contract is required to have at least one `#[ink(constructor)]`, at least one
`#[ink(message)]` and exactly one `#[ink(storage)]` attribute.**

Follow the instructions below to understand how to migrate your ink! 1.0 contracts to this new ink!
2.0 syntax.

### Update the ink! CLI

Install the latest ink! CLI using the following command:

```bash
cargo install --git https://github.com/paritytech/cargo-contract cargo-contract --force
```

There is a new contract metadata format you need to use. You can generate the metadata using:

```bash
cargo contract generate-metadata
```

This will generate a file `metadata.json` you should upload when deploying or interacting with a
contract.

### Declaring a Contract

The fundamental change with the new ink! syntax is how we declare a new contract.

We used to wrap the whole ink! contract into a `contract!` macro. At that point, all syntax within
the macro could be custom, and in our first iteration of the language, we used that in ways that
made our code not really Rust anymore.

Now we wrap the whole contract in a standard Rust module, and include an attribute tag to identify
this object as part of the ink! language. This means that all of our code from this point forward
will be valid Rust!

<table style="width: 100%;">
<tr>
<th>Before</th>
<th>After</th>
</tr>
<tr>
<td>

```rust
contract! {
    ...
}
```

</td>
<td>

```rust
use ink_lang as ink;

#[ink::contract(version = "0.1.0")]
mod erc20 {
    ...
}
```

</td>
</tr>
</table>

> Note: we now require a mandatory ink! version in the header. You're welcome.

See the [ERC20 example](https://github.com/paritytech/ink/blob/master/examples/erc20/src/lib.rs).

### ink! Contract Tag

The ink! contract tag can be extended to provide other configuration information about your
contract.

#### Defining Custom Types

We used to define types using a special `#![env = DefaultSrmlTypes]` tag.

Now we simply include the type definition in the `#[ink::contract(...)]` tag:

```rust
#[ink::contract(version = "0.1.0", env = MyCustomTypes)]
```

By default, we use `DefaultSrmlTypes`, so you don't need to define anything unless you plan to use
custom types.

#### Dynamic Allocation

It is possible to enable the dynamic environment that allows for dynamic allocations by specifying
`dynamic_allocations = true` in the parameters of the ink! header. This is disabled by default.

```rust
#[ink::contract(version = "0.1.0", dynamic_allocations = true)]
```

> Note: The dynamic environment is still under research and not yet stable.

### Declaring Storage

We define storage items just the same as before, but now we need to add the `#[ink(storage)]`
attribute tag.

<table style="width: 100%;">
<tr>
<th>Before</th>
<th>After</th>
</tr>
<tr>
<td>

```rust
struct Erc20 {
    total_supply: storage::Value<Balance>,
    balances: storage::HashMap<AccountId, Balance>,
    allowances: storage::HashMap<(AccountId, AccountId), Balance>,
}
```

</td>
<td>

```rust
#[ink(storage)]
struct Erc20 {
    total_supply: storage::Value<Balance>,
    balances: storage::HashMap<AccountId, Balance>,
    allowances: storage::HashMap<(AccountId, AccountId), Balance>,
}
```

</td>
</tr>
</table>

See the [ERC20 example](https://github.com/paritytech/ink/blob/master/examples/erc20/src/lib.rs).

### Declaring Events

To update your events, you need to:

1. Change the old `event` keyword to a standard Rust `struct`.
2. Add the `#[ink(event)]` attribute tag to your `struct`.

If you were previously indexing the items in your event with `#[indexed]`:

3. Add the `#[ink(topic)]` attribute tag to each item in your event.

<table style="width: 100%;">
<tr>
<th>Before</th>
<th>After</th>
</tr>
<tr>
<td>

```rust
event Transfer {
    from: Option<AccountId>,
    to: Option<AccountId>,
    #[indexed]
    value: Balance,
}
```

</td>
<td>

```rust
#[ink(event)]
struct Transfer {
    from: Option<AccountId>,
    to: Option<AccountId>,
    #[ink(topic)]
    value: Balance,
}
```

</td>
</tr>
</table>

See the [ERC20 example](https://github.com/paritytech/ink/blob/master/examples/erc20/src/lib.rs).

### Environment Handler

`EnvHandler` is no longer exposed to the user and instead the environment is now always accessed via
`self.env()`.

<table style="width: 100%;">
<tr>
<th>Before</th>
<th>After</th>
</tr>
<tr>
<td>

**Getting the caller:**

```rust
let caller = env.caller();
```

**Emitting an event:**

```rust
env.emit(...)
```

</td>
<td>

**Getting the caller:**

```rust
let caller = self.env().caller();
```

**Emitting an event:**

```rust
self.env().emit_event(...)
```

</td>
</tr>
</table>

> Note: The name of the function used to emit an event was updated to `emit_event`.

### Message Functions

We used to use `pub(external)` to tag functions that could be called by the outside world.

We now simply add the attribute `#[ink(message)]`.

<table style="width: 100%;">
<tr>
<th>Before</th>
<th>After</th>
</tr>
<tr>
<td>

```rust
pub(external) fn total_supply(&self) -> Balance {
    *self.total_supply
}
```

</td>
<td>

```rust
#[ink(message)]
fn total_supply(&self) -> Balance {
    *self.total_supply
}
```

</td>
</tr>
</table>

See the [ERC20 example](https://github.com/paritytech/ink/blob/master/examples/erc20/src/lib.rs).

### Defining a Constructor

We used to define our constructor by implementing the `Deploy` trait and defining the `deploy`
function.

But now our constructor function is in the same place as the rest of our contract functions, within
the general implementation of the storage struct.

We tag these functions with the `#[ink(constructor)]` attribute. We can create multiple different
constructors by simply creating more functions with the same tag. You can name a constructor
function whatever you want (except starting with `__ink` which is reserved for all functions).

<table style="width: 100%;">
<tr>
<th>Before</th>
<th>After</th>
</tr>
<tr>
<td>

```rust
impl Deploy for Erc20 {
    fn deploy(&mut self, init_supply: Balance) {
        let caller = env.caller();
        self.total_supply.set(init_value);
        self.balances.insert(caller, init_supply);
        env.emit(Transfer {
            from: None,
            to: Some(env.caller()),
            value: init_value
        });
    }
}
```

</td>
<td>

```rust
impl Erc20 {
    #[ink(constructor)]
    fn new(&mut self, initial_supply: Balance) {
        let caller = self.env().caller();
        self.total_supply.set(initial_supply);
        self.balances.insert(caller, initial_supply);
        self.env().emit_event(Transferred {
            from: None,
            to: Some(caller),
            amount: initial_supply,
        });
    }
}
```

</td>
</tr>
</table>

See the [ERC20 example](https://github.com/paritytech/ink/blob/master/examples/erc20/src/lib.rs).

### Cross Contract Calls

It is now possible to call ink! messages and ink! constructors. So ink! constructors allow
delegation and ink! messages can easily call other ink! messages.

Given another ink! contract like `mod Adder { ... }`, we can call any of its functions:

```rust
use adder::Adder;
//--snip--
#[ink(storage)]
struct Delegator {
    adder: storage::Value<Adder>,
}
//--snip--
let result = self.adder.inc(by);
```

See the [delegator example](https://github.com/paritytech/ink/blob/master/examples/delegator/lib.rs).

### Factory Contracts

Creation of other contracts from a factory contract works pretty much the same way it did in the old
ink! language.

However, users are now required to specify the `code_hash` separately rather than in the
constructor:

```rust
.using_code(code_hash)
```

Also, they need to specify the used ink! environment (most likely `self.env()`):

```rust
create_using(self.env())
```

<table style="width: 100%;">
<tr>
<th>Before</th>
<th>After</th>
</tr>
<tr>
<td>

```rust
let accumulator = Accumulator::new(accumulator_code_hash, init_value)
    .value(total_balance / 4)
    .create()
    .expect("failed at instantiating the accumulator contract");
```

</td>
<td>

```rust
let accumulator = Accumulator::new(init_value)
    .value(total_balance / 4)
    .gas_limit(12345)
    .using_code(accumulator_code_hash)
    .create_using(self.env())
    .expect("failed at instantiating the `Accumulator` contract");
```

</td>
</tr>
</table>

See the [delegator example](https://github.com/paritytech/ink/blob/master/examples/delegator/lib.rs).

### Contract Tests

Testing contracts off-chain is done by `cargo test` and users can simply use the standard routines
of creating unit test modules within the ink! project:

```rust
#[cfg(test)]
mod tests {
    use super::*;

    #[test]
    fn my_test() { ... }
}
```

Test instances of contracts can be created with something like:

```rust
let contract = MyContract::my_constructor(a, b);
```

Messages can simply be called on the returned instance as if `MyContract::my_constructor` returns a
`Self` instance.

See the [flipper example](https://github.com/paritytech/ink/blob/master/examples/flipper/src/lib.rs).

**The off-chain test environment has lost a bit of power compared to the old ink! language.**

It is not currently possible to query and set special test data about the environment (such as the
caller of a function or amount of value sent), but these will be added back in the near future.

### ink!-less Implementations

It is also possible to annotate an entire `impl` blocks with:

```rust
#[ink(impl)]
impl Contract {
    fn internal_function(&self) {
        self.env().emit_event(EventName);
    }
}.
```

This is useful if the `impl` block itself does not contain any ink! constructors or messages, but you
still need to access some of the "magic" provided by ink!. In the example above, you would not have
access to `emit_event` without `#[ink(impl)]`.<|MERGE_RESOLUTION|>--- conflicted
+++ resolved
@@ -7,15 +7,11 @@
 ## [Unreleased]
 
 ### Added
-<<<<<<< HEAD
 - Custom signature topic in Events - #[2031](https://github.com/paritytech/ink/pull/2031)
-
-=======
 - Linter: `non_fallible_api` lint - [#2004](https://github.com/paritytech/ink/pull/2004)
 
 ### Fixed
 - Fix the `StorageVec` type by excluding the `len_cached` field from its type info - [#2052](https://github.com/paritytech/ink/pull/2052)
->>>>>>> 3e5ea129
 
 ## Version 5.0.0-rc
 
