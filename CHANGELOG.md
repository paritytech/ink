--- conflicted
+++ resolved
@@ -7,11 +7,8 @@
 ## [Unreleased]
 
 ### Changed
-<<<<<<< HEAD
 - Use name-only syntax for `anonymous` ink! event item configuration argument - [#2140](https://github.com/paritytech/ink/pull/2140)
-=======
 - Restrict syntax for setting default ink! e2e test runtime-only emulator - [#2143](https://github.com/paritytech/ink/pull/2143)
->>>>>>> a124e607
 
 ## Version 5.0.0-rc.2
 
