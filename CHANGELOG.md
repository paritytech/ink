# Changelog
All notable changes to this project will be documented in this file.

The format is based on [Keep a Changelog](https://keepachangelog.com/en/1.0.0/),
and this project adheres to [Semantic Versioning](https://semver.org/spec/v2.0.0.html).

## [Unreleased]

## Version 5.0.0

<<<<<<< HEAD
_ℹ️ We have created a migration guide from ink! 4 to ink! 5. It also contains an
overview over all breaking changes and newly added features.

You can view it [here](https://use.ink/faq/migrating-from-ink-4-to-5)._

=======
ℹ️ _We've created a migration guide from ink! 4 to ink! 5. It also contains an
overview over all breaking changes and newly added features._

👉 _You can view it [here](https://use.ink/faq/migrating-from-ink-4-to-5)._
>>>>>>> 9e4d6eea

### Summary
This release addresses the rest of the severities described in the [OpenZeppelin security review](https://blog.openzeppelin.com/security-review-ink-cargo-contract) of ink! and `cargo-contract`.
One of the notable addressed issues is the proxy selector clashing attack.
As of this release, ink! only allows exactly one other message with a well-known reserved selector to be defined.
You can read more about the change in the [#1827](https://github.com/paritytech/ink/pull/1827) and [#2031](https://github.com/paritytech/ink/pull/2031).

ink! 5.0.0 features a significant number of new features:
- We have introduced a new API based on the calculated or specified selectors for the event definition. This allows events to be defined in separate files and modules, and be shared across multiple ink! contracts - [#1827](https://github.com/paritytech/ink/pull/1827) and [#2031](https://github.com/paritytech/ink/pull/2031).
- [@pmikolajczyk41](https://github.com/pmikolajczyk41) has introduced an alternative E2E testing framework, [DRink!](https://github.com/inkdevhub/drink?tab=readme-ov-file#as-an-alternative-backend-to-inks-e2e-testing-framework), that support quasi-testing model, it allows the test simulate a running node as part of the E2E test while improving debugging experience such as allowing to set breakpoint and step through each stage of execution cycle.
- Following improvements in E2E, we have added a call builder API that allows to easily build calls while significantly reducing boilerplate code - [#1917](https://github.com/paritytech/ink/pull/1917) and [#2075](https://github.com/paritytech/ink/pull/2075)
- Another notable introduction in 5.0.0 release is the support for multiple chain extensions that empower developers
to build even more sophisticated and advanced contracts for supported chains - [#1958](https://github.com/paritytech/ink/pull/1958).
- To further address our consideration of the intrinsic security of ink! smart contracts,
we have disallowed unchecked arithmetic expressions. `cargo-contract` will fail to compile the contract with the raw arithmetic operation - [#1831](https://github.com/paritytech/ink/pull/1831).

These are the main features we have introduced in this release. We also encourage developers
to have a look at more detailed changelog entries to find out about any breaking changes that may affect
the development of new ink! contracts.

### Compatibility

See [the compatibility section](https://use.ink/faq/migrating-from-ink-4-to-5/#compatibility) of our migration guide for a detailed description. On a high level:

- Rust: `>= 1.70`
- `cargo-contract`: `>= 4.0.0`
- polkadot-sdk: [>= 0.9.3](https://github.com/paritytech/polkadot-sdk/releases/tag/polkadot-v0.9.3). But if using the new functions introduced in [#2123](https://github.com/paritytech/ink/pull/2123) and [#2077](https://github.com/paritytech/ink/pull/2077) [>= 1.8.0](https://github.com/paritytech/polkadot-sdk/releases/tag/polkadot-v1.8.0) and if using the new functions introduced in [#2076](https://github.com/paritytech/ink/pull/2076) [>= 1.9.0](https://github.com/paritytech/polkadot-sdk/releases/tag/polkadot-v1.8.0).
- `polkadot-js/api` and `polkadot-js/api-contract`: `>= 10.12.1`
- `substrate-contracts-node`: `>= 0.39.0`

### Changelog

#### Added
- Add Hash trait to Selector struct - [#2149](https://github.com/paritytech/ink/pull/2149)
- `instantiate_v2` with additional limit parameters [#2123](https://github.com/paritytech/ink/pull/2123)
- Custom signature topic in Events - [#2031](https://github.com/paritytech/ink/pull/2031)
- [Linter] `non_fallible_api` lint - [#2004](https://github.com/paritytech/ink/pull/2004)
- [Linter] Publish the linting crates on crates.io - [#2060](https://github.com/paritytech/ink/pull/2060)
- [E2E] Added `create_call_builder` for testing existing contracts - [#2075](https://github.com/paritytech/ink/pull/2075)
- `call_v2` cross-contract calls with additional limit parameters - [#2077](https://github.com/paritytech/ink/pull/2077)
- `delegate_dependency` api calls - [#2076](https://github.com/paritytech/ink/pull/2076)
- Allow mutable parameters in messages - [#2004](https://github.com/paritytech/ink/pull/2004)
- Clean E2E configuration parsing - [#1922](https://github.com/paritytech/ink/pull/1922)
- Make `set_code_hash` generic - [#1906](https://github.com/paritytech/ink/pull/1906)
- Provide a `StorageVec` datastructure built on top of `Lazy` - [#1995](https://github.com/paritytech/ink/pull/1995)
- Add fallible methods for `Mapping` and `Lazy` - [#1910](https://github.com/paritytech/ink/pull/1910)
- [E2E] Allow testing with live-chain state - [#1949](https://github.com/paritytech/ink/pull/1949)
- [E2E] Call builders and extra gas margin option - [#1917](https://github.com/paritytech/ink/pull/1917)
- [Linter] `storage_never_freed` lint - [#1932](https://github.com/paritytech/ink/pull/1932)
- [Linter] `strict_balance_equality` lint - [#1914](https://github.com/paritytech/ink/pull/1914)
- [Linter] `no_main` lint - [#2001](https://github.com/paritytech/ink/pull/2001)
- Reexport `scale` dependencies, introduce `#[ink::scale_derive]` - [#1890](https://github.com/paritytech/ink/pull/1890)
- Upgradeable contracts example - [#1889](https://github.com/paritytech/ink/pull/1889)
- Persist static buffer size in metadata - [#1880](https://github.com/paritytech/ink/pull/1880)
- Modify static buffer size via environmental variables - [#1869](https://github.com/paritytech/ink/pull/1869)
- Added `sr25519_verify` function to `ink_env` [#1840](https://github.com/paritytech/ink/pull/1840)
- Events `2.0` - [#1827](https://github.com/paritytech/ink/pull/1827)
- Add `set_block_number` to off-chain test api `Engine` - [#1806](https://github.com/paritytech/ink/pull/1806)
- Stabilize `call_runtime` ‒ [#1749](https://github.com/paritytech/ink/pull/1749)
- Schema generation - [#1765](https://github.com/paritytech/ink/pull/1765)
- Restrict wildcard selectors to have exactly one other message - [#1708](https://github.com/paritytech/ink/pull/1708)
- [Linter] Warn when primitive number is annotated as event topic - [#1837](https://github.com/paritytech/ink/pull/1837)
- [Drink backend] allow for arbitrary runtime - [#1892](https://github.com/paritytech/ink/pull/1892)
- [Drink backend] support runtime call - [#1891](https://github.com/paritytech/ink/pull/1891)
- [Drink backend] Make tests generic `E2EBackend` trait - [#1867](https://github.com/paritytech/ink/pull/1867)
- [Drink backend] Backend choice  ‒ [#1864](https://github.com/paritytech/ink/pull/1864)
- [Drink backend] Backend traits - [#1857](https://github.com/paritytech/ink/pull/1857)
- [Drink backend] Abstract error and result structs - [#1844](https://github.com/paritytech/ink/pull/1844)

#### Changed
- Use name-only syntax for `anonymous` ink! event item configuration argument - [#2140](https://github.com/paritytech/ink/pull/2140)
- Restrict syntax for setting default ink! e2e test runtime-only emulator - [#2143](https://github.com/paritytech/ink/pull/2143)
- Restrict syntax for setting ink! e2e test node to auto - [#2146](https://github.com/paritytech/ink/pull/2146)
- Bump Substrate crates - [#2141](https://github.com/paritytech/ink/pull/2141)
- Minor fixes - [#2144](https://github.com/paritytech/ink/pull/2144),
[#2137](https://github.com/paritytech/ink/pull/2137), [#2132](https://github.com/paritytech/ink/pull/2132)
- Bump metadata version to 5 [#2126](https://github.com/paritytech/ink/pull/2126)
- Use `MaxEncodedLen` for output buffer size [#2128](https://github.com/paritytech/ink/pull/2128)
- `Mapping`: Reflect all possible failure cases in comments ‒ [#2079](https://github.com/paritytech/ink/pull/2079)
- [E2E] Rename `.call` to `.call_builder` ‒ [#2078](https://github.com/paritytech/ink/pull/2078)
- Improve syntax for ink! e2e `runtime_only` attribute argument - [#2083](https://github.com/paritytech/ink/pull/2083)
- [E2E] Remove `additional_contracts` parameter [#2098](https://github.com/paritytech/ink/pull/2098)
- [E2E] change node url backend config - [#2101](https://github.com/paritytech/ink/pull/2101)
- Messages return `TypeSpec` directly - [#1999](https://github.com/paritytech/ink/pull/1999)
- Fail when decoding from storage and not all bytes consumed - [#1897](https://github.com/paritytech/ink/pull/1897)
- Support multiple chain extensions - [#1958](https://github.com/paritytech/ink/pull/1958)
  - New example of how to use multiple chain extensions in one contract.
  - Affects the usage of the `#[ink::chain_extension]` macro and the definition of the chain extension.
- Split up `ink_linting` to mandatory and extra libraries - [#2032](https://github.com/paritytech/ink/pull/2032)
- [E2E] resolve DispatchError error details for dry-runs - [#1994](https://github.com/paritytech/ink/pull/1994)
- [E2E] update to new `drink` API - [#2005](https://github.com/paritytech/ink/pull/2005)
- Reexport `scale` dependencies, introduce `#[ink::scale_derive]` ‒ [#1890](https://github.com/paritytech/ink/pull/1890)
- Use of workspace dependencies and properties - [#1835](https://github.com/paritytech/ink/pull/1835)
- Remove of unchecked arithmetic - [#1831](https://github.com/paritytech/ink/pull/1831)
- Use `decode_all` for decoding cross contract call result - [#1810](https://github.com/paritytech/ink/pull/1810)
- [E2E] build contracts at runtime instead of during codegen - [#1881](https://github.com/paritytech/ink/pull/1881)
- [E2E] crate refactoring - [#1830](https://github.com/paritytech/ink/pull/1830)
- [E2E] improve call API, remove `build_message` + callback - [#1782](https://github.com/paritytech/ink/pull/1782)

#### Fixed
- Fix alignment in allocator [#2100](https://github.com/paritytech/ink/pull/2100)
- Fix the `StorageVec` type by excluding the `len_cached` field from its type info - [#2052](https://github.com/paritytech/ink/pull/2052)
- Fix panic in `approve_for` in the ERC-721 example - [#2092](https://github.com/paritytech/ink/pull/2092)
- ERC-721: `transfer_token_from` now ensures the token owner is correct - [#2093](https://github.com/paritytech/ink/pull/2093)
- `RootLayout::new()` is generic again to allow using `ink_metadata` in pure `PortableForm` contexts - [#1989](https://github.com/paritytech/ink/pull/1989)

## Version 5.0.0-rc.3

### Changed
- Use name-only syntax for `anonymous` ink! event item configuration argument - [#2140](https://github.com/paritytech/ink/pull/2140)
- Restrict syntax for setting default ink! e2e test runtime-only emulator - [#2143](https://github.com/paritytech/ink/pull/2143)
- Restrict syntax for setting ink! e2e test node to auto - [#2146](https://github.com/paritytech/ink/pull/2146)
- Bump Substrate crates - [#2141](https://github.com/paritytech/ink/pull/2141)
- Minor fixes - [#2144](https://github.com/paritytech/ink/pull/2144),
[#2137](https://github.com/paritytech/ink/pull/2137), [#2132](https://github.com/paritytech/ink/pull/2132)

## Version 5.0.0-rc.2

### Added
- `instantiate_v2` with additional limit parameters [#2123](https://github.com/paritytech/ink/pull/2123)

### Changed
- Bump metadata version to 5 [#2126](https://github.com/paritytech/ink/pull/2126)
- Use `MaxEncodedLen` for output buffer size [#2128](https://github.com/paritytech/ink/pull/2128)

### Fixed
- Fix alignment in allocator [#2100](https://github.com/paritytech/ink/pull/2100)

## Version 5.0.0-rc.1

### Added
- Custom signature topic in Events - [#2031](https://github.com/paritytech/ink/pull/2031)
- [Linter] `non_fallible_api` lint - [#2004](https://github.com/paritytech/ink/pull/2004)
- [Linter] Publish the linting crates on crates.io - [#2060](https://github.com/paritytech/ink/pull/2060)
- [E2E] Added `create_call_builder` for testing existing contracts - [#2075](https://github.com/paritytech/ink/pull/2075)
- `call_v2` cross-contract calls with additional limit parameters - [#2077](https://github.com/paritytech/ink/pull/2077)
- `instantiate_v2` with additional limit parameters - [#2123](https://github.com/paritytech/ink/pull/2123)
- `delegate_dependency` api calls - [#2076](https://github.com/paritytech/ink/pull/2076)

### Changed
- `Mapping`: Reflect all possible failure cases in comments ‒ [#2079](https://github.com/paritytech/ink/pull/2079)
- [E2E] Rename `.call` to `.call_builder` ‒ [#2078](https://github.com/paritytech/ink/pull/2078)
- Improve syntax for ink! e2e `runtime_only` attribute argument - [#2083](https://github.com/paritytech/ink/pull/2083)
- [E2E] Remove `additional_contracts` parameter [#2098](https://github.com/paritytech/ink/pull/2098)
- [E2E] change node url backend config - [#2101](https://github.com/paritytech/ink/pull/2101)

### Fixed
- Fix the `StorageVec` type by excluding the `len_cached` field from its type info - [#2052](https://github.com/paritytech/ink/pull/2052)
- Fix panic in `approve_for` in the ERC-721 example - [#2092](https://github.com/paritytech/ink/pull/2092)
- ERC-721: `transfer_token_from` now ensures the token owner is correct - [#2093](https://github.com/paritytech/ink/pull/2093)

## Version 5.0.0-rc

### Added
- Allow mutable parameters in messages - [#2004](https://github.com/paritytech/ink/pull/2004)
- Clean E2E configuration parsing - [#1922](https://github.com/paritytech/ink/pull/1922)
- Make `set_code_hash` generic - [#1906](https://github.com/paritytech/ink/pull/1906)
- Provide a `StorageVec` datastructure built on top of `Lazy` - [#1995](https://github.com/paritytech/ink/pull/1995)
- Add fallible methods for `Mapping` and `Lazy` - [#1910](https://github.com/paritytech/ink/pull/1910)
- [E2E] Allow testing with live-chain state - [#1949](https://github.com/paritytech/ink/pull/1949)
- [E2E] Call builders and extra gas margin option - [#1917](https://github.com/paritytech/ink/pull/1917)
- [Linter] `storage_never_freed` lint - [#1932](https://github.com/paritytech/ink/pull/1932)
- [Linter] `strict_balance_equality` lint - [#1914](https://github.com/paritytech/ink/pull/1914)
- [Linter] `no_main` lint - [#2001](https://github.com/paritytech/ink/pull/2001)

### Changed
- Messages return `TypeSpec` directly - [#1999](https://github.com/paritytech/ink/pull/1999)
- Fail when decoding from storage and not all bytes consumed - [#1897](https://github.com/paritytech/ink/pull/1897)
- Support multiple chain extensions - [#1958](https://github.com/paritytech/ink/pull/1958)
  - New example of how to use multiple chain extensions in one contract.
  - Affects the usage of the `#[ink::chain_extension]` macro and the definition of the chain extension.
- Split up `ink_linting` to mandatory and extra libraries - [#2032](https://github.com/paritytech/ink/pull/2032)
- [E2E] resolve DispatchError error details for dry-runs - [#1994](https://github.com/paritytech/ink/pull/1994)
- [E2E] update to new `drink` API - [#2005](https://github.com/paritytech/ink/pull/2005)


## Version 5.0.0-alpha

The preview release of the ink! 5.0.0 release.
This release addresses the majority of issues raised in the OpenZeppelin audit
in particular we addressed the proxy selector clashing attack.
As of this release, ink! only allows exactly one other message with a well-known reserved selector to be defined.
You can read more about the change in the [PR](https://github.com/paritytech/ink/pull/1708).

Other notable changes:

- Rework of event definitions - [#1827](https://github.com/paritytech/ink/pull/1827).
- Updated upgradeable contract example illustrating `delegate_call` - [#1889](https://github.com/paritytech/ink/pull/1889).
- Removal of unchecked arithmetic. `cargo-contract` will fail compiling the contract with raw arithmetic operations - [#1831](https://github.com/paritytech/ink/pull/1831).
- Introduction of an alternative off-chain E2E testing backend, [DRink!](https://github.com/inkdevhub/drink?tab=readme-ov-file#as-an-alternative-backend-to-inks-e2e-testing-framework).
**Big thanks to [@pmikolajczyk41](https://github.com/pmikolajczyk41) for this massive contribution!**

You can see a more detailed log of changes below:

### Added
- Reexport `scale` dependencies, introduce `#[ink::scale_derive]` - [#1890](https://github.com/paritytech/ink/pull/1890)
- Upgradeable contracts example - [#1889](https://github.com/paritytech/ink/pull/1889)
- Persist static buffer size in metadata - [#1880](https://github.com/paritytech/ink/pull/1880)
- Modify static buffer size via environmental variables - [#1869](https://github.com/paritytech/ink/pull/1869)
- Added `sr25519_verify` function to `ink_env` [#1840](https://github.com/paritytech/ink/pull/1840)
- Events `2.0` - [#1827](https://github.com/paritytech/ink/pull/1827)
- Add `set_block_number` to off-chain test api `Engine` - [#1806](https://github.com/paritytech/ink/pull/1806)
- Stabilize `call_runtime` ‒ [#1749](https://github.com/paritytech/ink/pull/1749)
- Schema generation - [#1765](https://github.com/paritytech/ink/pull/1765)
- Restrict wildcard selectors to have exactly one other message - [#1708](https://github.com/paritytech/ink/pull/1708)
- [Linter] Warn when primitive number is annotated as event topic - [#1837](https://github.com/paritytech/ink/pull/1837)
- [Drink backend] allow for arbitrary runtime - [#1892](https://github.com/paritytech/ink/pull/1892)
- [Drink backend] support runtime call - [#1891](https://github.com/paritytech/ink/pull/1891)
- [Drink backend] Make tests generic `E2EBackend` trait - [#1867](https://github.com/paritytech/ink/pull/1867)
- [Drink backend] Backend choice  ‒ [#1864](https://github.com/paritytech/ink/pull/1864)
- [Drink backend] Backend traits - [#1857](https://github.com/paritytech/ink/pull/1857)
- [Drink backend] Abstract error and result structs - [#1844](https://github.com/paritytech/ink/pull/1844)

### Changed
- Reexport `scale` dependencies, introduce `#[ink::scale_derive]` ‒ [#1890](https://github.com/paritytech/ink/pull/1890)
- Use of workspace dependencies and properties - [#1835](https://github.com/paritytech/ink/pull/1835)
- Remove of unchecked arithmetic - [#1831](https://github.com/paritytech/ink/pull/1831)
- Use `decode_all` for decoding cross contract call result - [#1810](https://github.com/paritytech/ink/pull/1810)
- [E2E] build contracts at runtime instead of during codegen - [#1881](https://github.com/paritytech/ink/pull/1881)
- [E2E] crate refactoring - [#1830](https://github.com/paritytech/ink/pull/1830)
- [E2E] improve call API, remove `build_message` + callback - [#1782](https://github.com/paritytech/ink/pull/1782)

### Fixed
- `RootLayout::new()` is generic again to allow using `ink_metadata` in pure `PortableForm` contexts - [#1989](https://github.com/paritytech/ink/pull/1989)

## 4.3.0

### Fixed

- Fix E2E tests for newer rust toolchain & contracts node - #[1884](https://github.com/paritytech/ink/pull/1884)
- Enable Rust >= `1.70`, update `subxt` and `contract-build` - [#1855](https://github.com/paritytech/ink/pull/1855)
- Fix unsupported `--ws-port` argument - [#1850](https://github.com/paritytech/ink/pull/1850)

## Version 4.2.0

### Added
- Persist `Environment` in metadata ‒ [#1741](https://github.com/paritytech/ink/pull/1741)
- Added possibility for `runtime_call` in E2E tests ‒ [#1736](https://github.com/paritytech/ink/pull/1736)
- Added `default` attribute to constructors and messages ‒ [#1724](https://github.com/paritytech/ink/pull/1724)
- Added clarification about `Mapping::size` unit ‒ [#1735](https://github.com/paritytech/ink/pull/1735)

### Changed
- Upgraded `syn` to version `2` ‒ [#1731](https://github.com/paritytech/ink/pull/1731)
- Update `scale-info` requirement to `2.5` ‒ [#1733](https://github.com/paritytech/ink/pull/1733)
- Bump `subxt` to `0.28.0` ‒ [#1750](https://github.com/paritytech/ink/pull/1750)

## Version 4.1.0

### Added
- Basic support for `dyn Trait` to allow cross-contract calls only with trait - [#1673](https://github.com/paritytech/ink/pull/1673)
- E2E: auto detect contracts to be built - [#1691](https://github.com/paritytech/ink/pull/1691)
- Add `set_code_hash` to `EnvAccess` - [#1698](https://github.com/paritytech/ink/pull/1698)
- Add `set_block_timestamp` to off-chain test api `Engine` - [#1721](https://github.com/paritytech/ink/pull/1721)

### Changed
- Support conditional compilation - [#1707](https://github.com/paritytech/ink/pull/1707)

## Version 4.0.1

### Fixed
- Fixing `ManualKey<0>` to act properly - [#1670](https://github.com/paritytech/ink/pull/1670)
- Indicated latest release of `cargo-contract` in `e2e` crate

### Added
- Add `call-runtime` support - [#1641](https://github.com/paritytech/ink/pull/1641)

## Version 4.0.0

The latest stable release of ink! is here 🥳

This version brings a lot of usability improvements, making the language better suited
for the needs of production parachains.

A couple of highlights include:
- Changes to how contract storage works, which significantly reduced the sizes of
  contract binaries
- A new end-to-end testing framework, letting you easily write integration tests
- Changes to the metadata format, which (in part) makes error handling more expressive

There's a lot more to dig through, so take some time to poke around the `CHANGELOG`
(including the `4.0.0-alpha` and `4.0.0-beta` releases).

You may notice there have been a few breaking changes. No need to be scared though, we
wrote up a [migration guide](https://use.ink/faq/migrating-from-ink-3-to-4) covering all
of the breaking changes and how to update your ink! 3.x contract accordingly.

Thanks to everyone that helped make this release possible ❤️

### Compatibility

In order to build contracts which use ink! `v4.0.0` you need to use
`cargo-contract`
[`v2.0.0`](https://github.com/paritytech/cargo-contract/releases/tag/v2.0.0).
You can install it as follows:

`cargo install cargo-contract --force --locked`

You will also need to use a version of [`pallet-contracts`](https://github.com/paritytech/substrate/tree/master/frame/contracts)
later than [polkadot-v0.9.37](https://github.com/paritytech/substrate/tree/polkadot-v0.9.37)
in your node.

The [`v0.24.0`](https://github.com/paritytech/substrate-contracts-node/releases/tag/v0.24.0)
release of the [`substrate-contracts-node`](https://github.com/paritytech/substrate-contracts-node) is
compatible with the ink! `4.0.0` release.

For full compatibility requirements see the [migration guide](https://use.ink/faq/migrating-from-ink-3-to-4/#compatibility).

- Add `Mapping::contains(key)` and `Mapping::insert_return_size(key, val)` ‒ [#1224](https://github.com/paritytech/ink/pull/1224)
- Add [`payment-channel`](https://github.com/paritytech/ink-examples/tree/main/payment-channel) example ‒ [#1248](https://github.com/paritytech/ink/pull/1248) (thanks [@kanishkatn](https://github.com/kanishkatn)!)
- Add `version` field to ink! metadata ‒ [#1313](https://github.com/paritytech/ink/pull/1313)
- The `rand-extension` example has been adapted to an updated version of the `ChainExtension` API ‒ [#1356](https://github.com/paritytech/ink/pull/1356)
- Add `ink_env::pay_with_call!` helper macro for off-chain emulation of sending payments with contract message calls ‒ [#1379](https://github.com/paritytech/ink/pull/1379)
- Allow using `Result<Self, Error>` as a return type in constructors ‒ [#1446](https://github.com/paritytech/ink/pull/1446)
- Add `Mapping::take()` function allowing to get a value removing it from storage ‒ [#1461](https://github.com/paritytech/ink/pull/1461)
- Add E2E testing framework MVP ‒ [#1395](https://github.com/paritytech/ink/pull/1395)
- Add E2E tests for `Mapping` functions - [#1492](https://github.com/paritytech/ink/pull/1492)
- E2E: expose call dry-run method ‒ [#1624](https://github.com/paritytech/ink/pull/1624)
- Make cross-contract callee non-optional ‒ [#1636](https://github.com/paritytech/ink/pull/1636)
- Support custom environment in E2E tests - [#1645](https://github.com/paritytech/ink/pull/1645) (thanks [@pmikolajczyk41](https://github.com/pmikolajczyk41)!)

### Changed
- Contract size optimization in case contract doesn't accept payment ‒ [#1267](https://github.com/paritytech/ink/pull/1267) (thanks [@xgreenx](https://github.com/xgreenx)!)
- Move ink! linter into `ink` repository ‒ [#1361](https://github.com/paritytech/ink/pull/1267)
- Introduce `ink` entrance crate ‒ [#1223](https://github.com/paritytech/ink/pull/1223)
- Use `XXH32` instead of `sha256` for calculating storage keys ‒ [#1393](https://github.com/paritytech/ink/pull/1393)
- Storage Refactoring ‒ [#1331](https://github.com/paritytech/ink/pull/1331)
- Add support for language level errors (`LangError`) ‒ [#1450](https://github.com/paritytech/ink/pull/1450)
- Return `LangError`s from constructors ‒ [#1504](https://github.com/paritytech/ink/pull/1504)
- Update `scale-info` requirement to `2.3` ‒ [#1467](https://github.com/paritytech/ink/pull/1467)
- Merge `Mapping::insert(key, val)` and `Mapping::insert_return_size(key, val)` into one method - [#1463](https://github.com/paritytech/ink/pull/1463)
- FFI: no more `__unstable__` wasm import module ‒ [#1522](https://github.com/paritytech/ink/pull/1522)
- Clean up CallBuilder `return()` type ‒ [#1525](https://github.com/paritytech/ink/pull/1525)
- Fix trait message return type metadata ‒ [#1531](https://github.com/paritytech/ink/pull/1531)
- Bump Dylint dependencies ‒ [#1551](https://github.com/paritytech/ink/pull/1551)
- Stabilize `take_storage` ‒ [#1568](https://github.com/paritytech/ink/pull/1568)
- Chain Extension: Evaluation of method return type at compile time ‒ [#1569](https://github.com/paritytech/ink/pull/1569)
- Make more functions be const ‒ [#1574](https://github.com/paritytech/ink/pull/1574) (thanks [@yjhmelody](https://github.com/yjhmelody)!)
- Unify fallible and non fallible `instantiate` methods ‒ [#1591](https://github.com/paritytech/ink/pull/1591)
- Make `CallBuilder` and `CreateBuilder` error handling optional ‒ [#1602](https://github.com/paritytech/ink/pull/1602)
- Rename `CallBuilder::fire()` method to `invoke()` ‒ [#1604](https://github.com/paritytech/ink/pull/1604)
- chore: add minimum rust version to the ink crate ‒ [#1609](https://github.com/paritytech/ink/pull/1609) (thanks [@Kurtsley](https://github.com/Kurtsley)!)
- Rename `_checked` codegen call methods with `try_` ‒ [#1621](https://github.com/paritytech/ink/pull/1621)
- Bump Substrate and `subxt` dependencies ‒ [#1549](https://github.com/paritytech/ink/pull/1549)
- E2E: spawn a separate contracts node instance per test ‒ [#1642](https://github.com/paritytech/ink/pull/1642)

### Fixed
- Trim single whitespace prefix in the metadata `docs` field ‒ [#1385](https://github.com/paritytech/ink/pull/1385)
- Allow pay_with_call to take multiple arguments ‒ [#1401](https://github.com/paritytech/ink/pull/1401)
- Add Determinism enum from pallet-contracts ‒ [#1547](https://github.com/paritytech/ink/pull/1547)
- Added missed `WhereClosure` for the generics into `storage_item` ‒ [#1536](https://github.com/paritytech/ink/pull/1536) (thanks [@xgreenx](https://github.com/xgreenx)!)

### Removed
- Implement `ecdsa_to_eth_address()` and remove `eth_compatibility` crate ‒ [#1233](https://github.com/paritytech/ink/pull/1233)
- Remove `wee-alloc` ‒ [#1403](https://github.com/paritytech/ink/pull/1403)
- Remove `ink_env::random` function ‒ [#1442](https://github.com/paritytech/ink/pull/1442)
- Remove `Default` implementation for AccountId ‒ [#1255](https://github.com/paritytech/ink/pull/1255)

## Version 4.0.0-rc

The first release candidate is here! This is the first release which could become the final
`v4.0.0`. Any subsequent release candidates should only contain bug fixes: no API changes,
breaking or otherwise.

### Breaking Changes

1. We've renamed some of the generated message methods on the `ContractRef` struct. They
   have been changed from `_checked` to `try_` ([#1621](https://github.com/paritytech/ink/pull/1621))
1. We have removed the `Default` implementation for `AccountId`s. This is because of
   security concerns around the use of the zero address which has a known private key in
   the `sr25519` and `ed25519` curves ([#1255](https://github.com/paritytech/ink/pull/1255)).
1. We have replaced the `CallBuilder::callee()` method with a `call()` method and also
   added a `delegate()` method. This streamlines the `Call` and `DelegateCall` workflows
   ([#1636](https://github.com/paritytech/ink/pull/1636))

### Added
- E2E: expose call dry-run method ‒ [#1624](https://github.com/paritytech/ink/pull/1624)
- Make cross-contract callee non-optional ‒ [#1636](https://github.com/paritytech/ink/pull/1636)

### Changed
- Rename `_checked` codegen call methods with `try_` ‒ [#1621](https://github.com/paritytech/ink/pull/1621)
- Bump Substrate and `subxt` dependencies ‒ [#1549](https://github.com/paritytech/ink/pull/1549)

### Removed
- Remove `Default` implementation for AccountId ‒ [#1255](https://github.com/paritytech/ink/pull/1255)

## Version 4.0.0-beta.1
The coolest feature included in this release is the first published version of
ink!'s native ["end-to-end" (E2E) testing framework](https://github.com/paritytech/ink/issues/1234).

This enables testing of a contract by deploying and calling it on a Substrate node with
`pallet-contracts`. See the [`erc20` example](./examples/erc20/lib.rs) for usage.

### Breaking Changes
This release includes a couple of breaking changes.

1. The `CallBuilder::returns()` method does not require an extra `MessageResult` anymore
   as the type is now added under the hood [(#1525)](https://github.com/paritytech/ink/pull/1525)
1. The `CallBuilder::invoke()` and `CreateBuilder::instantiate() `methods now unwrap the
   `Result` from `pallet-contracts` under the hood ([#1602](https://github.com/paritytech/ink/pull/1602))
   If you wish to handle the error use the new `try_` variants of those methods instead.
1. The `CallBuilder::fire()` method has been renamed to `invoke()`
   ([#1604](https://github.com/paritytech/ink/pull/1604))
1. The `returns_result` flag has been removed from the `#[ink(extension = …)]` attribute
   ([#1569](https://github.com/paritytech/ink/pull/1569))
   We now infer this information at compile time. If `handle_status` is set to `true`,
   the return type will still be wrapped into `Result` as before.
1. The Minimum Supported Rust Version (MSRV) has been set to `1.63.0`. This was already
   the case, but previously it was enforced by `cargo-contract` instead of ink!
   ([#1609](https://github.com/paritytech/ink/pull/1609))

### Added
- Add E2E testing framework MVP ‒ [#1395](https://github.com/paritytech/ink/pull/1395)
- Add E2E tests for `Mapping` functions - [#1492](https://github.com/paritytech/ink/pull/1492)

### Fixed
- Add Determinism enum from pallet-contracts ‒ [#1547](https://github.com/paritytech/ink/pull/1547)
- Added missed `WhereClosure` for the generics into `storage_item` ‒ [#1536](https://github.com/paritytech/ink/pull/1536) (thanks [@xgreenx](https://github.com/xgreenx))

### Changed
- Handle `LangError` from instantiate ‒ [#1512](https://github.com/paritytech/ink/pull/1512)
- FFI: no more `__unstable__` wasm import module ‒ [#1522](https://github.com/paritytech/ink/pull/1522)
- Clean up CallBuilder `return()` type ‒ [#1525](https://github.com/paritytech/ink/pull/1525)
- Fix trait message return type metadata ‒ [#1531](https://github.com/paritytech/ink/pull/1531)
- Bump Dylint dependencies ‒ [#1551](https://github.com/paritytech/ink/pull/1551)
- Stabilize `take_storage` ‒ [#1568](https://github.com/paritytech/ink/pull/1568)
- Chain Extension: Evaluation of method return type at compile time ‒ [#1569](https://github.com/paritytech/ink/pull/1569)
- Make more functions be const ‒ [#1574](https://github.com/paritytech/ink/pull/1574) (thanks [@yjhmelody](https://github.com/yjhmelody))
- Unify fallible and non fallible `instantiate` methods ‒ [#1591](https://github.com/paritytech/ink/pull/1591)
- Make `CallBuilder` and `CreateBuilder` error handling optional ‒ [#1602](https://github.com/paritytech/ink/pull/1602)
- Rename `CallBuilder::fire()` method to `invoke()` ‒ [#1604](https://github.com/paritytech/ink/pull/1604)
- chore: add minimum rust version to the ink crate ‒ [#1609](https://github.com/paritytech/ink/pull/1609) (thanks [@Kurtsley](https://github.com/Kurtsley))

## Version 4.0.0-beta

The focus of the first `beta` release is to establish the stable ABI for the final `4.0.0`
release. It means that whilst subsequent `beta` releases may contain breaking contract
*code* changes, the ABI will remain the same so that any contract compiled and deployed
with `4.0.0-beta` continue to be compatible with all future `4.0.0` versions.

### Compatibility
In order to build contracts which use ink! `v4.0.0-beta` you need to use
`cargo-contract`
[`v2.0.0-beta`](https://github.com/paritytech/cargo-contract/releases/tag/v2.0.0-beta).
You can install it as follows:

`cargo install cargo-contract --version 2.0.0-beta`

You will also need to use a version of [`pallet-contracts`](https://github.com/paritytech/substrate/tree/master/frame/contracts)
later than [265e3f1](https://github.com/paritytech/substrate/commit/265e3f12a2937fe4f71280b3652471627609d04f)
(Nov 3, 2022) in your node.

The [`v0.22.1`](https://github.com/paritytech/substrate-contracts-node/releases/tag/v0.22.1)
release of the [`substrate-contracts-node`](https://github.com/paritytech/substrate-contracts-node) is
compatible with the ink! `4.0.0-beta` release.

### Breaking Changes

## Constructors and Messages now return `LangError`s

We have added a way to handle errors that are neither specific to a particular contract,
nor from the underlying execution environment (e.g `pallet-contracts`). Instead these are
errors that may come from the smart contracting language itself.

For example, take the case where a contract message is called using an invalid selector.
This is not something a smart contract author should need to define as failure case, nor
is it something that the Contracts pallet needs to be aware of.

Previously, the contract execution would trap if an invalid selector was used, leaving
callers with no way to handle the error gracefully. This can now be handled with the help
of the newly added `LangError`.

In short, this change means that all ink! messages and constructors now return a
`Result<R, LangError>`, where `R` is the original return type. Contract callers can
choose to handle the `LangError`.

In order to make this error compatible with other languages we have also added a
`lang_error` field to the metadata format. This will be the central registry of all the
different error variants which languages may want to emit in the future.

Related pull-requests:
- https://github.com/paritytech/ink/pull/1450
- https://github.com/paritytech/ink/pull/1504

Related discussions:
- https://github.com/paritytech/ink/issues/1207
- https://github.com/paritytech/substrate/issues/11018
- https://github.com/paritytech/ink/issues/1002

## Random function removed
We had to remove [`ink_env::random`](https://docs.rs/ink_env/3.3.1/ink_env/fn.random.html)
with [#1442](https://github.com/paritytech/ink/pull/1442).
This function allowed contract developers getting random entropy.
There is unfortunately no way how this can be done safely enough
with built-in Substrate primitives on-chain currently. We're
following the recommendation of our auditors to remove it.

The alternative right now is to provide random entropy off-chain to
the contract, to use a random entropy oracle, or to have a chain-extension
that does this, in case the chain has a possibility to do so.

We hope to bring this function back in a future release of ink!, the
best hope right now is that it could come back with [Sassafras](https://wiki.polkadot.network/docs/learn-consensus#badass-babe-sassafras), a block production
protocol for future versions of Polkadot.

### Added
- Allow using `Result<Self, Error>` as a return type in constructors ‒ [#1446](https://github.com/paritytech/ink/pull/1446)
- Add `Mapping::take()` function allowing to get a value removing it from storage ‒ [#1461](https://github.com/paritytech/ink/pull/1461)

### Changed
- Add support for language level errors (`LangError`) ‒ [#1450](https://github.com/paritytech/ink/pull/1450)
- Return `LangError`s from constructors ‒ [#1504](https://github.com/paritytech/ink/pull/1504)
- Update `scale-info` requirement to `2.3` ‒ [#1467](https://github.com/paritytech/ink/pull/1467)
- Merge `Mapping::insert(key, val)` and `Mapping::insert_return_size(key, val)` into one method - [#1463](https://github.com/paritytech/ink/pull/1463)

### Removed
- Remove `ink_env::random` function ‒ [#1442](https://github.com/paritytech/ink/pull/1442)

## Version 4.0.0-alpha.3

### Breaking Changes

#### New `ink` crate
The `ink_lang` crate has been replaced in [#1223](https://github.com/paritytech/ink/pull/1223) by a new top level `ink`
crate. All existing sub-crates are reexported and should be used via the new `ink` crate, so e.g. `ink::env` instead of
`ink_env`. Contract authors should now import the top level `ink` crate instead of the individual crates.

##### Migration
- In `Cargo.toml` Replace all individual `ink_*` crate dependencies with the `ink` crate.
- In the contract source:
  - Remove the commonly used `use ink_lang as ink` idiom.
  - Replace all usages of individual crates with reexports, e.g. `ink_env` ➜ `ink::env`.

#### Storage Rework
[#1331](https://github.com/paritytech/ink/pull/1331) changes the way `ink!` works with contract storage. Storage keys
are generated at compile-time, and user facing abstractions which determine how contract data is laid out in storage
have changed.

##### Migration
- Initialize `Mapping` fields with `Mapping::default()` instead of  `ink_lang::utils::initialize_contract` in
constructors. See [`erc20`](./examples/erc20/lib.rs) and other examples which use a `Mapping`.
- Remove `SpreadAllocate`, `SpreadLayout` and `PackedLayout` implementations.

#### Removal of `wee-alloc` support
ink! uses a bump allocator by default, additionally we supported another allocator (`wee-alloc`)
through a feature flag. `wee-alloc` is no longer maintained and we removed support for it.

### Changed
- Introduce `ink` entrance crate ‒ [#1223](https://github.com/paritytech/ink/pull/1223)
- Use `XXH32` instead of `sha256` for calculating storage keys ‒ [#1393](https://github.com/paritytech/ink/pull/1393)
- Storage Refactoring ‒ [#1331](https://github.com/paritytech/ink/pull/1331)

### Fixed
- Trim single whitespace prefix in the metadata `docs` field ‒ [#1385](https://github.com/paritytech/ink/pull/1385)
- Allow pay_with_call to take multiple arguments ‒ [#1401](https://github.com/paritytech/ink/pull/1401)

### Added
- Add `ink_env::pay_with_call!` helper macro for off-chain emulation of sending payments with contract message calls ‒ [#1379](https://github.com/paritytech/ink/pull/1379)

### Removed
- Remove `wee-alloc` ‒ [#1403](https://github.com/paritytech/ink/pull/1403)

## Version 4.0.0-alpha.2

**This version was skipped due to an error during the release process**

As part of this series of `alpha`s we are looking for ways to streamline our release process,
so small errors like this are learning experiences for us.

## Version 4.0.0-alpha.1

### Compatibility
In order to build contracts which use ink! `v4.0.0-alpha.1` you need to use
`cargo-contract`
[`v2.0.0-alpha.1`](https://github.com/paritytech/cargo-contract/releases/tag/v2.0.0-alpha.1).
You can install it as follows:

`cargo install cargo-contract --version 2.0.0-alpha.1`

We recommend using a version of the [`pallet-contracts`](https://github.com/paritytech/substrate/tree/master/frame/contracts)
later than [6b85535](https://github.com/paritytech/substrate/tree/6b8553511112afd5ae7e8e6877dc2f467850f155)
(Aug 12, 2022) in your node.

The compatibility issues will be with `ChainExtension`'s and the functions mentioned above.

### Breaking Changes
This release contains a few breaking changes. These are indicated with the :x: emoji.
Most of these were intitially introduced in `v3.1.0` and `v3.2.0` releases but
compatibility was restored in `v3.3.0`.

- As part of [#1224](https://github.com/paritytech/ink/pull/1224) the return type of `ink_env::set_contract_storage()` was changed to
return an `Option<u32>` instead of `()`.
- As part of [#1233](https://github.com/paritytech/ink/pull/1233) the `eth_compatibility` crate was removed. The
  `ecdsa_to_eth_address()` function from it can now be found in the `ink_env` crate.
- As part of [#1267](https://github.com/paritytech/ink/pull/1267) an argument to `ink_lang::codegen::execute_constructor()` (which is
  used internally by the ink! macros) was removed.
- As part of [#1313](https://github.com/paritytech/ink/pull/1313) the ink! ABI was changed so that the version was specified using a
  dedicated `version` key instead of an implicit key which wrapped the entire ABI.

### Added
- :x: Add `Mapping::contains(key)` and `Mapping::insert_return_size(key, val)` ‒ [#1224](https://github.com/paritytech/ink/pull/1224)
- Add [`payment-channel`](https://github.com/paritytech/ink-examples/tree/main/payment-channel) example ‒ [#1248](https://github.com/paritytech/ink/pull/1248)
- :x: Add `version` field to ink! metadata ‒ [#1313](https://github.com/paritytech/ink/pull/1313)
- The `rand-extension` example has been adapted to an updated version of the `ChainExtension` API ‒ [#1356](https://github.com/paritytech/ink/pull/1356)

### Changed
- :x: Contract size optimization in case contract doesn't accept payment ‒ [#1267](https://github.com/paritytech/ink/pull/1267) (thanks [@xgreenx](https://github.com/xgreenx)).
- Move ink! linter into `ink` repository ‒ [#1361](https://github.com/paritytech/ink/pull/1267)

### Removed
- :x: Implement `ecdsa_to_eth_address()` and remove `eth_compatibility` crate ‒ [#1233](https://github.com/paritytech/ink/pull/1233)

## Version 3.3.1

At the moment teams which use both Substrate and ink! in the same codebase are
[experiencing some issues](https://github.com/paritytech/ink/pull/1348#issuecomment-1207477615)
with updating to Substrate's [`polkadot-0.9.27` branch](https://github.com/paritytech/substrate/tree/polkadot-v0.9.27).
This is because that branch uses the `secp256k1@0.24`, which is incompatible with
`secp256k1@0.22`

This release bumps the `secp256k1` version from `v0.22` to `v0.24`.

## Version 3.3.0

This release restores SemVer compatibility in the `v3.x` series of releases, as well as
compatibility with the [`v0.13.0`](https://github.com/paritytech/substrate-contracts-node/releases/tag/v0.13.0)
release of the `substrate-contracts-node`.

### Compatibility
This version will work fine with *substrate-contracts-node* versions from
[0.13.0](https://github.com/paritytech/substrate-contracts-node/releases/tag/v0.13.0) up
to [0.16.0](https://github.com/paritytech/substrate-contracts-node/releases/tag/v0.16.0).

### Changed
*Context: user-reported issues on our SE unveiled backward incompatibility introduced in 3.1.0 release.*
1. [CodeRejected when using ink! v3.1.0](https://substrate.stackexchange.com/questions/2721/cargo-contract-3-0-1)
1. [Incompatibility between ink! v3.0.1 and v3.2.0 ](https://substrate.stackexchange.com/questions/2870/cargo-contract-throws-error-about-supplied-arguments-in-inkconstructor-f)

The following has been done to restore backward compatibility:
- Reverted backward-incompatible piece of [#1224](https://github.com/paritytech/ink/pull/1224).
    - The return signature of `ink_env::set_contract_storage()` was changed to return an
      `Option<u32>`. This could have broken existing code, so this should've been done in
      a `MAJOR` release.
    - Under the hood the PR also changed `Mapping::insert()` to use a new SEAL API
    (`[seal1] seal_set_storage`), which resulted in `CodeRejected` errors in nodes which
    did not have this API (e.g `substrate-contracts-node@0.13.0`).
- Reverted "Optimise deny_payment. Use everywhere semantic of deny ([#1267](https://github.com/paritytech/ink/pull/1267))"
  - This one is to restore compatibility between minor versions of ink! crates; see
    @HCastano's SE [answer](https://substrate.stackexchange.com/a/3000/472) in this
    regard.
- Reverted backward-incompatible piece of [#1233](https://github.com/paritytech/ink/pull/1233).
    - The removal of the `eth_compatibility` crate should have been done in a `MAJOR`
      release.

All these breaking changes are subjects to the upcoming MAJOR *ink!* release 4.0.0.

## Version 3.2.0

### Compatibility
We recommend using a version of the [`pallet-contracts`](https://github.com/paritytech/substrate/tree/master/frame/contracts)
later than [c0ee2ad](https://github.com/paritytech/substrate/tree/c0ee2adaa54b22ee0df5d1592cd0430961afd95c)
(May 23, 2022) in your node.

This is the case in the latest release of the [`substrate-contracts-node`](https://github.com/paritytech/substrate-contracts-node)
[v0.16.0](https://github.com/paritytech/substrate-contracts-node/releases/tag/v0.16.0).

### Added
- Contract size optimization in case contract doesn't accept payment ‒ [#1267](https://github.com/paritytech/ink/pull/1267) (thanks [@xgreenx](https://github.com/xgreenx)).

### Changed
- Two functions have been stabilized: [`ink_env::ecdsa_recover`](https://paritytech.github.io/ink/ink_env/fn.ecdsa_recover.html) and [`ink_env::ecdsa_to_eth_address`](https://paritytech.github.io/ink/ink_env/fn.ecdsa_to_eth_address.html) ‒ [#1270](https://github.com/paritytech/ink/pull/1270) [#1273](https://github.com/paritytech/ink/pull/1273)

### Fixed
- Fixed bug with recent Rust and `cargo test` ‒ [#1272](https://github.com/paritytech/ink/pull/1272) (thanks [@xgreenx](https://github.com/xgreenx)).

## Version 3.1.0

### Compatibility
We recommend using a version of the [`pallet-contracts`](https://github.com/paritytech/substrate/tree/master/frame/contracts)
later than [7d233c2](https://github.com/paritytech/substrate/tree/7d233c2446b5a60662400a0a4bcfb78bb3b79ff7)
(May 13, 2022) in your node.

This is the case in the latest release of the [`substrate-contracts-node`](https://github.com/paritytech/substrate-contracts-node)
[v0.15.1](https://github.com/paritytech/substrate-contracts-node/releases/tag/v0.15.1) and
the latest Polkadot release [v0.9.22](https://github.com/paritytech/polkadot/releases/tag/v0.9.22).

### Breaking Changes
There are two breaking changes in this release:

* As part of [#1235](https://github.com/paritytech/ink/pull/1235) the message selectors of
  your contract may change. A change of selectors would affect your client, frontend, Dapp, etc..
* As part of [#1233](https://github.com/paritytech/ink/pull/1235) we removed the `eth_compatibility`
  crate.<br><br>
  Its recovery functionality has been moved to `ink_env` now: [`ink_env::ecdsa_to_eth_address`](https://paritytech.github.io/ink/ink_env/fn.ecdsa_to_eth_address.html).
  The reason for this change is that we moved the gas-expensive crypto operations into `pallet-contracts`.<br><br>
  The crates `to_default_account_id` function has been removed; the reason for this change is that ink!
  doesn't have knowledge about the specific Substrate types on the underlying chain.
  If you want to retain the function in your contract and are just using standard Substrate types
  you should add the prior functionality to your contract ‒ it was a simple
  `<Blake2x256 as CryptoHash>::hash(&ecdsa_pubkey[u8; 33])`.

### New API functions
We added two new `Mapping` API functions:
[`Mapping::contains`](https://paritytech.github.io/ink/ink_storage/struct.Mapping.html#method.contains) and
[`Mapping::insert_return_size`](https://paritytech.github.io/ink/ink_storage/struct.Mapping.html#method.insert_return_size) ‒ [#1224](https://github.com/paritytech/ink/pull/1224).
These are more gas-efficient than whatever you were using previously.

Additionally there are a couple new `ink_env` functions now:
* [`ink_env::set_code_hash`](https://paritytech.github.io/ink/ink_env/fn.set_code_hash.html)
* [`ink_env::own_code_hash`](https://paritytech.github.io/ink/ink_env/fn.own_code_hash.html)
* [`ink_env::code_hash`](https://paritytech.github.io/ink/ink_env/fn.code_hash.html)
* [`ink_env::ecdsa_to_eth_address`](https://paritytech.github.io/ink/ink_env/fn.ecdsa_to_eth_address.html)

### New Upgradeable Contract Example

We've added a new example: [`upgradeable-contracts/set-code-hash`](https://github.com/paritytech/ink-examples/tree/main/upgradeable-contracts#set-code-hash#set-code-hash).

It illustrates how the newly added [`ink_env::set_code_hash`](https://paritytech.github.io/ink/ink_env/fn.set_code_hash.html)
can be used to implement an upgradeable contract that replaces its own code.

### Added
- Implement `seal_code_hash` and `seal_own_code_hash` ‒ [#1205](https://github.com/paritytech/ink/pull/1205)
- Add `set_code_hash` function and example ‒ [#1203](https://github.com/paritytech/ink/pull/1203)
- Implement [`ink_env::ecdsa_to_eth_address`](https://paritytech.github.io/ink/ink_env/fn.ecdsa_to_eth_address.html) ‒ [#1233](https://github.com/paritytech/ink/pull/1233)
- Add [`Mapping::contains(key)`](https://paritytech.github.io/ink/ink_storage/struct.Mapping.html#method.contains) and [`Mapping::insert_return_size(key, val)`](https://paritytech.github.io/ink/ink_storage/struct.Mapping.html#method.insert_return_size) ‒ [#1224](https://github.com/paritytech/ink/pull/1224)

### Fixed
- Fix ordering of message ids if the trait is implemented before the inherent section ‒ [#1235](https://github.com/paritytech/ink/pull/1235)

### Removed
- Removed `eth_compatibility` crate and moved its functionality partly into `ink_env` ‒ [#1233](https://github.com/paritytech/ink/pull/1233)

## Version 3.0.1

### Changed
- Improve upgradeable examples folder structure, explain differences ‒ [#1188](https://github.com/paritytech/ink/pull/1188)

### Fixed
- Update codegen after SCALE v3.1.2 release ‒ [#1189](https://github.com/paritytech/ink/pull/1189)
- Stop using `CallData` in `multisig` example doc test ‒ [#1202](https://github.com/paritytech/ink/pull/1202)

## Version 3.0.0

This is the stable release for ink! 3.0.

It took us a while to get here and going forward we want to do
smaller releases more often.

*Please note that ink! has not been audited.*

### Compatibility
We recommend using a version of the `contracts` pallet later than
[cc282f84ba53ed2a08374d2a655dc8f08cbc5e86](https://github.com/paritytech/substrate/tree/cc282f84ba53ed2a08374d2a655dc8f08cbc5e86)
(March 15, 2022) in your node.

This is the case in the latest release of the `substrate-contracts-node`:
[v0.10.0](https://github.com/paritytech/substrate-contracts-node/releases/tag/v0.10.0).

### Breaking Changes
#### We replaced the default off-chain testing environment
The off-chain testing environment can be used to write unit tests
for your smart contract with a simulated chain.
We've now replaced the existing off-chain environment with a new
one, which has a bit of a different API.

The major changes are that there is no longer any notion of "execution
context" ‒ so no more `push_execution_context` or `pop_execution_context`.
You can achieve all the same things with the new API, see [here](https://paritytech.github.io/ink/ink_env/test/index.html)
for the API documentation.

We've also switched all our examples to this new environment, you
can find more "template use-cases" there (e.g. for
[chain extension testing](https://github.com/paritytech/ink-examples/tree/main/rand-extension))

#### We removed the dynamic storage allocator
More details on the reasoning behind this can be found in [#1148](https://github.com/paritytech/ink/pull/1148).

#### `CallBuilder` API changed to support `delegate` calls
The `CallBuilder` API changed to now support two types of calls:

* `Call`: a cross-contract call.<br/>
   This was the default until this new API change.
* `DelegateCall`: a delegated call.<br/>
  This enables writing upgradeable contracts using
  the `delegate` pattern. An example has been added to demonstrate this:
  [`delegate-calls`](https://github.com/paritytech/ink-examples/tree/main/upgradeable-contracts).

This is a breaking change, users must now specify the `call_type` to the builder manually.

_If you want to keep existing behavior you just need to specify the type `Call` now._

More details on this change can be found in [#1133](https://github.com/paritytech/ink/pull/1133).

#### Unify `ink_env::{eval_contract, invoke_contract}`

The API for `eval_contract` and `invoke_contract` changed. You can read more
about the change in [#1165](https://github.com/paritytech/ink/pull/1165).

### Added
- Added `keep_attr` to `#[ink::contract]` and `#[ink::trait_definition]` ‒ [#1145](https://github.com/paritytech/ink/pull/1145) (thanks [@xgreenx](https://github.com/xgreenx))..
- Implemented the `seal_is_contract` and `seal_caller_is_origin` API ‒ [#1129](https://github.com/paritytech/ink/pull/1129) [#1166](https://github.com/paritytech/ink/pull/1166).
- Add tests in experimental off-chain env for `trait-erc20` ‒ [#1158](https://github.com/paritytech/ink/pull/1158).
- Add tests in experimental off-chain env for `erc721` ‒ [#1157](https://github.com/paritytech/ink/pull/1157).
- Add tests in experimental off-chain env for `multisig` ‒ [#1159](https://github.com/paritytech/ink/pull/1159).
- Add tests in experimental off-chain env for `dns` ‒ [#1156](https://github.com/paritytech/ink/pull/1156).
- Implemented chain extension testing in experimental off-chain env ‒ [#1152](https://github.com/paritytech/ink/pull/1152).

### Changed
- Replaced default off-chain testing engine with experimental one ‒ [#1144](https://github.com/paritytech/ink/pull/1144).
- Changed `CallBuilder` API to now support delegate calls ‒ [#1133](https://github.com/paritytech/ink/pull/1133) (thanks [@VargSupercolony](https://github.com/VargSupercolony) and [@xgreenx](https://github.com/xgreenx)).
- Unify `ink_env::{eval_contract, invoke_contract}` ‒ [#1165](https://github.com/paritytech/ink/pull/1165).

### Removed
- Removed the dynamic storage allocator ‒ [#1148](https://github.com/paritytech/ink/pull/1148).
- Removed `compile_as_dependency` config option ‒ [#1168](https://github.com/paritytech/ink/pull/1168).

## Version 3.0-rc9

This is the 9th release candidate for ink! 3.0.

### Breaking Changes
#### We removed all data structures other than `Mapping` from the public ink! API

This is a drastic breaking change; it was no easy decision for us.
It affects `Lazy` and `Memory` as well. The rationale behind this change,
as well as some notes on migrating existing contracts, are explained
in [#1111](https://github.com/paritytech/ink/pull/1111) and
[#1137](https://github.com/paritytech/ink/pull/1137).

If you used `Memory` in your contract, you can achieve the same functionality
by passing this data via arguments. If you think there's a case to be
made for bringing it back, please get in contact with us.

If you use [`ink_storage::Mapping`](https://paritytech.github.io/ink/ink_storage/struct.Mapping.html)
in your contract, you need to initialize the data structure using the helper function
[`ink_lang::utils::initialize_contract(…)`](https://paritytech.github.io/ink/ink_lang/utils/fn.initialize_contract.html).
For more code examples you can take a look at our examples, e.g.
[`erc20`](https://github.com/paritytech/ink/blob/master/examples/erc20/lib.rs).

#### Please upgrade `scale-info` and `parity-scale-codec` in your contract's dependencies

In this release candidate we upgraded `scale-info` and `parity-scale-codec`. You have to use a compatible
version in your contract's `Cargo.toml` as well; `cargo-contract` will throw an error otherwise.

The `Cargo.toml` should contain
```
scale-info = { version = "2", default-features = false, features = ["derive"], optional = true }
scale = { package = "parity-scale-codec", version = "3", default-features = false, features = ["derive", "full"] }
```

### Added
- Export `ink_lang::utils::initialize_contract(…)` - [#1077](https://github.com/paritytech/ink/pull/1077).
- Add `get_owner()` function to `dns` example contract - [#1118](https://github.com/paritytech/ink/pull/1118) (thanks [@agryaznov](https://github.com/agryaznov)).
- Improved usage documentation of `ink_storage::Mapping` - [#1138](https://github.com/paritytech/ink/pull/1138).

### Changed
- Updated to `parity-scale-codec = "3"` and `scale-info = "2"` - [#1132](https://github.com/paritytech/ink/pull/1132).

### Removed
- Remove `collection` and `lazy` modules from public ink! API - [#1111](https://github.com/paritytech/ink/pull/1111).
- Remove `Memory` from public ink! API - [#1137](https://github.com/paritytech/ink/pull/1137).

### Fixed
- Fix bug with referencing two external trait definitions - [#1141](https://github.com/paritytech/ink/pull/1141).
- Explicitly specify trait in dispatching - [#1131](https://github.com/paritytech/ink/pull/1131) (thanks [@xgreenx](https://github.com/xgreenx)).
- Make `rust-analyzer` expand ink! macros without warning - [#1107](https://github.com/paritytech/ink/pull/1107).

## Version 3.0-rc8

This is the 8th release candidate for ink! 3.0.

### Compatibility

You need to upgrade to a new version of the `contracts` pallet in order to use this
ink! release. Specifically we recommend you upgrade to at least the pallet version
[249dbbb](https://github.com/paritytech/substrate/commit/249dbbba6a1a277a3098c2a5b302645da16451ad)
(or newer than Jan 17, 2022).

For `substrate-contracts-node` we just issued a new release `v0.5.0`, which has been synchronized
to the latest Substrate `master` and hence is compatible with this ink! release candidate.

Also, the metadata changed with this release, so you need to have a recent version of
the user interface you are using. For `polkadot-js/api` and `polkadot-js/apps` the metadata
changes are supported since Jan 19, 2022.

### Metadata Changes
There are two metadata changes in this release candidate:

#### For messages and constructors: `name: Array` ➔ `label: String`

The messages and constructors exposed by a contract were previously denoted with
```json
"name": ["foo", "bar"]
```
Now they are instead denoted with
```json
"label": "foo"
```
For public contract methods that are implemented from a trait, the trait name is prefixed to
the method name with `::` as the separator. So e.g. `trait_name::get_owner`.

The ink! PR which implemented this is [#923](https://github.com/paritytech/ink/pull/923),
for the `polkadot-js/api` it was [polkadot-js/api#4255](https://github.com/polkadot-js/api/pull/4255).

#### Constructors got a new field: `payable: bool`
Constructors now have to be specified `payable` if it's intended for them to receive value
(i.e. tokens). This is a breaking change, beforehand they were by default payable,
now they are by default non-payable.

The ink! PR which implemented this is [#1065](https://github.com/paritytech/ink/pull/1065), the PR that updated the ink!
metadata to V3 is [#1100](https://github.com/paritytech/ink/pull/1100), and for the `polkadot-js/api` it was [polkadot-js/api#4432](https://github.com/polkadot-js/api/pull/4432).

### Changed
- Update metadata to support payable constructors - [#1100](https://github.com/paritytech/ink/pull/1100).
- Make constructors non-payable by default, require specifying `payable` explicitly - [#1065](https://github.com/paritytech/ink/pull/1065).
- Renamed the error code `EcdsaRecoverFailed` to `EcdsaRecoveryFailed` ‒ [#1064](https://github.com/paritytech/ink/pull/1064).
- Renamed the `ink_env` function `transferred_balance()` to `transferred_value()` ‒ [#1063](https://github.com/paritytech/ink/pull/1063).
- Removed the error codes `BelowSubsistenceThreshold` and `NewContractNotFunded` ‒ [#1062](https://github.com/paritytech/ink/pull/1062).
- Updated ink! to use the most recent `contracts` pallet API ‒ [#1053](https://github.com/paritytech/ink/pull/1053).
- Explicitly link against `rlibc` to get non-buggy version of `memcpy` ‒ [#1049](https://github.com/paritytech/ink/pull/1049).
- Changed the metadata field `name` to `label` for messages and constructors ‒ [#923](https://github.com/paritytech/ink/pull/923) (thanks [@xgreenx](https://github.com/xgreenx)).

### Added
- Added a `remove` method to the `Mapping` data structure ‒ [#1023](https://github.com/paritytech/ink/pull/1023).

## Version 3.0-rc7

This is the 7th release candidate for ink! 3.0.

Since our last release candidate we implemented a number of contract size improvements.
With those improvements the size of our `erc20` example has reduced significantly:

|         |             | Release Build with `cargo-contract` |
| :------ | :---------- | :---------------------------------- |
| `erc20` | `3.0.0-rc6` | 29.3 K                              |
| `erc20` | `3.0.0-rc7` | 10.4 K                              |

The savings apply partly to our other examples; for `erc20` they are most
significant since it has been migrated to use a new [`Mapping`](https://paritytech.github.io/ink/ink_storage/lazy/struct.Mapping.html)
data structure, which we introduce with this release candidate.
The other examples will be migrated to this new data structure as a next step.

### Compatibility

You need to upgrade to a new version of the `contracts` pallet in order to use
this ink! release. This is because we upgraded to a newer `seal_call` API.
Specifically you need to upgrade to at least the pallet version
[e9fca0f](https://github.com/paritytech/substrate/commit/e9fca0f4d7a65998206f29baf0133a7931452104)
(or newer than Nov 24).

### Removed
- Removed the state rent API ‒ [#1036](https://github.com/paritytech/ink/pull/1036).

### Added
- Added support for wildcard selectors ‒ [#1020](https://github.com/paritytech/ink/pull/1020).
    - This enables writing upgradeable smart contracts using the proxy/forward pattern.
    - Annotating a wildcard selector in traits is not supported.
- The ink! codegen now heavily relies on static type information based on traits defined in `ink_lang` ‒ [#665](https://github.com/paritytech/ink/pull/665).
    - Some of those traits and their carried information can be used for static reflection of ink!
      smart contracts. Those types and traits reside in the new `ink_lang::reflect` module and is
      publicly usable by ink! smart contract authors.

### Changed
- Upgraded to the `seal_call` v1 API ‒ [#960](https://github.com/paritytech/ink/pull/960).
  - This API now enables control over the behavior of cross-contract calls, e.g. to forward/clone input,
    enable tail calls and control reentrancy.
    The crate documentation contains more details on the [`CallFlags`](https://paritytech.github.io/ink/ink_env/struct.CallFlags.html).
  - **Note:** The default behavior of cross-contract calls now disallows reentering the calling contract.
- ink! contract definitions via `#[ink::contract]` ‒ [#665](https://github.com/paritytech/ink/pull/665).<br/>
  For ink! smart contracts we now generate two contract types. Given `MyContract`:
    - `MyContract` will still be the storage struct.
      However, it can now additionally be used as static dependency in other smart contracts.
      Static dependencies can be envisioned as being directly embedded into a smart contract.
    - `MyContractRef` is pretty much the same of what we had gotten with the old `ink-as-dependency`.
      It is a typed thin-wrapper around an `AccountId` that is mirroring the ink! smart contract's API
      and implemented traits.
- ink! trait definitions via `#[ink::trait_definition]` ‒ [#665](https://github.com/paritytech/ink/pull/665).
    - ink! trait definitions no longer can define trait constructors.
    - ink! trait implementations now inherit `selector` and `payable` properties for trait messages.
        - Now explicitly setting `selector` or `payable` property for an implemented ink! trait method
          will only act as a guard that the set property is in fact the same as defined by the ink!
          trait definition.
- Improved some ink! specific compile errors ‒ [#665](https://github.com/paritytech/ink/pull/665).
    - For example, when using ink! messages and constructors which have inputs (or
      outputs) that cannot be encoded (or decoded) using the SCALE codec.
- Simplified selector computation for ink! trait methods ‒ [#665](https://github.com/paritytech/ink/pull/665).
    - Now selectors are encoded as `blake2b({namespace}::{trait_identifier}::{message_identifier})[0..4]`.
      If no `namespace` is set for the ink! trait definition then the formula is
      `blake2b({trait_identifier}::{message_identifier})[0..4]`.
      Where `trait_identifier` and `message_identifier` both refer to the identifiers of the ink! trait
      definition and ink! trait message respectively.
- We switched to Rust edition 2021 ‒ [#977](https://github.com/paritytech/ink/pull/977).
- Update chain extension example to show argument passing ‒ [#1029](https://github.com/paritytech/ink/pull/1029).

### Fixed
- Contracts now revert the transaction if an ink! message returns `Result::Err` ‒ [#975](https://github.com/paritytech/ink/pull/975), [#998](https://github.com/paritytech/ink/pull/998).
    - It is still possible to match against a `Result` return type for a called dependency contract
      ‒ i.e. a sub-contract specified in the contract's `Cargo.toml`.
- We implemented a number of Wasm contract size improvements:
    - Simple Mapping Storage Primitive ‒ [#946](https://github.com/paritytech/ink/pull/946).
    - Remove `always` from `inline` to allow compiler decide that to do ‒ [#1012](https://github.com/paritytech/ink/pull/1012) (thanks [@xgreenx](https://github.com/xgreenx)).
    - Add a way to allocate a storage facility using spread (and packed) layouts ‒ [#978](https://github.com/paritytech/ink/pull/978).
    - Extract non-generic part of `push_topic` to reduce code size ‒ [#1026](https://github.com/paritytech/ink/pull/1026).

## Version 3.0-rc6

This is the 6th release candidate for ink! 3.0.

### Compatibility

#### Please upgrade `cargo-contract`

You need to update to the latest `cargo-contract` in order to use this release:
```
cargo install cargo-contract --vers ^0.15 --force --locked
```

If you build contracts from this release candidate with an older `cargo-contract`,
the UI's won't display all contract-relevant fields.

#### Please upgrade `scale-info` in your contract's dependencies

In this release candidate we upgraded `scale-info`. You have to use a compatible
version in your contract's `Cargo.toml` as well; `cargo-contract` will throw
an error otherwise.

The `Cargo.toml` should contain
```
scale-info = { version = "1.0", default-features = false, features = ["derive"], optional = true }
scale = { package = "parity-scale-codec", version = "2", default-features = false, features = ["derive", "full"] }
```

#### New metadata format

There are breaking changes to the metadata format in this release.

- Removes top level `metadataVersion` field from the contract metadata (https://github.com/paritytech/cargo-contract/pull/342/files).
- Introduces new top level versioned metadata [enum](https://github.com/paritytech/ink/blob/master/crates/metadata/src/lib.rs#L68).
- Upgrades to `scale-info` version `1.0` (https://github.com/paritytech/ink/pull/845).
  - The previous supported version was `0.6`, so check release notes for all changes since then: https://github.com/paritytech/ink/pull/845
  - One of the main changes to be aware of is the change to 0 based type lookup ids: https://github.com/paritytech/scale-info/pull/90

### Added
- Added an Ethereum-compatibility function to recover a public key from an ECDSA signature and message hash - [#914](https://github.com/paritytech/ink/pull/914) (thanks [@xgreenx](https://github.com/xgreenx)).
- Added new utility proc. macros to `ink_lang` crate - [#947](https://github.com/paritytech/ink/pull/947):
    - `blake2!`: Compute the BLAKE2b 256-bit hash of the given input literal string.
    - `selector_bytes!`: Compute the ink! selector of the given input literal string and return it as `[u8; 4]`.
    - `selector_id!`: Compute the ink! selector of the given input literal string and return it as `u32`.

### Changed
- Update to `scale-info` 1.0 - [#845](https://github.com/paritytech/ink/pull/845).
- Message and constructor selectors no longer take their inputs as string, but as `u32` decodable integer - [#928](https://github.com/paritytech/ink/pull/928).<br/>
  For example:
    - It is no longer possible to specify a selector as `#[ink(selector = "0xC0DECAFE")]`.
    - The newly allowed formats are `#[ink(selector = 0xC0DECAFE)]` and `#[ink(selector = 42)]`.
    - Smart contract authors are required to update their smart contracts for this change.
- Improved the `multisig` example - [#962](https://github.com/paritytech/ink/pull/962).
- Changed the link to our beginner's workshop to the migrated workshop on `substrate.io` - [#957](https://github.com/paritytech/ink/pull/957).

### Fixed
- Fixed a mistake in the `ink_env::block_timestamp()` documentation - [#937](https://github.com/paritytech/ink/pull/937).

## Version 3.0-rc5 (2021-09-08)

This is the 5th release candidate for ink! 3.0.

The list below shows the additions, changes and fixes that are visible to users of ink!.

### Compatibility

Make sure to use a recent Rust nightly and `cargo-contract` with the current release:
```
cargo install cargo-contract --vers ^0.14 --force --locked && rustup update
```

In the past we recommended using our [`canvas-node`](https://github.com/paritytech/canvas)
for local contract development and testing. We've now migrated this node to be run
as a Parachain. This new setup comes with some additional overhead though (such as requiring
a local Polkadot installation); for local development this is often unnecessary.

We've therefore created a new project, the
[`substrate-contracts-node`](https://github.com/paritytech/substrate-contracts-node).
It fulfills the same purpose the `canvas-node` did before ‒ it's a standalone node which is
just Substrate's [`node-template`](https://github.com/paritytech/substrate/tree/master/bin/node-template)
modified to include [the `contracts` pallet](https://github.com/paritytech/substrate/tree/master/frame/contracts).
You can install the newest version like this:
```
cargo install contracts-node --git https://github.com/paritytech/substrate-contracts-node.git --force
```
After you've installed the node it can be run via `substrate-contracts-node --tmp --dev`.

### Added
- Added example for mocking chain extensions in off-chain tests ‒ [#882](https://github.com/paritytech/ink/pull/882).
- Panic messages are now printed to debug buffer ‒ [#894](https://github.com/paritytech/ink/pull/894).

### Changed
- Unlicensed smart contract examples ‒ [#888](https://github.com/paritytech/ink/pull/888).
- Stabilized `seal_debug_message` ‒ [#902](https://github.com/paritytech/ink/pull/902).

## Version 3.0-rc4 (2021-07-19)

This is the 4th release candidate for ink! 3.0.

The list below shows the additions, changes and fixes that are visible to users of ink!.

### Compatibility

ink! 3.0-rc4 is compatible with

- The "ink! CLI" [`cargo-contract`](https://github.com/paritytech/cargo-contract)
  version `0.13.0` or newer.
    - Install the newest version using `cargo install --force cargo-contract`.
- Substrate version `4.0.0-dev` including the `contracts-pallet` version `4.0.0-dev`.
- [`substrate-contracts-node`](https://github.com/paritytech/substrate-contracts-node) version `0.1.0` or newer.
    - Install the newest version using `cargo install contracts-node --git https://github.com/paritytech/substrate-contracts-node.git --force`.

The documentation on our [Documentation Portal](https://use.ink)
is up-to-date with this release candidate. Since the last release candidate we notably
added a number of [Frequently Asked Questions](https://use.ink/faq)
there.

### Quality Assurance

In order to ensure a continuously high quality of our codebase we implemented a number
of key improvements to our testing setup:

- We've put an emphasis on automated testing of the usage examples in our crate documentation.
  Those are now tested in the context of a complete ink! contract. In the past this was not
  always the case, sometimes usage examples were just isolated code snippets.
- We started our [`ink-waterfall`](https://github.com/paritytech/ink-waterfall) project,
  which runs End-to-End tests through our entire stack.
  All our examples are continuously built using the latest `cargo-contract`. They are
  subsequently deployed on the latest `substrate-contracts-node` by emulating browser interactions with
  both the [`canvas-ui`](https://paritytech.github.io/canvas-ui/#/) and the
  [`polkadot-js`](https://polkadot.js.org/apps/#/) UI.
  This testing setup enables us to detect bugs which only appear in the context of using
  multiple components together early on.
- To improve the readability of our documentation we introduced automated grammar and spell
  checking into our Continuous Integration environment.

### Added
- Added support for the new `seal_random` API ‒ [#734](https://github.com/paritytech/ink/pull/734).
- Added missing documentation for the `ink_storage_derive` procedural macros ‒ [#711](https://github.com/paritytech/ink/pull/711).
- Implemented the (unstable) `seal_rent_params` API ‒ [#755](https://github.com/paritytech/ink/pull/755).
- Implemented the (unstable) `seal_rent_status` API ‒ [#798](https://github.com/paritytech/ink/pull/798).
- Implemented the (unstable) `seal_debug_message` API ‒ [#792](https://github.com/paritytech/ink/pull/792).
    - Printing debug messages can now be achieved via `ink_env::debug_println!(…)`.
    - See [our documentation](https://use.ink/faq#how-do-i-print-something-to-the-console-from-the-runtime)
      for more information.
    - The examples have been updated to reflect this new way of printing debug messages.
- Added usage comments with code examples to the `ink_env` API ‒ [#797](https://github.com/paritytech/ink/pull/797).
    - The [published crate documentation](https://paritytech.github.io/ink/ink_lang/struct.EnvAccess.html) now contains
      much more code examples for the methods behind `self.env()` and `Self::env()`.
- Added an example implementation for ERC-1155, a multi-token standard ‒ [#800](https://github.com/paritytech/ink/pull/800).
- Implemented binary search for `collections::Vec` ‒ [#836](https://github.com/paritytech/ink/pull/836).
- Added the ability of submitting payable transactions to the `multisig` example ‒ [#820](https://github.com/paritytech/ink/pull/820).
- Implemented `Decode` for `Error` types in the examples, enabling building them as dependencies ‒ [#761](https://github.com/paritytech/ink/pull/761).
- We started working on a new off-chain environment testing engine ‒ [#712](https://github.com/paritytech/ink/pull/712).
    - The old testing environment has a number of limitations, which we are well aware of.
      We're confident that with the new testing engine we will be able to conduct much more
      elaborate testing in an emulated chain environment.
    - For the moment, the new engine is unstable and only available behind a feature flag.
      A number of examples have already been converted to support the new testing engine.

### Changed
- To reduce a contract's space footprint we switched the default allocator to a bump allocator implementation ‒ [#831](https://github.com/paritytech/ink/pull/831).
- A couple of readme's have been reworked:
    - Our main ink! readme ‒ [#774](https://github.com/paritytech/ink/pull/774).
    - The `rand-extension` example readme ‒ [#793](https://github.com/paritytech/ink/pull/793).
    - The `delegator` example readme ‒ [#766](https://github.com/paritytech/ink/pull/766).
- With the stabilization of Rust 1.51 we ware able to remove the `ink-unstable` feature, making
  `collections::SmallVec` and `lazy::LazyArray` available by default ‒ [#746](https://github.com/paritytech/ink/pull/746).
- To resolve confusion, we migrated all usages of `#[test]` in our examples to `#[ink::test]` ‒ [#746](https://github.com/paritytech/ink/pull/746).
    - The difference is that `#[ink::test]` spawns an emulated chain environment (an "off-chain" environment)
      and hence comes with a bit of overhead. It was not always clear to users when they require
      an off-chain environment, we decided to mitigate this confusion by using an emulated chain
      environment for all our example tests.
- With the stabilization of Rust's `min_const_generics` we were able to replace the fixed
  size implementations of `SpreadLayout` and `PackedLayout` for Arrays. These traits are
  now implemented for all Arrays of size `usize` ‒ [#754](https://github.com/paritytech/ink/pull/754).
- We were able to remove the pinned `funty` dependency ‒ [#711](https://github.com/paritytech/ink/pull/711).
- The `contract-transfer` example has been improved for better UI support ‒ [#789](https://github.com/paritytech/ink/pull/789).
- The `contract-transfer` example has been improved for better error handling ‒ [#790](https://github.com/paritytech/ink/pull/790).

### Fixed
- Catch illegal `struct` destructuring pattern in ink! message arguments ‒ [#846](https://github.com/paritytech/ink/pull/846).
- Removed an erroneous `Salt` type in code generation for cross-contract calls ‒ [#842](https://github.com/paritytech/ink/pull/842).
- Do not generate metadata if compiled as dependency ‒ [#811](https://github.com/paritytech/ink/pull/811).
- Fix execution context parameters in DNS example tests ‒ [#723](https://github.com/paritytech/ink/pull/723).
- Fixed the `Greeter` contract example from our doc comments ‒ [#773](https://github.com/paritytech/ink/pull/773).

## Version 3.0-rc3 (2021-03-02)

This is the 3rd release candidate for ink! 3.0.

The list below shows the additions, changes and fixes that are visible to users of ink!.

### Compatibility

ink! 3.0-rc3 is compatible with

- The `cargo-contract` CLI tool version `0.9.1` or newer.
    - Install newest version using `cargo install --force cargo-contract`.
- Substrate version `3.0` including the `contracts-pallet` version `3.0`.

### Added

- Implemented chain extensions feature for ink!.
- ink!'s official documentation portal: https://use.ink/
- It is now possible to pass a `salt` argument to contract instantiations.
- Implemented fuzz testing for the ink! codebase.

### Changed

- Migrate `ink_storage::SmallVec` and `ink_storage::lazy::SmallLazyArray` to use `min_const_generics`.
    - The `min_const_generics` feature is going to be stabilized in Rust 1.51. For now it was put behind
      the `ink-unstable` crate feature of the `ink_storage` crate.
- Improve error reporting for conflicting ink! attributes.
- Improve error reporting for invalid constructor or message selector. (https://github.com/paritytech/ink/pull/561)
- Remove `iter_mut` for `ink_storage::BinaryHeap` data structure.
- Add documented demonstration how to properly mock `transferred_balance` calls: https://github.com/paritytech/ink/pull/555
- Add contract example which uses `ext_transfer` and `ext_terminate`: https://github.com/paritytech/ink/pull/554
- Improve documentation of `transfer` and `minimum_balance` APIs: https://github.com/paritytech/ink/pull/540

### Fixed

- The Delegator example contract now compiles properly using the `build-all.sh` bash script.
- Update crate dependencies:
    - `scale-info 0.6`
    - `parity-scale-codec 2.0`
    - `rand 0.8`
    - `itertools 0.10`
- Remove unused `tiny-keccak` dependency from `ink_primitives`.
- Changed the default `BlockNumber` type to `u32`. This is a fix since it now properly mirrors Substrate's default `BlockNumber` type.
- Ensure topics are unique: https://github.com/paritytech/ink/pull/594
- Several fixes for `ink_storage` data structures, including:
    - `Drop` implementation for `Pack` now works properly. (https://github.com/paritytech/ink/pull/600)
    - `Drop` implementation for `Lazy` now always properly clean up storage. (https://github.com/paritytech/ink/pull/597)
    - Nested `Lazy` now properly clears storage data. (https://github.com/paritytech/ink/pull/583)
    - `Option` fields now properly clean up nested storage data. (https://github.com/paritytech/ink/pull/570)

## Version 3.0-rc2 (2020-10-22)

This is the 2nd release candidate for ink! 3.0.

On top of the changes introduced in the first release candidate for ink! 3.0 we introduced
the following improvements, new features and bug fixes:

- The `ink_storage` crate now comes with a new `BinaryHeap` data structure
  that has a very similar interface to the well known Rust standard library
  `BinaryHeap`. It features specific optimizations to reduce the storage reads
  and writes required for its operations.
- Fixed a bug with `ink_storage::Lazy` that corrupted the storage of
  other storage data structures if it was unused in a contract execution.
- The `ink_storage::alloc::Box` type now implements `scale_info::TypeInfo` which
  now allows it to be fully used inside other storage data structures such as
  `ink_storage::collections::Vec`. The missing of this implementation was
  considered a bug.
- The `LazyHashMap` low-level storage abstraction is now re-exported from within
  the `ink_storage::lazy` module and docs are inlined.
- Added note about the `ink_core` split into `ink_env` and `ink_storage` crates
  to the release notes of ink! 3.0-rc1.
- The `Cargo.toml` documentation now properly links to the one deployed at docs.rs.
  On top of that crate level documentation for the `ink_allocator` crate has been
  added.
- Add new ERC-20 example contract based on a trait implementation. Also modernized
  the old non-trait based ERC-20 example token contract.

## Version 3.0-rc1 (2020-10-09)

Be prepared for the ink! 3.0 release notes because the whole version was basically a rewrite of
all the major components that make up ink!. With our experience gained from previous releases
of ink! we were able to detect weak spots of the design and provided ink! with more tools,
more features and more efficiency as ever. Read more below …

### Just. Be. Rust. 3.0

In the 3.0 update we further explored the space for ink! to just feel like it was plain Rust.
With this in mind we changed the syntax slightly in order to better map from ink! to the generated
Rust code. So what users see is mostly what will be generated by ink! later.

In this vein `#[ink(storage)]` and `#[ink(event)]` structs as well as `#[ink(message)]` and
`#[ink(constructor)]` methods now need to be specified with public visibility (`pub`).

The `#[ink(constructors)]` syntax also changes and no longer uses a `&mut self` receiver but
now follows the natural Rust constructors scheme. So it is no longer possible to shoot
yourself in the foot by accidentally forgetting to initialize some important data structures.

**Old ink! 2.0:**
```rust
#[ink(constructor)]
fn new_erc20(&mut self, initial_supply: Balance) {
    let caller = self.env().caller();
    self.total_supply.set(initial_supply);
    self.balances.insert(caller, initial_supply);
}
```
**New ink! 3.0:**
```rust
#[ink(constructor)]
pub fn new_erc20(initial_supply: Balance) -> Self {
    let caller = self.env().caller();
    let mut balances = ink_storage::HashMap::new();
    balances.insert(caller, initial_supply);
    Self {
        total_supply: initial_supply,
        balances,
    }
}
```

Also ink! 3.0 no longer requires a mandatory `version` field in the header of the ink! module attribute.

Syntactically this is all it takes to port your current ink! smart contracts over to ink! 3.0 syntax.

### Split of ink_core

The `ink_core` crate no longer exists. It has been split into the new `ink_env` and `ink_storage` crates.

Everything that was previously accessed through `ink_core::env` now lives in `ink_env` and everything
that was previously accessed through `ink_core::storage` now lives in `ink_storage`. Both crates keep
the responsibilities of their former originating `ink_core` modules.

### New Storage Module

The storage module has been reworked entirely.
Also it no longer lives in the `ink_core` crate but instead is defined as its own `ink_storage` crate.

In a sense it acts as the standard storage library for ink! smart contracts in that it provides all the
necessary tools and data structures to organize and operate the contract's storage intuitively and efficiently.

#### Lazy

The most fundamental change in how you should think about data structures provided by the new `ink_storage`
crate is that they are inherently lazy. We will explain what this means below!
The `ink_storage` crate provides high-level and low-level lazy data structures.
The difference between high-level and low-level lies in the distinction in how these data structures are aware
of the elements that they operate on. For high-level data structures they are fully aware about the elements
they contains, do all the clean-up by themselves so the user can concentrate on the business logic.
For low-level data structures the responsibility about the elements lies in the hands of the contract author.
Also they operate on cells (`Option<T>`) instead of entities of type `T`.
But what does that mean exactly?

The new `ink_storage::Lazy` type is what corresponds the most to the old `ink_core::storage::Value` type. Both cache their entities and both act lazily on the storage. This means that a read or write operation is only performed when it really needs to in order to satisfy other inputs.
Data types such as Rust primitives `i32` or Rust's very own `Vec` or data structures can also be used to operate on the contract's storage, however, they will load their contents eagerly which is often not what you want.

An example follows with the below contract storage and a message that operates on either of the two fields.
```rust
#[ink(storage)]
pub struct TwoValues {
    offset: i32,
    a: i32,
    b: i32,
}

impl TwoValues {
    #[ink(message)]
    pub fn set(&mut self, which: bool, new_value: i32) {
        match which {
            true  => { self.a = self.offset + new_value; },
            false => { self.b = self.offset + new_value; },
        }
    }
}
```

Whenever we call `TwoValues::set` always both `a` and `b` are loaded despite the fact the we only operate on one of them at a time. This is very costly since storage accesses are in fact database look-ups.
In order to prevent this eager loading of storage contents we can make use of `ink_storage::Lazy` or other lazy data structures defined in that crate:
```rust
#[ink(storage)]
pub struct TwoValues {
    offset: i32,
    a: ink_storage::Lazy<i32>,
    b: ink_storage::Lazy<i32>,
}

impl TwoValues {
    #[ink(message)]
    pub fn set(&mut self, which: bool, new_value: i32) {
        match which {
            true  => { self.a = offset + new_value; },
            false => { self.b = offset + new_value; },
        }
    }
}
```
Now `a` and `b` are only loaded when the contract really needs their values.
Note that `offset` remained `i32` since it is always needed and could spare the minor overhead of the `ink_storage::Lazy` wrapper.

#### HashMap

In the follow we explore the differences between the high-level `ink_storage::collections::HashMap`
and the low-level `ink_storage::lazy::LazyHashMap`. Both provide very similar functionality in that they map some generic key to some storage entity.

However, their APIs look very different. Whereas the `HashMap` provides a rich and high-level API that is comparable to that of Rust's very own `HashMap`, the `LazyHashMap` provides only a fraction of the API and also operates on `Option<T>` values types instead of `T` directly. It is more similar Solidity mappings than to Rust's `HashMap`.

The fundamental difference of both data structures is that `HashMap` is aware of the keys that have been stored in it and thus can reconstruct exactly which elements and storage regions apply to it. This enables it to provide iteration and automated deletion as well as efficient way to defragment its underlying storage to free some storage space again. This goes very well in the vein of Substrate's storage rent model where contracts have to pay for the storage they are using.

| Data Structure      | level of abstraction | caching | lazy  |        element type        |          container           |
| :------------------ | :------------------: | :-----: | :---: | :------------------------: | :--------------------------: |
| `T`                 |          -           |   yes   |  no   |            `T`             |       primitive value        |
| `Lazy<T>`           |      high-level      |   yes   |  yes  |            `T`             |   single element container   |
| `LazyCell<T>`       |      low-level       |   yes   |  yes  |        `Option<T>`         | single element, no container |
| `Vec<T>`            |      high-level      |   yes   |  yes  |            `T`             |  Rust vector-like container  |
| `LazyIndexMap<T>`   |      low-level       |   yes   |  yes  |        `Option<T>`         | similar to Solidity mapping  |
| `HashMap<K, V>`     |      high-level      |   yes   |  yes  |     `V` (key type `K`)     |   Rust map-like container    |
| `LazyHashMap<K, V>` |      low-level       |   yes   |  yes  | `Option<V>` (key type `K`) | similar to Solidity mapping  |

There are many more! For more information about the specifics please take a look into [the `ink_storage` crate documentation](https://paritytech.github.io/ink/ink_storage/).

#### Spread & Packed Modes

Storing or loading complex data structures to and from contract storage can be done in many different ways. You could store all information into a single storage cell or you could try to store all information into as many different cells as possible. Both strategies have pros and cons under different conditions.

For example it might be a very good idea to store all the information under the same cell if all the information is very compact. For example when we are dealing with a byte vector that is expected to never be larger than approx a thousand elements it would probably be more efficient if we store all those thousand bytes in the same cell and especially if we often access many of those (or all) in our contract messages.

On the other hand spreading information across as many cells as possible might be much more efficient if we are dealing with big data structures, a lot of information that is not compact, or when messages that operate on the data always only need a small fraction of the whole data.
An example for this use case is if you have a vector of user accounts where each account stores potentially a lot of information, e.g. a 32-byte hash etc and where our messages only every operate on only a few of those at a time.

The `ink_storage` crate provides the user full control over the strategy or a mix of these two root strategies through some fundamental abstractions that we are briefly presenting to you.

#### Default: Spreading Mode

By default ink! spreads information to as many cells as possible. For example if you have the following `#[ink(storage)]` struct every field will live in its own single storage cell. Note that for `c` all 32 bytes will share the same cell!

```rust
#[ink(storage)]
pub struct Spreaded {
    a: i32,
    b: ink_storage::Lazy<i32>,
    c: [u8; 32],
}
```

#### Packing Storage

We can alter this behavior by using the `ink_storage::Pack` abstraction:

```rust
pub struct Spreaded {
    a: i32,
    b: ink_storage::Lazy<i32>,
    c: [u8; 32],
}

#[ink(storage)]
pub struct Packed {
    packed: ink_storage::Pack<Spreaded>,
}
```

Now all fields of `Spreaded` will share the same storage cell. This means whenever one of them is stored to or loaded from the contract storage, all of them are stored or loaded. A user has to choose wisely what mode of operation is more suitable for their contract.

These abstractions can be combined in various ways, yielding full control to the users. For example, in the following only `a` and `b` share a common storage cell while `c` lives in its own:

```rust
pub struct Spreaded {
    a: i32,
    b: ink_storage::Lazy<i32>,
}

#[ink(storage)]
pub struct Packed {
    packed: ink_storage::Pack<Spreaded>,
    c: [u8; 32],
}
```

#### Spreading Array Cells

If we prefer to store all bytes of `c` into their own storage cell we can make use of the `SmallVec` data structure. The `SmallVec` is a high-level data structure that allows to efficiently organize a fixed number of elements similar to a Rust array. However, unlike a Rust array it acts lazily upon the storage and spreads its elements into different cells.

```rust
use typenum::U32;

pub struct Spreaded {
    a: i32,
    b: ink_storage::Lazy<i32>,
}

#[ink(storage)]
pub struct Packed {
    packed: ink_storage::Pack<Spreaded>,
    c: SmallVec<u8, U32>,
}
```

#### Opting-out of Storage

If you are in need of storing some temporary information across method and message boundaries ink! will have your back with the `ink_storage::Memory` abstraction. It allows you to simply opt-out of using the storage for the wrapped entity at all and thus is very similar to Solidity's very own `memory` annotation.

An example below:

```rust
#[ink(storage)]
pub struct OptedOut {
    a: i32,
    b: ink_storage::Lazy<i32>,
    c: ink_storage::Memory<i32>,
}
```

The the above example `a` and `b` are normal storage entities, however, `c` on the other hand side will never load from or store to contract storage and will always be reset to the default value of its `i32` type for every contract call.
It can be accessed from all ink! messages or methods via `self.c` but will never manipulate the contract storage and thus acts wonderfully as some shared local information.

#### Dynamic Storage Allocator

In the previous section we have seen how the default mode of operation is to spread information and how we can opt-in to packing information into single cells via `ink_storage::Packed`.

However, what if we wanted to store a vector of a vector of `i32` for example?
Naturally a user would try to construct this as follows:

```rust
use ink_storage::Vec as StorageVec;

#[ink(storage)]
pub struct Matrix {
    values: StorageVec<StorageVec<i32>>,
}
```

However, this will fail compilation with an error indicating that `StorageVec<T>` requires for its `T` to be packed (`T: PackedLayout`) which `StorageVec<T>` itself does not since it always stores all of its elements into different cells. The same applies to many other storage data structures provided by `ink_storage` and is a trade-off the ink! team decided for the case of efficiency of the overall system.
Instead what a user can do in order to get their vector-of-vector to be working is to make use of ink!'s dynamic storage allocator capabilities.

For this the contract author has to first enable the feature via:

```rust
use ink_lang as ink;

#[ink::contract(dynamic_storage_allocator = true)]
mod matrix {
    // contract code ...
}
```

And then we can define our `Matrix` `#[ink(storage)]` as follows:

```rust
use ink_storage::{
    Vec as StorageVec,
    Box as StorageBox,
};

#[ink(storage)]
pub struct Matrix {
    values: StorageVec<StorageBox<StorageVec<i32>>>,
}
```

With `ink_storage::Box<T>` we can use a `T: SpreadLayout` as if it was `T: PackedLayout` since the `ink_storage::Box<T>` itself suffices the requirements and can be put into a single contract storage cell. The whole concept works quite similar to how Rust's `Box` works: by an indirection - contract authors are therefore advised to make use of dynamic storage allocator capabilities only if other ways of dealing with ones problems are not applicable.

#### Custom Data Structures

While the `ink_storage` crate provides tons of useful utilities and data structures to organize and manipulate the contract's storage contract authors are not limited by its capabilities. By implementing the core `SpreadLayout` and `PackedLayout` traits users are able to define their very own custom storage data structures with their own set of requirement and features that work along the `ink_storage` data structures as long as they fulfill the mere requirements stated by those two traits.

In the future we plan on providing some more ink! workshops and tutorials guiding the approach to design and implement a custom storage data structure.

#### In Summary

The new `ink_storage` crate provides everything you need to operate on your contract's storage.
There are low-level and high-level data structures depending on your need of control.
All provided data structures operate lazily on the contract's storage and cache their reads and writes for a more gas efficient storage access.
Users should prefer high-level data structures found in the `collections` module over the low-level data structures found in the `lazy` module.
For a list of all the new storage data structure visit [`ink_storage`'s documentation](https://paritytech.github.io/ink/ink_storage/).

### ink! Attributes

For ink! 3.0 we have added some more useful ink! specific attributes to the table.
All of these ink! attributes are available to specify inside an ink! module.
An ink! module is the module that is flagged by `#[ink::contract]` containing all the ink! definitions:
```rust
use ink_lang as ink;

#[ink::contract]
mod erc20 {
    #[ink(storage)]
    pub struct Erc20 { ... }

    impl Erc20 {
        #[ink(constructor)]
        pub fn new(initial_supply: Balance) -> Self { .. }

        #[ink(constructor)]
        pub fn total_supply(&self) -> Balance { .. }

        // etc. ...
    }
}
```

We won't be going into the details for any of those but will briefly present the entire set of ink! specific attributes below:

| Attribute                          | Where Applicable                                   | Description                                                                                                                                                                                                                                                     |
| :--------------------------------- | :------------------------------------------------- | :-------------------------------------------------------------------------------------------------------------------------------------------------------------------------------------------------------------------------------------------------------------- |
| `#[ink(storage)]`                  | On `struct` definitions.                           | Defines the ink! storage struct. There can only be one ink! storage definition per contract.                                                                                                                                                                    |
| `#[ink(event)]`                    | On `struct` definitions.                           | Defines an ink! event. A contract can define multiple such ink! events.                                                                                                                                                                                         |
| `#[ink(anonymous)]` **new**        | Applicable to ink! events.                         | Tells the ink! codegen to treat the ink! event as anonymous which omits the event signature as topic upon emitting. Very similar to anonymous events in Solidity.                                                                                               |
| `#[ink(topic)]`                    | Applicate on ink! event field.                     | Tells the ink! codegen to provide a topic hash for the given field. Every ink! event can only have a limited number of such topic field. Similar semantics as to indexed event arguments in Solidity.                                                           |
| `#[ink(message)]`                  | Applicable to methods.                             | Flags a method for the ink! storage struct as message making it available to the API for calling the contract.                                                                                                                                                  |
| `#[ink(constructor)]`              | Applicable to method.                              | Flags a method for the ink! storage struct as constructor making it available to the API for instantiating the contract.                                                                                                                                        |
| `#[ink(payable)]` **new**          | Applicable to ink! messages.                       | Allows receiving value as part of the call of the ink! message. ink! constructors are implicitly payable.                                                                                                                                                       |
| `#[ink(selector = "..")]` **new**  | Applicable to ink! messages and ink! constructors. | Specifies a concrete dispatch selector for the flagged entity. This allows a contract author to precisely control the selectors of their APIs making it possible to rename their API without breakage.                                                          |
| `#[ink(namespace = "..")]` **new** | Applicable to ink! trait implementation blocks.    | Changes the resulting selectors of all the ink! messages and ink! constructors within the trait implementation. Allows to disambiguate between trait implementations with overlapping message or constructor names. Use only with great care and consideration! |
| `#[ink(impl)]` **new**             | Applicable to ink! implementation blocks.          | Tells the ink! codegen that some implementation block shall be granted access to ink! internals even without it containing any ink! messages or ink! constructors.                                                                                              |

### Merging of ink! Attributes

It is possible to merge attributes that share a common flagged entity.
The example below demonstrates this for a payable message with a custom selector.

```rust
#[ink(message)]
#[ink(payable)]
#[ink(selector = "0xCAFEBABE")]
pub fn transfer(&mut self, from: AccountId, to: AccountId, value: Balance) -> Result<(), Error> {
    // actual implementation
}
```
We can also write the above ink! message definition in the following way:
```rust
#[ink(message, payable, selector = "0xCAFEBABE")]
pub fn transfer(&mut self, from: AccountId, to: AccountId, value: Balance) -> Result<(), Error> {
    // actual implementation
}
```

### Trait Support

One of the most anticipated features of ink! 3.0 is its Rust trait support.
Through the new `#[ink::trait_definition]` procedural macro it is now possible to define your very own trait definitions that are then implementable by ink! smart contracts.

This allows to define shared smart contract interfaces to different concrete implementations.
Note that this ink! trait definition can be defined anywhere, even in another crate!

#### Example

Defined in the `base_erc20.rs` module.

```rust
use ink_lang as ink;

#[ink::trait_definition]
pub trait BaseErc20 {
    /// Creates a new ERC-20 contract and initializes it with the initial supply for the instantiator.
    #[ink(constructor)]
    fn new(initial_supply: Balance) -> Self;

    /// Returns the total supply.
    #[ink(message)]
    fn total_supply(&self) -> Balance;

    /// Transfers `amount` from caller to `to`.
    #[ink(message, payable)]
    fn transfer(&mut self, to: AccountId, amount: Balance);
}
```

An ink! smart contract definition can then implement this trait definition as follows:

```rust
use ink_lang as ink;

#[ink::contract]
mod erc20 {
    use base_erc20::BaseErc20;

    #[ink(storage)]
    pub struct Erc20 {
        total_supply: Balance,
        // more fields ...
    }

    impl BaseErc20 for Erc20 {
        #[ink(constructor)]
        fn new(initial_supply: Balance) -> Self {
            // implementation ...
        }

        #[ink(message)]
        fn total_supply(&self) -> Balance {
            // implementation ...
        }

        #[ink(message, payable)]
        fn transfer(&mut self, to: AccountId, amount: Balance) {
            // implementation ...
        }
    }
}
```

Calling the above `Erc20` explicitely through its trait implementation can be done just as if it was normal Rust code:

```rust
// --- Instantiating the ERC-20 contract:
//
let mut erc20 = <Erc20 as BaseErc20>::new(1000);
// --- Is just the same as:
use base_erc20::BaseErc20;
let mut erc20 = Erc20::new(1000);

// --- Retrieving the total supply:
//
assert_eq!(<Erc20 as BaseErc20>::total_supply(&erc20), 1000);
// --- Is just the same as:
use base_erc20::BaseErc20;
assert_eq!(erc20.total_supply(), 1000);
```

There are still many limitations to ink! trait definitions and trait implementations.
For example it is not possible to define associated constants or types or have default implemented methods.
These limitations exist because of technical intricacies, however, please expect that many of those will be tackled in future ink! releases.

## Version 2.1 (2020-03-25)

- Add built-in support for cryptographic hashes:
    - Blake2 with 128-bit and 256-bit
    - Sha2 with 256-bit
    - Keccak with 256-bit
- Add `ink_core::hash` module for high-level API to the new built-in hashes.
- Update `runtime-storage` example ink! smart contract to demonstrate the new built-in hashes.

## Version 2.0 (2019-12-03)

The ink! version 2.0 syntax has one major philosophy:

> Just. Be. Rust.

To accomplish this, we take advantage of all the standard Rust types and structures and use
[attribute macros](https://doc.rust-lang.org/reference/procedural-macros.html#attribute-macros) to
tag these standard structures to be different parts of the ink! language.

Anything that is not tagged with an `#[ink(...)]` attribute tag is just standard Rust, and can be
used in and out of your contract just like standard Rust could be used!

**Every valid ink! contract is required to have at least one `#[ink(constructor)]`, at least one
`#[ink(message)]` and exactly one `#[ink(storage)]` attribute.**

Follow the instructions below to understand how to migrate your ink! 1.0 contracts to this new ink!
2.0 syntax.

### Update the ink! CLI

Install the latest ink! CLI using the following command:

```bash
cargo install --git https://github.com/paritytech/cargo-contract cargo-contract --force
```

There is a new contract metadata format you need to use. You can generate the metadata using:

```bash
cargo contract generate-metadata
```

This will generate a file `metadata.json` you should upload when deploying or interacting with a
contract.

### Declaring a Contract

The fundamental change with the new ink! syntax is how we declare a new contract.

We used to wrap the whole ink! contract into a `contract!` macro. At that point, all syntax within
the macro could be custom, and in our first iteration of the language, we used that in ways that
made our code not really Rust anymore.

Now we wrap the whole contract in a standard Rust module, and include an attribute tag to identify
this object as part of the ink! language. This means that all of our code from this point forward
will be valid Rust!

<table style="width: 100%;">
<tr>
<th>Before</th>
<th>After</th>
</tr>
<tr>
<td>

```rust
contract! {
    ...
}
```

</td>
<td>

```rust
use ink_lang as ink;

#[ink::contract(version = "0.1.0")]
mod erc20 {
    ...
}
```

</td>
</tr>
</table>

> Note: we now require a mandatory ink! version in the header. You're welcome.

See the [ERC20 example](https://github.com/paritytech/ink/blob/master/examples/erc20/src/lib.rs).

### ink! Contract Tag

The ink! contract tag can be extended to provide other configuration information about your
contract.

#### Defining Custom Types

We used to define types using a special `#![env = DefaultSrmlTypes]` tag.

Now we simply include the type definition in the `#[ink::contract(...)]` tag:

```rust
#[ink::contract(version = "0.1.0", env = MyCustomTypes)]
```

By default, we use `DefaultSrmlTypes`, so you don't need to define anything unless you plan to use
custom types.

#### Dynamic Allocation

It is possible to enable the dynamic environment that allows for dynamic allocations by specifying
`dynamic_allocations = true` in the parameters of the ink! header. This is disabled by default.

```rust
#[ink::contract(version = "0.1.0", dynamic_allocations = true)]
```

> Note: The dynamic environment is still under research and not yet stable.

### Declaring Storage

We define storage items just the same as before, but now we need to add the `#[ink(storage)]`
attribute tag.

<table style="width: 100%;">
<tr>
<th>Before</th>
<th>After</th>
</tr>
<tr>
<td>

```rust
struct Erc20 {
    total_supply: storage::Value<Balance>,
    balances: storage::HashMap<AccountId, Balance>,
    allowances: storage::HashMap<(AccountId, AccountId), Balance>,
}
```

</td>
<td>

```rust
#[ink(storage)]
struct Erc20 {
    total_supply: storage::Value<Balance>,
    balances: storage::HashMap<AccountId, Balance>,
    allowances: storage::HashMap<(AccountId, AccountId), Balance>,
}
```

</td>
</tr>
</table>

See the [ERC20 example](https://github.com/paritytech/ink/blob/master/examples/erc20/src/lib.rs).

### Declaring Events

To update your events, you need to:

1. Change the old `event` keyword to a standard Rust `struct`.
2. Add the `#[ink(event)]` attribute tag to your `struct`.

If you were previously indexing the items in your event with `#[indexed]`:

3. Add the `#[ink(topic)]` attribute tag to each item in your event.

<table style="width: 100%;">
<tr>
<th>Before</th>
<th>After</th>
</tr>
<tr>
<td>

```rust
event Transfer {
    from: Option<AccountId>,
    to: Option<AccountId>,
    #[indexed]
    value: Balance,
}
```

</td>
<td>

```rust
#[ink(event)]
struct Transfer {
    from: Option<AccountId>,
    to: Option<AccountId>,
    #[ink(topic)]
    value: Balance,
}
```

</td>
</tr>
</table>

See the [ERC20 example](https://github.com/paritytech/ink/blob/master/examples/erc20/src/lib.rs).

### Environment Handler

`EnvHandler` is no longer exposed to the user and instead the environment is now always accessed via
`self.env()`.

<table style="width: 100%;">
<tr>
<th>Before</th>
<th>After</th>
</tr>
<tr>
<td>

**Getting the caller:**

```rust
let caller = env.caller();
```

**Emitting an event:**

```rust
env.emit(...)
```

</td>
<td>

**Getting the caller:**

```rust
let caller = self.env().caller();
```

**Emitting an event:**

```rust
self.env().emit_event(...)
```

</td>
</tr>
</table>

> Note: The name of the function used to emit an event was updated to `emit_event`.

### Message Functions

We used to use `pub(external)` to tag functions that could be called by the outside world.

We now simply add the attribute `#[ink(message)]`.

<table style="width: 100%;">
<tr>
<th>Before</th>
<th>After</th>
</tr>
<tr>
<td>

```rust
pub(external) fn total_supply(&self) -> Balance {
    *self.total_supply
}
```

</td>
<td>

```rust
#[ink(message)]
fn total_supply(&self) -> Balance {
    *self.total_supply
}
```

</td>
</tr>
</table>

See the [ERC20 example](https://github.com/paritytech/ink/blob/master/examples/erc20/src/lib.rs).

### Defining a Constructor

We used to define our constructor by implementing the `Deploy` trait and defining the `deploy`
function.

But now our constructor function is in the same place as the rest of our contract functions, within
the general implementation of the storage struct.

We tag these functions with the `#[ink(constructor)]` attribute. We can create multiple different
constructors by simply creating more functions with the same tag. You can name a constructor
function whatever you want (except starting with `__ink` which is reserved for all functions).

<table style="width: 100%;">
<tr>
<th>Before</th>
<th>After</th>
</tr>
<tr>
<td>

```rust
impl Deploy for Erc20 {
    fn deploy(&mut self, init_supply: Balance) {
        let caller = env.caller();
        self.total_supply.set(init_value);
        self.balances.insert(caller, init_supply);
        env.emit(Transfer {
            from: None,
            to: Some(env.caller()),
            value: init_value
        });
    }
}
```

</td>
<td>

```rust
impl Erc20 {
    #[ink(constructor)]
    fn new(&mut self, initial_supply: Balance) {
        let caller = self.env().caller();
        self.total_supply.set(initial_supply);
        self.balances.insert(caller, initial_supply);
        self.env().emit_event(Transferred {
            from: None,
            to: Some(caller),
            amount: initial_supply,
        });
    }
}
```

</td>
</tr>
</table>

See the [ERC20 example](https://github.com/paritytech/ink/blob/master/examples/erc20/src/lib.rs).

### Cross Contract Calls

It is now possible to call ink! messages and ink! constructors. So ink! constructors allow
delegation and ink! messages can easily call other ink! messages.

Given another ink! contract like `mod Adder { ... }`, we can call any of its functions:

```rust
use adder::Adder;
//--snip--
#[ink(storage)]
struct Delegator {
    adder: storage::Value<Adder>,
}
//--snip--
let result = self.adder.inc(by);
```

See the [delegator example](https://github.com/paritytech/ink/blob/master/examples/delegator/lib.rs).

### Factory Contracts

Creation of other contracts from a factory contract works pretty much the same way it did in the old
ink! language.

However, users are now required to specify the `code_hash` separately rather than in the
constructor:

```rust
.using_code(code_hash)
```

Also, they need to specify the used ink! environment (most likely `self.env()`):

```rust
create_using(self.env())
```

<table style="width: 100%;">
<tr>
<th>Before</th>
<th>After</th>
</tr>
<tr>
<td>

```rust
let accumulator = Accumulator::new(accumulator_code_hash, init_value)
    .value(total_balance / 4)
    .create()
    .expect("failed at instantiating the accumulator contract");
```

</td>
<td>

```rust
let accumulator = Accumulator::new(init_value)
    .value(total_balance / 4)
    .gas_limit(12345)
    .using_code(accumulator_code_hash)
    .create_using(self.env())
    .expect("failed at instantiating the `Accumulator` contract");
```

</td>
</tr>
</table>

See the [delegator example](https://github.com/paritytech/ink/blob/master/examples/delegator/lib.rs).

### Contract Tests

Testing contracts off-chain is done by `cargo test` and users can simply use the standard routines
of creating unit test modules within the ink! project:

```rust
#[cfg(test)]
mod tests {
    use super::*;

    #[test]
    fn my_test() { ... }
}
```

Test instances of contracts can be created with something like:

```rust
let contract = MyContract::my_constructor(a, b);
```

Messages can simply be called on the returned instance as if `MyContract::my_constructor` returns a
`Self` instance.

See the [flipper example](https://github.com/paritytech/ink/blob/master/examples/flipper/src/lib.rs).

**The off-chain test environment has lost a bit of power compared to the old ink! language.**

It is not currently possible to query and set special test data about the environment (such as the
caller of a function or amount of value sent), but these will be added back in the near future.

### ink!-less Implementations

It is also possible to annotate an entire `impl` blocks with:

```rust
#[ink(impl)]
impl Contract {
    fn internal_function(&self) {
        self.env().emit_event(EventName);
    }
}.
```

This is useful if the `impl` block itself does not contain any ink! constructors or messages, but you
still need to access some of the "magic" provided by ink!. In the example above, you would not have
access to `emit_event` without `#[ink(impl)]`.<|MERGE_RESOLUTION|>--- conflicted
+++ resolved
@@ -8,18 +8,10 @@
 
 ## Version 5.0.0
 
-<<<<<<< HEAD
-_ℹ️ We have created a migration guide from ink! 4 to ink! 5. It also contains an
-overview over all breaking changes and newly added features.
-
-You can view it [here](https://use.ink/faq/migrating-from-ink-4-to-5)._
-
-=======
 ℹ️ _We've created a migration guide from ink! 4 to ink! 5. It also contains an
 overview over all breaking changes and newly added features._
 
 👉 _You can view it [here](https://use.ink/faq/migrating-from-ink-4-to-5)._
->>>>>>> 9e4d6eea
 
 ### Summary
 This release addresses the rest of the severities described in the [OpenZeppelin security review](https://blog.openzeppelin.com/security-review-ink-cargo-contract) of ink! and `cargo-contract`.
