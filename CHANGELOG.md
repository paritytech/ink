# Changelog
All notable changes to this project will be documented in this file.

The format is based on [Keep a Changelog](https://keepachangelog.com/en/1.0.0/),
and this project adheres to [Semantic Versioning](https://semver.org/spec/v2.0.0.html).

## [Unreleased]
### Added
- Basic support for `dyn Trait` to allow cross-contract calls only with trait - [#1673](https://github.com/paritytech/ink/pull/1673)
<<<<<<< HEAD
- Add `set_code_hash` to `EnvAccess` - [#1698](https://github.com/paritytech/ink/pull/1698)
=======
- E2E: auto detect contracts to be built - [#1691](https://github.com/paritytech/ink/pull/1691)
>>>>>>> 4e566173

## Version 4.0.1

### Fixed
- Fixing `ManualKey<0>` to act properly - [#1670](https://github.com/paritytech/ink/pull/1670)
- Indicated latest release of `cargo-contract` in `e2e` crate

### Added
- Add `call-runtime` support - [#1641](https://github.com/paritytech/ink/pull/1641)

## Version 4.0.0

The latest stable release of ink! is here 🥳

This version brings a lot of usability improvements, making the language better suited
for the needs of production parachains.

A couple of highlights include:
- Changes to how contract storage works, which significantly reduced the sizes of
  contract binaries
- A new end-to-end testing framework, letting you easily write integration tests
- Changes to the metadata format, which (in part) makes error handling more expressive

There's a lot more to dig through, so take some time to poke around the `CHANGELOG`
(including the `4.0.0-alpha` and `4.0.0-beta` releases).

You may notice there have been a few breaking changes. No need to be scared though, we
wrote up a [migration guide](https://use.ink/faq/migrating-from-ink-3-to-4) covering all
of the breaking changes and how to update your ink! 3.x contract accordingly.

Thanks to everyone that helped make this release possible ❤️

### Compatibility

In order to build contracts which use ink! `v4.0.0` you need to use
`cargo-contract`
[`v2.0.0`](https://github.com/paritytech/cargo-contract/releases/tag/v2.0.0).
You can install it as follows:

`cargo install cargo-contract --forced --locked`

You will also need to use a version of [`pallet-contracts`](https://github.com/paritytech/substrate/tree/master/frame/contracts)
later than [polkadot-v0.9.37](https://github.com/paritytech/substrate/tree/polkadot-v0.9.37)
in your node.

The [`v0.24.0`](https://github.com/paritytech/substrate-contracts-node/releases/tag/v0.24.0)
release of the [`substrate-contracts-node`](https://github.com/paritytech/substrate-contracts-node) is
compatible with the ink! `4.0.0` release.

For full compatibility requirements see the [migration guide](https://use.ink/faq/migrating-from-ink-3-to-4/#compatibility).

- Add `Mapping::contains(key)` and `Mapping::insert_return_size(key, val)` ‒ [#1224](https://github.com/paritytech/ink/pull/1224)
- Add [`payment-channel`](https://github.com/paritytech/ink/tree/master/examples/payment-channel) example ‒ [#1248](https://github.com/paritytech/ink/pull/1248) (thanks [@kanishkatn](https://github.com/kanishkatn)!)
- Add `version` field to ink! metadata ‒ [#1313](https://github.com/paritytech/ink/pull/1313)
- The `rand-extension` example has been adapted to an updated version of the `ChainExtension` API ‒ [#1356](https://github.com/paritytech/ink/pull/1356)
- Add `ink_env::pay_with_call!` helper macro for off-chain emulation of sending payments with contract message calls ‒ [#1379](https://github.com/paritytech/ink/pull/1379)
- Allow using `Result<Self, Error>` as a return type in constructors ‒ [#1446](https://github.com/paritytech/ink/pull/1446)
- Add `Mapping::take()` function allowing to get a value removing it from storage ‒ [#1461](https://github.com/paritytech/ink/pull/1461)
- Add E2E testing framework MVP ‒ [#1395](https://github.com/paritytech/ink/pull/1395)
- Add E2E tests for `Mapping` functions - [#1492](https://github.com/paritytech/ink/pull/1492)
- E2E: expose call dry-run method ‒ [#1624](https://github.com/paritytech/ink/pull/1624)
- Make cross-contract callee non-optional ‒ [#1636](https://github.com/paritytech/ink/pull/1636)
- Support custom environment in E2E tests - [#1645](https://github.com/paritytech/ink/pull/1645) (thanks [@pmikolajczyk41](https://github.com/pmikolajczyk41)!)

### Changed
- Contract size optimization in case contract doesn't accept payment ‒ [#1267](https://github.com/paritytech/ink/pull/1267) (thanks [@xgreenx](https://github.com/xgreenx)!)
- Move ink! linter into `ink` repository ‒ [#1361](https://github.com/paritytech/ink/pull/1267)
- Introduce `ink` entrance crate ‒ [#1223](https://github.com/paritytech/ink/pull/1223)
- Use `XXH32` instead of `sha256` for calculating storage keys ‒ [#1393](https://github.com/paritytech/ink/pull/1393)
- Storage Refactoring ‒ [#1331](https://github.com/paritytech/ink/pull/1331)
- Add support for language level errors (`LangError`) ‒ [#1450](https://github.com/paritytech/ink/pull/1450)
- Return `LangError`s from constructors ‒ [#1504](https://github.com/paritytech/ink/pull/1504)
- Update `scale-info` requirement to `2.3` ‒ [#1467](https://github.com/paritytech/ink/pull/1467)
- Merge `Mapping::insert(key, val)` and `Mapping::insert_return_size(key, val)` into one method - [#1463](https://github.com/paritytech/ink/pull/1463)
- FFI: no more `__unstable__` wasm import module ‒ [#1522](https://github.com/paritytech/ink/pull/1522)
- Clean up CallBuilder `return()` type ‒ [#1525](https://github.com/paritytech/ink/pull/1525)
- Fix trait message return type metadata ‒ [#1531](https://github.com/paritytech/ink/pull/1531)
- Bump Dylint dependencies ‒ [#1551](https://github.com/paritytech/ink/pull/1551)
- Stabilize `take_storage` ‒ [#1568](https://github.com/paritytech/ink/pull/1568)
- Chain Extension: Evaluation of method return type at compile time ‒ [#1569](https://github.com/paritytech/ink/pull/1569)
- Make more functions be const ‒ [#1574](https://github.com/paritytech/ink/pull/1574) (thanks [@yjhmelody](https://github.com/yjhmelody)!)
- Unify fallible and non fallible `instantiate` methods ‒ [#1591](https://github.com/paritytech/ink/pull/1591)
- Make `CallBuilder` and `CreateBuilder` error handling optional ‒ [#1602](https://github.com/paritytech/ink/pull/1602)
- Rename `CallBuilder::fire()` method to `invoke()` ‒ [#1604](https://github.com/paritytech/ink/pull/1604)
- chore: add minimum rust version to the ink crate ‒ [#1609](https://github.com/paritytech/ink/pull/1609) (thanks [@Kurtsley](https://github.com/Kurtsley)!)
- Rename `_checked` codegen call methods with `try_` ‒ [#1621](https://github.com/paritytech/ink/pull/1621)
- Bump Substrate and `subxt` dependencies ‒ [#1549](https://github.com/paritytech/ink/pull/1549)
- E2E: spawn a separate contracts node instance per test ‒ [#1642](https://github.com/paritytech/ink/pull/1642)

### Fixed
- Trim single whitespace prefix in the metadata `docs` field ‒ [#1385](https://github.com/paritytech/ink/pull/1385)
- Allow pay_with_call to take multiple arguments ‒ [#1401](https://github.com/paritytech/ink/pull/1401)
- Add Determinism enum from pallet-contracts ‒ [#1547](https://github.com/paritytech/ink/pull/1547)
- Added missed `WhereClosure` for the generics into `storage_item` ‒ [#1536](https://github.com/paritytech/ink/pull/1536) (thanks [@xgreenx](https://github.com/xgreenx)!)

### Removed
- Implement `ecdsa_to_eth_address()` and remove `eth_compatibility` crate ‒ [#1233](https://github.com/paritytech/ink/pull/1233)
- Remove `wee-alloc` ‒ [#1403](https://github.com/paritytech/ink/pull/1403)
- Remove `ink_env::random` function ‒ [#1442](https://github.com/paritytech/ink/pull/1442)
- Remove `Default` implementation for AccountId ‒ [#1255](https://github.com/paritytech/ink/pull/1255)

## Version 4.0.0-rc

The first release candidate is here! This is the first release which could become the final
`v4.0.0`. Any subsequent release candidates should only contain bug fixes: no API changes,
breaking or otherwise.

### Breaking Changes

1. We've renamed some of the generated message methods on the `ContractRef` struct. They
   have been changed from `_checked` to `try_` ([#1621](https://github.com/paritytech/ink/pull/1621))
1. We have removed the `Default` implementation for `AccountId`s. This is because of
   security concerns around the use of the zero address which has a known private key in
   the `sr25519` and `ed25519` curves ([#1255](https://github.com/paritytech/ink/pull/1255)).
1. We have replaced the `CallBuilder::callee()` method with a `call()` method and also
   added a `delegate()` method. This streamlines the `Call` and `DelegateCall` workflows
   ([#1636](https://github.com/paritytech/ink/pull/1636))

### Added
- E2E: expose call dry-run method ‒ [#1624](https://github.com/paritytech/ink/pull/1624)
- Make cross-contract callee non-optional ‒ [#1636](https://github.com/paritytech/ink/pull/1636)

### Changed
- Rename `_checked` codegen call methods with `try_` ‒ [#1621](https://github.com/paritytech/ink/pull/1621)
- Bump Substrate and `subxt` dependencies ‒ [#1549](https://github.com/paritytech/ink/pull/1549)

### Removed
- Remove `Default` implementation for AccountId ‒ [#1255](https://github.com/paritytech/ink/pull/1255)

## Version 4.0.0-beta.1
The coolest feature included in this release is the first published version of
ink!'s native ["end-to-end" (E2E) testing framework](https://github.com/paritytech/ink/issues/1234).

This enables testing of a contract by deploying and calling it on a Substrate node with
`pallet-contracts`. See the [`erc20` example](./examples/erc20/lib.rs) for usage.

### Breaking Changes
This release includes a couple of breaking changes.

1. The `CallBuilder::returns()` method does not require an extra `MessageResult` anymore
   as the type is now added under the hood [(#1525)](https://github.com/paritytech/ink/pull/1525)
1. The `CallBuilder::invoke()` and `CreateBuilder::instantiate() `methods now unwrap the
   `Result` from `pallet-contracts` under the hood ([#1602](https://github.com/paritytech/ink/pull/1602))
   If you wish to handle the error use the new `try_` variants of those methods instead.
1. The `CallBuilder::fire()` method has been renamed to `invoke()`
   ([#1604](https://github.com/paritytech/ink/pull/1604))
1. The `returns_result` flag has been removed from the `#[ink(extension = …)]` attribute
   ([#1569](https://github.com/paritytech/ink/pull/1569))
   We now infer this information at compile time. If `handle_status` is set to `true`,
   the return type will still be wrapped into `Result` as before.
1. The Minimum Supported Rust Version (MSRV) has been set to `1.63.0`. This was already
   the case, but previously it was enforced by `cargo-contract` instead of ink!
   ([#1609](https://github.com/paritytech/ink/pull/1609))

### Added
- Add E2E testing framework MVP ‒ [#1395](https://github.com/paritytech/ink/pull/1395)
- Add E2E tests for `Mapping` functions - [#1492](https://github.com/paritytech/ink/pull/1492)

### Fixed
- Add Determinism enum from pallet-contracts ‒ [#1547](https://github.com/paritytech/ink/pull/1547)
- Added missed `WhereClosure` for the generics into `storage_item` ‒ [#1536](https://github.com/paritytech/ink/pull/1536) (thanks [@xgreenx](https://github.com/xgreenx))

### Changed
- Handle `LangError` from instantiate ‒ [#1512](https://github.com/paritytech/ink/pull/1512)
- FFI: no more `__unstable__` wasm import module ‒ [#1522](https://github.com/paritytech/ink/pull/1522)
- Clean up CallBuilder `return()` type ‒ [#1525](https://github.com/paritytech/ink/pull/1525)
- Fix trait message return type metadata ‒ [#1531](https://github.com/paritytech/ink/pull/1531)
- Bump Dylint dependencies ‒ [#1551](https://github.com/paritytech/ink/pull/1551)
- Stabilize `take_storage` ‒ [#1568](https://github.com/paritytech/ink/pull/1568)
- Chain Extension: Evaluation of method return type at compile time ‒ [#1569](https://github.com/paritytech/ink/pull/1569)
- Make more functions be const ‒ [#1574](https://github.com/paritytech/ink/pull/1574) (thanks [@yjhmelody](https://github.com/yjhmelody))
- Unify fallible and non fallible `instantiate` methods ‒ [#1591](https://github.com/paritytech/ink/pull/1591)
- Make `CallBuilder` and `CreateBuilder` error handling optional ‒ [#1602](https://github.com/paritytech/ink/pull/1602)
- Rename `CallBuilder::fire()` method to `invoke()` ‒ [#1604](https://github.com/paritytech/ink/pull/1604)
- chore: add minimum rust version to the ink crate ‒ [#1609](https://github.com/paritytech/ink/pull/1609) (thanks [@Kurtsley](https://github.com/Kurtsley))

## Version 4.0.0-beta

The focus of the first `beta` release is to establish the stable ABI for the final `4.0.0`
release. It means that whilst subsequent `beta` releases may contain breaking contract
*code* changes, the ABI will remain the same so that any contract compiled and deployed
with `4.0.0-beta` continue to be compatible with all future `4.0.0` versions.

### Compatibility
In order to build contracts which use ink! `v4.0.0-beta` you need to use
`cargo-contract`
[`v2.0.0-beta`](https://github.com/paritytech/cargo-contract/releases/tag/v2.0.0-beta).
You can install it as follows:

`cargo install cargo-contract --version 2.0.0-beta`

You will also need to use a version of [`pallet-contracts`](https://github.com/paritytech/substrate/tree/master/frame/contracts)
later than [265e3f1](https://github.com/paritytech/substrate/commit/265e3f12a2937fe4f71280b3652471627609d04f)
(Nov 3, 2022) in your node.

The [`v0.22.1`](https://github.com/paritytech/substrate-contracts-node/releases/tag/v0.22.1)
release of the [`substrate-contracts-node`](https://github.com/paritytech/substrate-contracts-node) is
compatible with the ink! `4.0.0-beta` release.

### Breaking Changes

## Constructors and Messages now return `LangError`s

We have added a way to handle errors that are neither specific to a particular contract,
nor from the underlying execution environment (e.g `pallet-contracts`). Instead these are
errors that may come from the smart contracting language itself.

For example, take the case where a contract message is called using an invalid selector.
This is not something a smart contract author should need to define as failure case, nor
is it something that the Contracts pallet needs to be aware of.

Previously, the contract execution would trap if an invalid selector was used, leaving
callers with no way to handle the error gracefully. This can now be handled with the help
of the newly added `LangError`.

In short, this change means that all ink! messages and constructors now return a
`Result<R, LangError>`, where `R` is the original return type. Contract callers can
choose to handle the `LangError`.

In order to make this error compatible with other languages we have also added a
`lang_error` field to the metadata format. This will be the central registry of all the
different error variants which languages may want to emit in the future.

Related pull-requests:
- https://github.com/paritytech/ink/pull/1450
- https://github.com/paritytech/ink/pull/1504

Related discussions:
- https://github.com/paritytech/ink/issues/1207
- https://github.com/paritytech/substrate/issues/11018
- https://github.com/paritytech/ink/issues/1002

## Random function removed
We had to remove [`ink_env::random`](https://docs.rs/ink_env/3.3.1/ink_env/fn.random.html)
with [#1442](https://github.com/paritytech/ink/pull/1442).
This function allowed contract developers getting random entropy.
There is unfortunately no way how this can be done safely enough
with built-in Substrate primitives on-chain currently. We're
following the recommendation of our auditors to remove it.

The alternative right now is to provide random entropy off-chain to
the contract, to use a random entropy oracle, or to have a chain-extension
that does this, in case the chain has a possibility to do so.

We hope to bring this function back in a future release of ink!, the
best hope right now is that it could come back with [Sassafras](https://wiki.polkadot.network/docs/learn-consensus#badass-babe-sassafras), a block production
protocol for future versions of Polkadot.

### Added
- Allow using `Result<Self, Error>` as a return type in constructors ‒ [#1446](https://github.com/paritytech/ink/pull/1446)
- Add `Mapping::take()` function allowing to get a value removing it from storage ‒ [#1461](https://github.com/paritytech/ink/pull/1461)

### Changed
- Add support for language level errors (`LangError`) ‒ [#1450](https://github.com/paritytech/ink/pull/1450)
- Return `LangError`s from constructors ‒ [#1504](https://github.com/paritytech/ink/pull/1504)
- Update `scale-info` requirement to `2.3` ‒ [#1467](https://github.com/paritytech/ink/pull/1467)
- Merge `Mapping::insert(key, val)` and `Mapping::insert_return_size(key, val)` into one method - [#1463](https://github.com/paritytech/ink/pull/1463)

### Removed
- Remove `ink_env::random` function ‒ [#1442](https://github.com/paritytech/ink/pull/1442)

## Version 4.0.0-alpha.3

### Breaking Changes

#### New `ink` crate
The `ink_lang` crate has been replaced in [#1223](https://github.com/paritytech/ink/pull/1223) by a new top level `ink`
crate. All existing sub-crates are reexported and should be used via the new `ink` crate, so e.g. `ink::env` instead of
`ink_env`. Contract authors should now import the top level `ink` crate instead of the individual crates.

##### Migration
- In `Cargo.toml` Replace all individual `ink_*` crate dependencies with the `ink` crate.
- In the contract source:
  - Remove the commonly used `use ink_lang as ink` idiom.
  - Replace all usages of individual crates with reexports, e.g. `ink_env` ➜ `ink::env`.

#### Storage Rework
[#1331](https://github.com/paritytech/ink/pull/1331) changes the way `ink!` works with contract storage. Storage keys
are generated at compile-time, and user facing abstractions which determine how contract data is laid out in storage
have changed.

##### Migration
- Initialize `Mapping` fields with `Mapping::default()` instead of  `ink_lang::utils::initialize_contract` in
constructors. See [`erc20`](./examples/erc20/lib.rs) and other examples which use a `Mapping`.
- Remove `SpreadAllocate`, `SpreadLayout` and `PackedLayout` implementations.

#### Removal of `wee-alloc` support
ink! uses a bump allocator by default, additionally we supported another allocator (`wee-alloc`)
through a feature flag. `wee-alloc` is no longer maintained and we removed support for it.

### Changed
- Introduce `ink` entrance crate ‒ [#1223](https://github.com/paritytech/ink/pull/1223)
- Use `XXH32` instead of `sha256` for calculating storage keys ‒ [#1393](https://github.com/paritytech/ink/pull/1393)
- Storage Refactoring ‒ [#1331](https://github.com/paritytech/ink/pull/1331)

### Fixed
- Trim single whitespace prefix in the metadata `docs` field ‒ [#1385](https://github.com/paritytech/ink/pull/1385)
- Allow pay_with_call to take multiple arguments ‒ [#1401](https://github.com/paritytech/ink/pull/1401)

### Added
- Add `ink_env::pay_with_call!` helper macro for off-chain emulation of sending payments with contract message calls ‒ [#1379](https://github.com/paritytech/ink/pull/1379)

### Removed
- Remove `wee-alloc` ‒ [#1403](https://github.com/paritytech/ink/pull/1403)

## Version 4.0.0-alpha.2

**This version was skipped due to an error during the release process**

As part of this series of `alpha`s we are looking for ways to streamline our release process,
so small errors like this are learning experiences for us.

## Version 4.0.0-alpha.1

### Compatibility
In order to build contracts which use ink! `v4.0.0-alpha.1` you need to use
`cargo-contract`
[`v2.0.0-alpha.1`](https://github.com/paritytech/cargo-contract/releases/tag/v2.0.0-alpha.1).
You can install it as follows:

`cargo install cargo-contract --version 2.0.0-alpha.1`

We recommend using a version of the [`pallet-contracts`](https://github.com/paritytech/substrate/tree/master/frame/contracts)
later than [6b85535](https://github.com/paritytech/substrate/tree/6b8553511112afd5ae7e8e6877dc2f467850f155)
(Aug 12, 2022) in your node.

The compatibility issues will be with `ChainExtension`'s and the functions mentioned above.

### Breaking Changes
This release contains a few breaking changes. These are indicated with the :x: emoji.
Most of these were intitially introduced in `v3.1.0` and `v3.2.0` releases but
compatibility was restored in `v3.3.0`.

- As part of [#1224](https://github.com/paritytech/ink/pull/1224) the return type of `ink_env::set_contract_storage()` was changed to
return an `Option<u32>` instead of `()`.
- As part of [#1233](https://github.com/paritytech/ink/pull/1233) the `eth_compatibility` crate was removed. The
  `ecdsa_to_eth_address()` function from it can now be found in the `ink_env` crate.
- As part of [#1267](https://github.com/paritytech/ink/pull/1267) an argument to `ink_lang::codegen::execute_constructor()` (which is
  used internally by the ink! macros) was removed.
- As part of [#1313](https://github.com/paritytech/ink/pull/1313) the ink! ABI was changed so that the version was specified using a
  dedicated `version` key instead of an implicit key which wrapped the entire ABI.

### Added
- :x: Add `Mapping::contains(key)` and `Mapping::insert_return_size(key, val)` ‒ [#1224](https://github.com/paritytech/ink/pull/1224)
- Add [`payment-channel`](https://github.com/paritytech/ink/tree/master/examples/payment-channel) example ‒ [#1248](https://github.com/paritytech/ink/pull/1248)
- :x: Add `version` field to ink! metadata ‒ [#1313](https://github.com/paritytech/ink/pull/1313)
- The `rand-extension` example has been adapted to an updated version of the `ChainExtension` API ‒ [#1356](https://github.com/paritytech/ink/pull/1356)

### Changed
- :x: Contract size optimization in case contract doesn't accept payment ‒ [#1267](https://github.com/paritytech/ink/pull/1267) (thanks [@xgreenx](https://github.com/xgreenx)).
- Move ink! linter into `ink` repository ‒ [#1361](https://github.com/paritytech/ink/pull/1267)

### Removed
- :x: Implement `ecdsa_to_eth_address()` and remove `eth_compatibility` crate ‒ [#1233](https://github.com/paritytech/ink/pull/1233)

## Version 3.3.1

At the moment teams which use both Substrate and ink! in the same codebase are
[experiencing some issues](https://github.com/paritytech/ink/pull/1348#issuecomment-1207477615)
with updating to Substrate's [`polkadot-0.9.27` branch](https://github.com/paritytech/substrate/tree/polkadot-v0.9.27).
This is because that branch uses the `secp256k1@0.24`, which is incompatible with
`secp256k1@0.22`

This release bumps the `secp256k1` version from `v0.22` to `v0.24`.

## Version 3.3.0

This release restores SemVer compatibility in the `v3.x` series of releases, as well as
compatibility with the [`v0.13.0`](https://github.com/paritytech/substrate-contracts-node/releases/tag/v0.13.0)
release of the `substrate-contracts-node`.

### Compatibility
This version will work fine with *substrate-contracts-node* versions from
[0.13.0](https://github.com/paritytech/substrate-contracts-node/releases/tag/v0.13.0) up
to [0.16.0](https://github.com/paritytech/substrate-contracts-node/releases/tag/v0.16.0).

### Changed
*Context: user-reported issues on our SE unveiled backward incompatibility introduced in 3.1.0 release.*
1. [CodeRejected when using ink! v3.1.0](https://substrate.stackexchange.com/questions/2721/cargo-contract-3-0-1)
1. [Incompatibility between ink! v3.0.1 and v3.2.0 ](https://substrate.stackexchange.com/questions/2870/cargo-contract-throws-error-about-supplied-arguments-in-inkconstructor-f)

The following has been done to restore backward compatibility:
- Reverted backward-incompatible piece of [#1224](https://github.com/paritytech/ink/pull/1224).
    - The return signature of `ink_env::set_contract_storage()` was changed to return an
      `Option<u32>`. This could have broken existing code, so this should've been done in
      a `MAJOR` release.
    - Under the hood the PR also changed `Mapping::insert()` to use a new SEAL API
    (`[seal1] seal_set_storage`), which resulted in `CodeRejected` errors in nodes which
    did not have this API (e.g `substrate-contracts-node@0.13.0`).
- Reverted "Optimise deny_payment. Use everywhere semantic of deny ([#1267](https://github.com/paritytech/ink/pull/1267))"
  - This one is to restore compatibility between minor versions of ink! crates; see
    @HCastano's SE [answer](https://substrate.stackexchange.com/a/3000/472) in this
    regard.
- Reverted backward-incompatible piece of [#1233](https://github.com/paritytech/ink/pull/1233).
    - The removal of the `eth_compatibility` crate should have been done in a `MAJOR`
      release.

All these breaking changes are subjects to the upcoming MAJOR *ink!* release 4.0.0.

## Version 3.2.0

### Compatibility
We recommend using a version of the [`pallet-contracts`](https://github.com/paritytech/substrate/tree/master/frame/contracts)
later than [c0ee2ad](https://github.com/paritytech/substrate/tree/c0ee2adaa54b22ee0df5d1592cd0430961afd95c)
(May 23, 2022) in your node.

This is the case in the latest release of the [`substrate-contracts-node`](https://github.com/paritytech/substrate-contracts-node)
[v0.16.0](https://github.com/paritytech/substrate-contracts-node/releases/tag/v0.16.0).

### Added
- Contract size optimization in case contract doesn't accept payment ‒ [#1267](https://github.com/paritytech/ink/pull/1267) (thanks [@xgreenx](https://github.com/xgreenx)).

### Changed
- Two functions have been stabilized: [`ink_env::ecdsa_recover`](https://paritytech.github.io/ink/ink_env/fn.ecdsa_recover.html) and [`ink_env::ecdsa_to_eth_address`](https://paritytech.github.io/ink/ink_env/fn.ecdsa_to_eth_address.html) ‒ [#1270](https://github.com/paritytech/ink/pull/1270) [#1273](https://github.com/paritytech/ink/pull/1273)

### Fixed
- Fixed bug with recent Rust and `cargo test` ‒ [#1272](https://github.com/paritytech/ink/pull/1272) (thanks [@xgreenx](https://github.com/xgreenx)).

## Version 3.1.0

### Compatibility
We recommend using a version of the [`pallet-contracts`](https://github.com/paritytech/substrate/tree/master/frame/contracts)
later than [7d233c2](https://github.com/paritytech/substrate/tree/7d233c2446b5a60662400a0a4bcfb78bb3b79ff7)
(May 13, 2022) in your node.

This is the case in the latest release of the [`substrate-contracts-node`](https://github.com/paritytech/substrate-contracts-node)
[v0.15.1](https://github.com/paritytech/substrate-contracts-node/releases/tag/v0.15.1) and
the latest Polkadot release [v0.9.22](https://github.com/paritytech/polkadot/releases/tag/v0.9.22).

### Breaking Changes
There are two breaking changes in this release:

* As part of [#1235](https://github.com/paritytech/ink/pull/1235) the message selectors of
  your contract may change. A change of selectors would affect your client, frontend, Dapp, etc..
* As part of [#1233](https://github.com/paritytech/ink/pull/1235) we removed the `eth_compatibility`
  crate.<br><br>
  Its recovery functionality has been moved to `ink_env` now: [`ink_env::ecdsa_to_eth_address`](https://paritytech.github.io/ink/ink_env/fn.ecdsa_to_eth_address.html).
  The reason for this change is that we moved the gas-expensive crypto operations into `pallet-contracts`.<br><br>
  The crates `to_default_account_id` function has been removed; the reason for this change is that ink!
  doesn't have knowledge about the specific Substrate types on the underlying chain.
  If you want to retain the function in your contract and are just using standard Substrate types
  you should add the prior functionality to your contract ‒ it was a simple
  `<Blake2x256 as CryptoHash>::hash(&ecdsa_pubkey[u8; 33])`.

### New API functions
We added two new `Mapping` API functions:
[`Mapping::contains`](https://paritytech.github.io/ink/ink_storage/struct.Mapping.html#method.contains) and
[`Mapping::insert_return_size`](https://paritytech.github.io/ink/ink_storage/struct.Mapping.html#method.insert_return_size) ‒ [#1224](https://github.com/paritytech/ink/pull/1224).
These are more gas-efficient than whatever you were using previously.

Additionally there are a couple new `ink_env` functions now:
* [`ink_env::set_code_hash`](https://paritytech.github.io/ink/ink_env/fn.set_code_hash.html)
* [`ink_env::own_code_hash`](https://paritytech.github.io/ink/ink_env/fn.own_code_hash.html)
* [`ink_env::code_hash`](https://paritytech.github.io/ink/ink_env/fn.code_hash.html)
* [`ink_env::ecdsa_to_eth_address`](https://paritytech.github.io/ink/ink_env/fn.ecdsa_to_eth_address.html)

### New Upgradeable Contract Example

We've added a new example: [`upgradeable-contracts/set-code-hash`](https://github.com/paritytech/ink/tree/master/examples/upgradeable-contracts#set-code-hash).

It illustrates how the newly added [`ink_env::set_code_hash`](https://paritytech.github.io/ink/ink_env/fn.set_code_hash.html)
can be used to implement an upgradeable contract that replaces its own code.

### Added
- Implement `seal_code_hash` and `seal_own_code_hash` ‒ [#1205](https://github.com/paritytech/ink/pull/1205)
- Add `set_code_hash` function and example ‒ [#1203](https://github.com/paritytech/ink/pull/1203)
- Implement [`ink_env::ecdsa_to_eth_address`](https://paritytech.github.io/ink/ink_env/fn.ecdsa_to_eth_address.html) ‒ [#1233](https://github.com/paritytech/ink/pull/1233)
- Add [`Mapping::contains(key)`](https://paritytech.github.io/ink/ink_storage/struct.Mapping.html#method.contains) and [`Mapping::insert_return_size(key, val)`](https://paritytech.github.io/ink/ink_storage/struct.Mapping.html#method.insert_return_size) ‒ [#1224](https://github.com/paritytech/ink/pull/1224)

### Fixed
- Fix ordering of message ids if the trait is implemented before the inherent section ‒ [#1235](https://github.com/paritytech/ink/pull/1235)

### Removed
- Removed `eth_compatibility` crate and moved its functionality partly into `ink_env` ‒ [#1233](https://github.com/paritytech/ink/pull/1233)

## Version 3.0.1

### Changed
- Improve upgradeable examples folder structure, explain differences ‒ [#1188](https://github.com/paritytech/ink/pull/1188)

### Fixed
- Update codegen after SCALE v3.1.2 release ‒ [#1189](https://github.com/paritytech/ink/pull/1189)
- Stop using `CallData` in `multisig` example doc test ‒ [#1202](https://github.com/paritytech/ink/pull/1202)

## Version 3.0.0

This is the stable release for ink! 3.0.

It took us a while to get here and going forward we want to do
smaller releases more often.

*Please note that ink! has not been audited.*

### Compatibility
We recommend using a version of the `contracts` pallet later than
[cc282f84ba53ed2a08374d2a655dc8f08cbc5e86](https://github.com/paritytech/substrate/tree/cc282f84ba53ed2a08374d2a655dc8f08cbc5e86)
(March 15, 2022) in your node.

This is the case in the latest release of the `substrate-contracts-node`:
[v0.10.0](https://github.com/paritytech/substrate-contracts-node/releases/tag/v0.10.0).

### Breaking Changes
#### We replaced the default off-chain testing environment
The off-chain testing environment can be used to write unit tests
for your smart contract with a simulated chain.
We've now replaced the existing off-chain environment with a new
one, which has a bit of a different API.

The major changes are that there is no longer any notion of "execution
context" ‒ so no more `push_execution_context` or `pop_execution_context`.
You can achieve all the same things with the new API, see [here](https://paritytech.github.io/ink/ink_env/test/index.html)
for the API documentation.

We've also switched all our examples to this new environment, you
can find more "template use-cases" there (e.g. for
[chain extension testing](https://github.com/paritytech/ink/tree/master/examples/rand-extension))

#### We removed the dynamic storage allocator
More details on the reasoning behind this can be found in [#1148](https://github.com/paritytech/ink/pull/1148).

#### `CallBuilder` API changed to support `delegate` calls
The `CallBuilder` API changed to now support two types of calls:

* `Call`: a cross-contract call.<br/>
   This was the default until this new API change.
* `DelegateCall`: a delegated call.<br/>
  This enables writing upgradeable contracts using
  the `delegate` pattern. An example has been added to demonstrate this:
  [`delegate-calls`](https://github.com/paritytech/ink/tree/master/examples/upgradeable-contracts/delegate-calls).

This is a breaking change, users must now specify the `call_type` to the builder manually.

_If you want to keep existing behavior you just need to specify the type `Call` now._

More details on this change can be found in [#1133](https://github.com/paritytech/ink/pull/1133).

#### Unify `ink_env::{eval_contract, invoke_contract}`

The API for `eval_contract` and `invoke_contract` changed. You can read more
about the change in [#1165](https://github.com/paritytech/ink/pull/1165).

### Added
- Added `keep_attr` to `#[ink::contract]` and `#[ink::trait_definition]` ‒ [#1145](https://github.com/paritytech/ink/pull/1145) (thanks [@xgreenx](https://github.com/xgreenx))..
- Implemented the `seal_is_contract` and `seal_caller_is_origin` API ‒ [#1129](https://github.com/paritytech/ink/pull/1129) [#1166](https://github.com/paritytech/ink/pull/1166).
- Add tests in experimental off-chain env for `trait-erc20` ‒ [#1158](https://github.com/paritytech/ink/pull/1158).
- Add tests in experimental off-chain env for `erc721` ‒ [#1157](https://github.com/paritytech/ink/pull/1157).
- Add tests in experimental off-chain env for `multisig` ‒ [#1159](https://github.com/paritytech/ink/pull/1159).
- Add tests in experimental off-chain env for `dns` ‒ [#1156](https://github.com/paritytech/ink/pull/1156).
- Implemented chain extension testing in experimental off-chain env ‒ [#1152](https://github.com/paritytech/ink/pull/1152).

### Changed
- Replaced default off-chain testing engine with experimental one ‒ [#1144](https://github.com/paritytech/ink/pull/1144).
- Changed `CallBuilder` API to now support delegate calls ‒ [#1133](https://github.com/paritytech/ink/pull/1133) (thanks [@VargSupercolony](https://github.com/VargSupercolony) and [@xgreenx](https://github.com/xgreenx)).
- Unify `ink_env::{eval_contract, invoke_contract}` ‒ [#1165](https://github.com/paritytech/ink/pull/1165).

### Removed
- Removed the dynamic storage allocator ‒ [#1148](https://github.com/paritytech/ink/pull/1148).
- Removed `compile_as_dependency` config option ‒ [#1168](https://github.com/paritytech/ink/pull/1168).

## Version 3.0-rc9

This is the 9th release candidate for ink! 3.0.

### Breaking Changes
#### We removed all data structures other than `Mapping` from the public ink! API

This is a drastic breaking change; it was no easy decision for us.
It affects `Lazy` and `Memory` as well. The rationale behind this change,
as well as some notes on migrating existing contracts, are explained
in [#1111](https://github.com/paritytech/ink/pull/1111) and
[#1137](https://github.com/paritytech/ink/pull/1137).

If you used `Memory` in your contract, you can achieve the same functionality
by passing this data via arguments. If you think there's a case to be
made for bringing it back, please get in contact with us.

If you use [`ink_storage::Mapping`](https://paritytech.github.io/ink/ink_storage/struct.Mapping.html)
in your contract, you need to initialize the data structure using the helper function
[`ink_lang::utils::initialize_contract(…)`](https://paritytech.github.io/ink/ink_lang/utils/fn.initialize_contract.html).
For more code examples you can take a look at our examples, e.g.
[`erc20`](https://github.com/paritytech/ink/blob/master/examples/erc20/lib.rs).

#### Please upgrade `scale-info` and `parity-scale-codec` in your contract's dependencies

In this release candidate we upgraded `scale-info` and `parity-scale-codec`. You have to use a compatible
version in your contract's `Cargo.toml` as well; `cargo-contract` will throw an error otherwise.

The `Cargo.toml` should contain
```
scale-info = { version = "2", default-features = false, features = ["derive"], optional = true }
scale = { package = "parity-scale-codec", version = "3", default-features = false, features = ["derive", "full"] }
```

### Added
- Export `ink_lang::utils::initialize_contract(…)` - [#1077](https://github.com/paritytech/ink/pull/1077).
- Add `get_owner()` function to `dns` example contract - [#1118](https://github.com/paritytech/ink/pull/1118) (thanks [@agryaznov](https://github.com/agryaznov)).
- Improved usage documentation of `ink_storage::Mapping` - [#1138](https://github.com/paritytech/ink/pull/1138).

### Changed
- Updated to `parity-scale-codec = "3"` and `scale-info = "2"` - [#1132](https://github.com/paritytech/ink/pull/1132).

### Removed
- Remove `collection` and `lazy` modules from public ink! API - [#1111](https://github.com/paritytech/ink/pull/1111).
- Remove `Memory` from public ink! API - [#1137](https://github.com/paritytech/ink/pull/1137).

### Fixed
- Fix bug with referencing two external trait definitions - [#1141](https://github.com/paritytech/ink/pull/1141).
- Explicitly specify trait in dispatching - [#1131](https://github.com/paritytech/ink/pull/1131) (thanks [@xgreenx](https://github.com/xgreenx)).
- Make `rust-analyzer` expand ink! macros without warning - [#1107](https://github.com/paritytech/ink/pull/1107).

## Version 3.0-rc8

This is the 8th release candidate for ink! 3.0.

### Compatibility

You need to upgrade to a new version of the `contracts` pallet in order to use this
ink! release. Specifically we recommend you upgrade to at least the pallet version
[249dbbb](https://github.com/paritytech/substrate/commit/249dbbba6a1a277a3098c2a5b302645da16451ad)
(or newer than Jan 17, 2022).

For `substrate-contracts-node` we just issued a new release `v0.5.0`, which has been synchronized
to the latest Substrate `master` and hence is compatible with this ink! release candidate.

Also, the metadata changed with this release, so you need to have a recent version of
the user interface you are using. For `polkadot-js/api` and `polkadot-js/apps` the metadata
changes are supported since Jan 19, 2022.

### Metadata Changes
There are two metadata changes in this release candidate:

#### For messages and constructors: `name: Array` ➔ `label: String`

The messages and constructors exposed by a contract were previously denoted with
```json
"name": ["foo", "bar"]
```
Now they are instead denoted with
```json
"label": "foo"
```
For public contract methods that are implemented from a trait, the trait name is prefixed to
the method name with `::` as the separator. So e.g. `trait_name::get_owner`.

The ink! PR which implemented this is [#923](https://github.com/paritytech/ink/pull/923),
for the `polkadot-js/api` it was [polkadot-js/api#4255](https://github.com/polkadot-js/api/pull/4255).

#### Constructors got a new field: `payable: bool`
Constructors now have to be specified `payable` if it's intended for them to receive value
(i.e. tokens). This is a breaking change, beforehand they were by default payable,
now they are by default non-payable.

The ink! PR which implemented this is [#1065](https://github.com/paritytech/ink/pull/1065), the PR that updated the ink!
metadata to V3 is [#1100](https://github.com/paritytech/ink/pull/1100), and for the `polkadot-js/api` it was [polkadot-js/api#4432](https://github.com/polkadot-js/api/pull/4432).

### Changed
- Update metadata to support payable constructors - [#1100](https://github.com/paritytech/ink/pull/1100).
- Make constructors non-payable by default, require specifying `payable` explicitly - [#1065](https://github.com/paritytech/ink/pull/1065).
- Renamed the error code `EcdsaRecoverFailed` to `EcdsaRecoveryFailed` ‒ [#1064](https://github.com/paritytech/ink/pull/1064).
- Renamed the `ink_env` function `transferred_balance()` to `transferred_value()` ‒ [#1063](https://github.com/paritytech/ink/pull/1063).
- Removed the error codes `BelowSubsistenceThreshold` and `NewContractNotFunded` ‒ [#1062](https://github.com/paritytech/ink/pull/1062).
- Updated ink! to use the most recent `contracts` pallet API ‒ [#1053](https://github.com/paritytech/ink/pull/1053).
- Explicitly link against `rlibc` to get non-buggy version of `memcpy` ‒ [#1049](https://github.com/paritytech/ink/pull/1049).
- Changed the metadata field `name` to `label` for messages and constructors ‒ [#923](https://github.com/paritytech/ink/pull/923) (thanks [@xgreenx](https://github.com/xgreenx)).

### Added
- Added a `remove` method to the `Mapping` data structure ‒ [#1023](https://github.com/paritytech/ink/pull/1023).

## Version 3.0-rc7

This is the 7th release candidate for ink! 3.0.

Since our last release candidate we implemented a number of contract size improvements.
With those improvements the size of our `erc20` example has reduced significantly:

|          |             | Release Build with `cargo-contract` |
|:---------|:------------|:------------------------------------|
| `erc20`  | `3.0.0-rc6` | 29.3 K                              |
| `erc20`  | `3.0.0-rc7` | 10.4 K                              |

The savings apply partly to our other examples; for `erc20` they are most
significant since it has been migrated to use a new [`Mapping`](https://paritytech.github.io/ink/ink_storage/lazy/struct.Mapping.html)
data structure, which we introduce with this release candidate.
The other examples will be migrated to this new data structure as a next step.

### Compatibility

You need to upgrade to a new version of the `contracts` pallet in order to use
this ink! release. This is because we upgraded to a newer `seal_call` API.
Specifically you need to upgrade to at least the pallet version
[e9fca0f](https://github.com/paritytech/substrate/commit/e9fca0f4d7a65998206f29baf0133a7931452104)
(or newer than Nov 24).

### Removed
- Removed the state rent API ‒ [#1036](https://github.com/paritytech/ink/pull/1036).

### Added
- Added support for wildcard selectors ‒ [#1020](https://github.com/paritytech/ink/pull/1020).
    - This enables writing upgradeable smart contracts using the proxy/forward pattern.
      We added a new example to illustrate this ‒ the [proxy](https://github.com/paritytech/ink/tree/master/examples/proxy) example.
    - Annotating a wildcard selector in traits is not supported.
- The ink! codegen now heavily relies on static type information based on traits defined in `ink_lang` ‒ [#665](https://github.com/paritytech/ink/pull/665).
    - Some of those traits and their carried information can be used for static reflection of ink!
      smart contracts. Those types and traits reside in the new `ink_lang::reflect` module and is
      publicly usable by ink! smart contract authors.

### Changed
- Upgraded to the `seal_call` v1 API ‒ [#960](https://github.com/paritytech/ink/pull/960).
  - This API now enables control over the behavior of cross-contract calls, e.g. to forward/clone input,
    enable tail calls and control reentrancy.
    The crate documentation contains more details on the [`CallFlags`](https://paritytech.github.io/ink/ink_env/struct.CallFlags.html).
  - **Note:** The default behavior of cross-contract calls now disallows reentering the calling contract.
- ink! contract definitions via `#[ink::contract]` ‒ [#665](https://github.com/paritytech/ink/pull/665).<br/>
  For ink! smart contracts we now generate two contract types. Given `MyContract`:
    - `MyContract` will still be the storage struct.
      However, it can now additionally be used as static dependency in other smart contracts.
      Static dependencies can be envisioned as being directly embedded into a smart contract.
    - `MyContractRef` is pretty much the same of what we had gotten with the old `ink-as-dependency`.
      It is a typed thin-wrapper around an `AccountId` that is mirroring the ink! smart contract's API
      and implemented traits.
- ink! trait definitions via `#[ink::trait_definition]` ‒ [#665](https://github.com/paritytech/ink/pull/665).
    - ink! trait definitions no longer can define trait constructors.
    - ink! trait implementations now inherit `selector` and `payable` properties for trait messages.
        - Now explicitly setting `selector` or `payable` property for an implemented ink! trait method
          will only act as a guard that the set property is in fact the same as defined by the ink!
          trait definition.
- Improved some ink! specific compile errors ‒ [#665](https://github.com/paritytech/ink/pull/665).
    - For example, when using ink! messages and constructors which have inputs (or
      outputs) that cannot be encoded (or decoded) using the SCALE codec.
- Simplified selector computation for ink! trait methods ‒ [#665](https://github.com/paritytech/ink/pull/665).
    - Now selectors are encoded as `blake2b({namespace}::{trait_identifier}::{message_identifier})[0..4]`.
      If no `namespace` is set for the ink! trait definition then the formula is
      `blake2b({trait_identifier}::{message_identifier})[0..4]`.
      Where `trait_identifier` and `message_identifier` both refer to the identifiers of the ink! trait
      definition and ink! trait message respectively.
- We switched to Rust edition 2021 ‒ [#977](https://github.com/paritytech/ink/pull/977).
- Update chain extension example to show argument passing ‒ [#1029](https://github.com/paritytech/ink/pull/1029).

### Fixed
- Contracts now revert the transaction if an ink! message returns `Result::Err` ‒ [#975](https://github.com/paritytech/ink/pull/975), [#998](https://github.com/paritytech/ink/pull/998).
    - It is still possible to match against a `Result` return type for a called dependency contract
      ‒ i.e. a sub-contract specified in the contract's `Cargo.toml`.
- We implemented a number of Wasm contract size improvements:
    - Simple Mapping Storage Primitive ‒ [#946](https://github.com/paritytech/ink/pull/946).
    - Remove `always` from `inline` to allow compiler decide that to do ‒ [#1012](https://github.com/paritytech/ink/pull/1012) (thanks [@xgreenx](https://github.com/xgreenx)).
    - Add a way to allocate a storage facility using spread (and packed) layouts ‒ [#978](https://github.com/paritytech/ink/pull/978).
    - Extract non-generic part of `push_topic` to reduce code size ‒ [#1026](https://github.com/paritytech/ink/pull/1026).

## Version 3.0-rc6

This is the 6th release candidate for ink! 3.0.

### Compatibility

#### Please upgrade `cargo-contract`

You need to update to the latest `cargo-contract` in order to use this release:
```
cargo install cargo-contract --vers ^0.15 --force --locked
```

If you build contracts from this release candidate with an older `cargo-contract`,
the UI's won't display all contract-relevant fields.

#### Please upgrade `scale-info` in your contract's dependencies

In this release candidate we upgraded `scale-info`. You have to use a compatible
version in your contract's `Cargo.toml` as well; `cargo-contract` will throw
an error otherwise.

The `Cargo.toml` should contain
```
scale-info = { version = "1.0", default-features = false, features = ["derive"], optional = true }
scale = { package = "parity-scale-codec", version = "2", default-features = false, features = ["derive", "full"] }
```

#### New metadata format

There are breaking changes to the metadata format in this release.

- Removes top level `metadataVersion` field from the contract metadata (https://github.com/paritytech/cargo-contract/pull/342/files).
- Introduces new top level versioned metadata [enum](https://github.com/paritytech/ink/blob/master/crates/metadata/src/lib.rs#L68).
- Upgrades to `scale-info` version `1.0` (https://github.com/paritytech/ink/pull/845).
  - The previous supported version was `0.6`, so check release notes for all changes since then: https://github.com/paritytech/ink/pull/845
  - One of the main changes to be aware of is the change to 0 based type lookup ids: https://github.com/paritytech/scale-info/pull/90

### Added
- Added an Ethereum-compatibility function to recover a public key from an ECDSA signature and message hash - [#914](https://github.com/paritytech/ink/pull/914) (thanks [@xgreenx](https://github.com/xgreenx)).
- Added new utility proc. macros to `ink_lang` crate - [#947](https://github.com/paritytech/ink/pull/947):
    - `blake2!`: Compute the BLAKE2b 256-bit hash of the given input literal string.
    - `selector_bytes!`: Compute the ink! selector of the given input literal string and return it as `[u8; 4]`.
    - `selector_id!`: Compute the ink! selector of the given input literal string and return it as `u32`.

### Changed
- Update to `scale-info` 1.0 - [#845](https://github.com/paritytech/ink/pull/845).
- Message and constructor selectors no longer take their inputs as string, but as `u32` decodable integer - [#928](https://github.com/paritytech/ink/pull/928).<br/>
  For example:
    - It is no longer possible to specify a selector as `#[ink(selector = "0xC0DECAFE")]`.
    - The newly allowed formats are `#[ink(selector = 0xC0DECAFE)]` and `#[ink(selector = 42)]`.
    - Smart contract authors are required to update their smart contracts for this change.
- Improved the `multisig` example - [#962](https://github.com/paritytech/ink/pull/962).
- Changed the link to our beginner's workshop to the migrated workshop on `substrate.io` - [#957](https://github.com/paritytech/ink/pull/957).

### Fixed
- Fixed a mistake in the `ink_env::block_timestamp()` documentation - [#937](https://github.com/paritytech/ink/pull/937).

## Version 3.0-rc5 (2021-09-08)

This is the 5th release candidate for ink! 3.0.

The list below shows the additions, changes and fixes that are visible to users of ink!.

### Compatibility

Make sure to use a recent Rust nightly and `cargo-contract` with the current release:
```
cargo install cargo-contract --vers ^0.14 --force --locked && rustup update
```

In the past we recommended using our [`canvas-node`](https://github.com/paritytech/canvas)
for local contract development and testing. We've now migrated this node to be run
as a Parachain. This new setup comes with some additional overhead though (such as requiring
a local Polkadot installation); for local development this is often unnecessary.

We've therefore created a new project, the
[`substrate-contracts-node`](https://github.com/paritytech/substrate-contracts-node).
It fulfills the same purpose the `canvas-node` did before ‒ it's a standalone node which is
just Substrate's [`node-template`](https://github.com/paritytech/substrate/tree/master/bin/node-template)
modified to include [the `contracts` pallet](https://github.com/paritytech/substrate/tree/master/frame/contracts).
You can install the newest version like this:
```
cargo install contracts-node --git https://github.com/paritytech/substrate-contracts-node.git --force
```
After you've installed the node it can be run via `substrate-contracts-node --tmp --dev`.

### Added
- Added example for mocking chain extensions in off-chain tests ‒ [#882](https://github.com/paritytech/ink/pull/882).
- Panic messages are now printed to debug buffer ‒ [#894](https://github.com/paritytech/ink/pull/894).

### Changed
- Unlicensed smart contract examples ‒ [#888](https://github.com/paritytech/ink/pull/888).
- Stabilized `seal_debug_message` ‒ [#902](https://github.com/paritytech/ink/pull/902).

## Version 3.0-rc4 (2021-07-19)

This is the 4th release candidate for ink! 3.0.

The list below shows the additions, changes and fixes that are visible to users of ink!.

### Compatibility

ink! 3.0-rc4 is compatible with

- The "ink! CLI" [`cargo-contract`](https://github.com/paritytech/cargo-contract)
  version `0.13.0` or newer.
    - Install the newest version using `cargo install --force cargo-contract`.
- Substrate version `4.0.0-dev` including the `contracts-pallet` version `4.0.0-dev`.
- [`substrate-contracts-node`](https://github.com/paritytech/substrate-contracts-node) version `0.1.0` or newer.
    - Install the newest version using `cargo install contracts-node --git https://github.com/paritytech/substrate-contracts-node.git --force`.

The documentation on our [Documentation Portal](https://use.ink)
is up-to-date with this release candidate. Since the last release candidate we notably
added a number of [Frequently Asked Questions](https://use.ink/faq)
there.

### Quality Assurance

In order to ensure a continuously high quality of our codebase we implemented a number
of key improvements to our testing setup:

- We've put an emphasis on automated testing of the usage examples in our crate documentation.
  Those are now tested in the context of a complete ink! contract. In the past this was not
  always the case, sometimes usage examples were just isolated code snippets.
- We started our [`ink-waterfall`](https://github.com/paritytech/ink-waterfall) project,
  which runs End-to-End tests through our entire stack.
  All our examples are continuously built using the latest `cargo-contract`. They are
  subsequently deployed on the latest `substrate-contracts-node` by emulating browser interactions with
  both the [`canvas-ui`](https://paritytech.github.io/canvas-ui/#/) and the
  [`polkadot-js`](https://polkadot.js.org/apps/#/) UI.
  This testing setup enables us to detect bugs which only appear in the context of using
  multiple components together early on.
- To improve the readability of our documentation we introduced automated grammar and spell
  checking into our Continuous Integration environment.

### Added
- Added support for the new `seal_random` API ‒ [#734](https://github.com/paritytech/ink/pull/734).
- Added missing documentation for the `ink_storage_derive` procedural macros ‒ [#711](https://github.com/paritytech/ink/pull/711).
- Implemented the (unstable) `seal_rent_params` API ‒ [#755](https://github.com/paritytech/ink/pull/755).
- Implemented the (unstable) `seal_rent_status` API ‒ [#798](https://github.com/paritytech/ink/pull/798).
- Implemented the (unstable) `seal_debug_message` API ‒ [#792](https://github.com/paritytech/ink/pull/792).
    - Printing debug messages can now be achieved via `ink_env::debug_println!(…)`.
    - See [our documentation](https://use.ink/faq#how-do-i-print-something-to-the-console-from-the-runtime)
      for more information.
    - The examples have been updated to reflect this new way of printing debug messages.
- Added usage comments with code examples to the `ink_env` API ‒ [#797](https://github.com/paritytech/ink/pull/797).
    - The [published crate documentation](https://paritytech.github.io/ink/ink_lang/struct.EnvAccess.html) now contains
      much more code examples for the methods behind `self.env()` and `Self::env()`.
- Added an example implementation for ERC-1155, a multi-token standard ‒ [#800](https://github.com/paritytech/ink/pull/800).
- Implemented binary search for `collections::Vec` ‒ [#836](https://github.com/paritytech/ink/pull/836).
- Added the ability of submitting payable transactions to the `multisig` example ‒ [#820](https://github.com/paritytech/ink/pull/820).
- Implemented `Decode` for `Error` types in the examples, enabling building them as dependencies ‒ [#761](https://github.com/paritytech/ink/pull/761).
- We started working on a new off-chain environment testing engine ‒ [#712](https://github.com/paritytech/ink/pull/712).
    - The old testing environment has a number of limitations, which we are well aware of.
      We're confident that with the new testing engine we will be able to conduct much more
      elaborate testing in an emulated chain environment.
    - For the moment, the new engine is unstable and only available behind a feature flag.
      A number of examples have already been converted to support the new testing engine.

### Changed
- To reduce a contract's space footprint we switched the default allocator to a bump allocator implementation ‒ [#831](https://github.com/paritytech/ink/pull/831).
- A couple of readme's have been reworked:
    - Our main ink! readme ‒ [#774](https://github.com/paritytech/ink/pull/774).
    - The `rand-extension` example readme ‒ [#793](https://github.com/paritytech/ink/pull/793).
    - The `delegator` example readme ‒ [#766](https://github.com/paritytech/ink/pull/766).
- With the stabilization of Rust 1.51 we ware able to remove the `ink-unstable` feature, making
  `collections::SmallVec` and `lazy::LazyArray` available by default ‒ [#746](https://github.com/paritytech/ink/pull/746).
- To resolve confusion, we migrated all usages of `#[test]` in our examples to `#[ink::test]` ‒ [#746](https://github.com/paritytech/ink/pull/746).
    - The difference is that `#[ink::test]` spawns an emulated chain environment (an "off-chain" environment)
      and hence comes with a bit of overhead. It was not always clear to users when they require
      an off-chain environment, we decided to mitigate this confusion by using an emulated chain
      environment for all our example tests.
- With the stabilization of Rust's `min_const_generics` we were able to replace the fixed
  size implementations of `SpreadLayout` and `PackedLayout` for Arrays. These traits are
  now implemented for all Arrays of size `usize` ‒ [#754](https://github.com/paritytech/ink/pull/754).
- We were able to remove the pinned `funty` dependency ‒ [#711](https://github.com/paritytech/ink/pull/711).
- The `contract-transfer` example has been improved for better UI support ‒ [#789](https://github.com/paritytech/ink/pull/789).
- The `contract-transfer` example has been improved for better error handling ‒ [#790](https://github.com/paritytech/ink/pull/790).

### Fixed
- Catch illegal `struct` destructuring pattern in ink! message arguments ‒ [#846](https://github.com/paritytech/ink/pull/846).
- Removed an erroneous `Salt` type in code generation for cross-contract calls ‒ [#842](https://github.com/paritytech/ink/pull/842).
- Do not generate metadata if compiled as dependency ‒ [#811](https://github.com/paritytech/ink/pull/811).
- Fix execution context parameters in DNS example tests ‒ [#723](https://github.com/paritytech/ink/pull/723).
- Fixed the `Greeter` contract example from our doc comments ‒ [#773](https://github.com/paritytech/ink/pull/773).

## Version 3.0-rc3 (2021-03-02)

This is the 3rd release candidate for ink! 3.0.

The list below shows the additions, changes and fixes that are visible to users of ink!.

### Compatibility

ink! 3.0-rc3 is compatible with

- The `cargo-contract` CLI tool version `0.9.1` or newer.
    - Install newest version using `cargo install --force cargo-contract`.
- Substrate version `3.0` including the `contracts-pallet` version `3.0`.

### Added

- Implemented chain extensions feature for ink!.
- ink!'s official documentation portal: https://use.ink/
- It is now possible to pass a `salt` argument to contract instantiations.
- Implemented fuzz testing for the ink! codebase.

### Changed

- Migrate `ink_storage::SmallVec` and `ink_storage::lazy::SmallLazyArray` to use `min_const_generics`.
    - The `min_const_generics` feature is going to be stabilized in Rust 1.51. For now it was put behind
      the `ink-unstable` crate feature of the `ink_storage` crate.
- Improve error reporting for conflicting ink! attributes.
- Improve error reporting for invalid constructor or message selector. (https://github.com/paritytech/ink/pull/561)
- Remove `iter_mut` for `ink_storage::BinaryHeap` data structure.
- Add documented demonstration how to properly mock `transferred_balance` calls: https://github.com/paritytech/ink/pull/555
- Add contract example which uses `ext_transfer` and `ext_terminate`: https://github.com/paritytech/ink/pull/554
- Improve documentation of `transfer` and `minimum_balance` APIs: https://github.com/paritytech/ink/pull/540

### Fixed

- The Delegator example contract now compiles properly using the `build-all.sh` bash script.
- Update crate dependencies:
    - `scale-info 0.6`
    - `parity-scale-codec 2.0`
    - `rand 0.8`
    - `itertools 0.10`
- Remove unused `tiny-keccak` dependency from `ink_primitives`.
- Changed the default `BlockNumber` type to `u32`. This is a fix since it now properly mirrors Substrate's default `BlockNumber` type.
- Ensure topics are unique: https://github.com/paritytech/ink/pull/594
- Several fixes for `ink_storage` data structures, including:
    - `Drop` implementation for `Pack` now works properly. (https://github.com/paritytech/ink/pull/600)
    - `Drop` implementation for `Lazy` now always properly clean up storage. (https://github.com/paritytech/ink/pull/597)
    - Nested `Lazy` now properly clears storage data. (https://github.com/paritytech/ink/pull/583)
    - `Option` fields now properly clean up nested storage data. (https://github.com/paritytech/ink/pull/570)

## Version 3.0-rc2 (2020-10-22)

This is the 2nd release candidate for ink! 3.0.

On top of the changes introduced in the first release candidate for ink! 3.0 we introduced
the following improvements, new features and bug fixes:

- The `ink_storage` crate now comes with a new `BinaryHeap` data structure
  that has a very similar interface to the well known Rust standard library
  `BinaryHeap`. It features specific optimizations to reduce the storage reads
  and writes required for its operations.
- Fixed a bug with `ink_storage::Lazy` that corrupted the storage of
  other storage data structures if it was unused in a contract execution.
- The `ink_storage::alloc::Box` type now implements `scale_info::TypeInfo` which
  now allows it to be fully used inside other storage data structures such as
  `ink_storage::collections::Vec`. The missing of this implementation was
  considered a bug.
- The `LazyHashMap` low-level storage abstraction is now re-exported from within
  the `ink_storage::lazy` module and docs are inlined.
- Added note about the `ink_core` split into `ink_env` and `ink_storage` crates
  to the release notes of ink! 3.0-rc1.
- The `Cargo.toml` documentation now properly links to the one deployed at docs.rs.
  On top of that crate level documentation for the `ink_allocator` crate has been
  added.
- Add new ERC-20 example contract based on a trait implementation. Also modernized
  the old non-trait based ERC-20 example token contract.

## Version 3.0-rc1 (2020-10-09)

Be prepared for the ink! 3.0 release notes because the whole version was basically a rewrite of
all the major components that make up ink!. With our experience gained from previous releases
of ink! we were able to detect weak spots of the design and provided ink! with more tools,
more features and more efficiency as ever. Read more below …

### Just. Be. Rust. 3.0

In the 3.0 update we further explored the space for ink! to just feel like it was plain Rust.
With this in mind we changed the syntax slightly in order to better map from ink! to the generated
Rust code. So what users see is mostly what will be generated by ink! later.

In this vein `#[ink(storage)]` and `#[ink(event)]` structs as well as `#[ink(message)]` and
`#[ink(constructor)]` methods now need to be specified with public visibility (`pub`).

The `#[ink(constructors)]` syntax also changes and no longer uses a `&mut self` receiver but
now follows the natural Rust constructors scheme. So it is no longer possible to shoot
yourself in the foot by accidentally forgetting to initialize some important data structures.

**Old ink! 2.0:**
```rust
#[ink(constructor)]
fn new_erc20(&mut self, initial_supply: Balance) {
    let caller = self.env().caller();
    self.total_supply.set(initial_supply);
    self.balances.insert(caller, initial_supply);
}
```
**New ink! 3.0:**
```rust
#[ink(constructor)]
pub fn new_erc20(initial_supply: Balance) -> Self {
    let caller = self.env().caller();
    let mut balances = ink_storage::HashMap::new();
    balances.insert(caller, initial_supply);
    Self {
        total_supply: initial_supply,
        balances,
    }
}
```

Also ink! 3.0 no longer requires a mandatory `version` field in the header of the ink! module attribute.

Syntactically this is all it takes to port your current ink! smart contracts over to ink! 3.0 syntax.

### Split of ink_core

The `ink_core` crate no longer exists. It has been split into the new `ink_env` and `ink_storage` crates.

Everything that was previously accessed through `ink_core::env` now lives in `ink_env` and everything
that was previously accessed through `ink_core::storage` now lives in `ink_storage`. Both crates keep
the responsibilities of their former originating `ink_core` modules.

### New Storage Module

The storage module has been reworked entirely.
Also it no longer lives in the `ink_core` crate but instead is defined as its own `ink_storage` crate.

In a sense it acts as the standard storage library for ink! smart contracts in that it provides all the
necessary tools and data structures to organize and operate the contract's storage intuitively and efficiently.

#### Lazy

The most fundamental change in how you should think about data structures provided by the new `ink_storage`
crate is that they are inherently lazy. We will explain what this means below!
The `ink_storage` crate provides high-level and low-level lazy data structures.
The difference between high-level and low-level lies in the distinction in how these data structures are aware
of the elements that they operate on. For high-level data structures they are fully aware about the elements
they contains, do all the clean-up by themselves so the user can concentrate on the business logic.
For low-level data structures the responsibility about the elements lies in the hands of the contract author.
Also they operate on cells (`Option<T>`) instead of entities of type `T`.
But what does that mean exactly?

The new `ink_storage::Lazy` type is what corresponds the most to the old `ink_core::storage::Value` type. Both cache their entities and both act lazily on the storage. This means that a read or write operation is only performed when it really needs to in order to satisfy other inputs.
Data types such as Rust primitives `i32` or Rust's very own `Vec` or data structures can also be used to operate on the contract's storage, however, they will load their contents eagerly which is often not what you want.

An example follows with the below contract storage and a message that operates on either of the two fields.
```rust
#[ink(storage)]
pub struct TwoValues {
    offset: i32,
    a: i32,
    b: i32,
}

impl TwoValues {
    #[ink(message)]
    pub fn set(&mut self, which: bool, new_value: i32) {
        match which {
            true  => { self.a = self.offset + new_value; },
            false => { self.b = self.offset + new_value; },
        }
    }
}
```

Whenever we call `TwoValues::set` always both `a` and `b` are loaded despite the fact the we only operate on one of them at a time. This is very costly since storage accesses are in fact database look-ups.
In order to prevent this eager loading of storage contents we can make use of `ink_storage::Lazy` or other lazy data structures defined in that crate:
```rust
#[ink(storage)]
pub struct TwoValues {
    offset: i32,
    a: ink_storage::Lazy<i32>,
    b: ink_storage::Lazy<i32>,
}

impl TwoValues {
    #[ink(message)]
    pub fn set(&mut self, which: bool, new_value: i32) {
        match which {
            true  => { self.a = offset + new_value; },
            false => { self.b = offset + new_value; },
        }
    }
}
```
Now `a` and `b` are only loaded when the contract really needs their values.
Note that `offset` remained `i32` since it is always needed and could spare the minor overhead of the `ink_storage::Lazy` wrapper.

#### HashMap

In the follow we explore the differences between the high-level `ink_storage::collections::HashMap`
and the low-level `ink_storage::lazy::LazyHashMap`. Both provide very similar functionality in that they map some generic key to some storage entity.

However, their APIs look very different. Whereas the `HashMap` provides a rich and high-level API that is comparable to that of Rust's very own `HashMap`, the `LazyHashMap` provides only a fraction of the API and also operates on `Option<T>` values types instead of `T` directly. It is more similar Solidity mappings than to Rust's `HashMap`.

The fundamental difference of both data structures is that `HashMap` is aware of the keys that have been stored in it and thus can reconstruct exactly which elements and storage regions apply to it. This enables it to provide iteration and automated deletion as well as efficient way to defragment its underlying storage to free some storage space again. This goes very well in the vein of Substrate's storage rent model where contracts have to pay for the storage they are using.

| Data Structure | level of abstraction | caching | lazy | element type | container |
|:--|:-:|:-:|:-:|:-:|:-:|
| `T` | - | yes | no | `T` | primitive value |
| `Lazy<T>` | high-level | yes | yes | `T` | single element container |
| `LazyCell<T>` | low-level | yes | yes | `Option<T>` | single element, no container |
| `Vec<T>` | high-level | yes | yes | `T` | Rust vector-like container |
| `LazyIndexMap<T>` | low-level | yes | yes | `Option<T>` | similar to Solidity mapping |
| `HashMap<K, V>` | high-level | yes | yes | `V` (key type `K`) | Rust map-like container |
| `LazyHashMap<K, V>` | low-level | yes | yes | `Option<V>` (key type `K`) | similar to Solidity mapping |

There are many more! For more information about the specifics please take a look into [the `ink_storage` crate documentation](https://paritytech.github.io/ink/ink_storage/).

#### Spread & Packed Modes

Storing or loading complex data structures to and from contract storage can be done in many different ways. You could store all information into a single storage cell or you could try to store all information into as many different cells as possible. Both strategies have pros and cons under different conditions.

For example it might be a very good idea to store all the information under the same cell if all the information is very compact. For example when we are dealing with a byte vector that is expected to never be larger than approx a thousand elements it would probably be more efficient if we store all those thousand bytes in the same cell and especially if we often access many of those (or all) in our contract messages.

On the other hand spreading information across as many cells as possible might be much more efficient if we are dealing with big data structures, a lot of information that is not compact, or when messages that operate on the data always only need a small fraction of the whole data.
An example for this use case is if you have a vector of user accounts where each account stores potentially a lot of information, e.g. a 32-byte hash etc and where our messages only every operate on only a few of those at a time.

The `ink_storage` crate provides the user full control over the strategy or a mix of these two root strategies through some fundamental abstractions that we are briefly presenting to you.

#### Default: Spreading Mode

By default ink! spreads information to as many cells as possible. For example if you have the following `#[ink(storage)]` struct every field will live in its own single storage cell. Note that for `c` all 32 bytes will share the same cell!

```rust
#[ink(storage)]
pub struct Spreaded {
    a: i32,
    b: ink_storage::Lazy<i32>,
    c: [u8; 32],
}
```

#### Packing Storage

We can alter this behavior by using the `ink_storage::Pack` abstraction:

```rust
pub struct Spreaded {
    a: i32,
    b: ink_storage::Lazy<i32>,
    c: [u8; 32],
}

#[ink(storage)]
pub struct Packed {
    packed: ink_storage::Pack<Spreaded>,
}
```

Now all fields of `Spreaded` will share the same storage cell. This means whenever one of them is stored to or loaded from the contract storage, all of them are stored or loaded. A user has to choose wisely what mode of operation is more suitable for their contract.

These abstractions can be combined in various ways, yielding full control to the users. For example, in the following only `a` and `b` share a common storage cell while `c` lives in its own:

```rust
pub struct Spreaded {
    a: i32,
    b: ink_storage::Lazy<i32>,
}

#[ink(storage)]
pub struct Packed {
    packed: ink_storage::Pack<Spreaded>,
    c: [u8; 32],
}
```

#### Spreading Array Cells

If we prefer to store all bytes of `c` into their own storage cell we can make use of the `SmallVec` data structure. The `SmallVec` is a high-level data structure that allows to efficiently organize a fixed number of elements similar to a Rust array. However, unlike a Rust array it acts lazily upon the storage and spreads its elements into different cells.

```rust
use typenum::U32;

pub struct Spreaded {
    a: i32,
    b: ink_storage::Lazy<i32>,
}

#[ink(storage)]
pub struct Packed {
    packed: ink_storage::Pack<Spreaded>,
    c: SmallVec<u8, U32>,
}
```

#### Opting-out of Storage

If you are in need of storing some temporary information across method and message boundaries ink! will have your back with the `ink_storage::Memory` abstraction. It allows you to simply opt-out of using the storage for the wrapped entity at all and thus is very similar to Solidity's very own `memory` annotation.

An example below:

```rust
#[ink(storage)]
pub struct OptedOut {
    a: i32,
    b: ink_storage::Lazy<i32>,
    c: ink_storage::Memory<i32>,
}
```

The the above example `a` and `b` are normal storage entities, however, `c` on the other hand side will never load from or store to contract storage and will always be reset to the default value of its `i32` type for every contract call.
It can be accessed from all ink! messages or methods via `self.c` but will never manipulate the contract storage and thus acts wonderfully as some shared local information.

#### Dynamic Storage Allocator

In the previous section we have seen how the default mode of operation is to spread information and how we can opt-in to packing information into single cells via `ink_storage::Packed`.

However, what if we wanted to store a vector of a vector of `i32` for example?
Naturally a user would try to construct this as follows:

```rust
use ink_storage::Vec as StorageVec;

#[ink(storage)]
pub struct Matrix {
    values: StorageVec<StorageVec<i32>>,
}
```

However, this will fail compilation with an error indicating that `StorageVec<T>` requires for its `T` to be packed (`T: PackedLayout`) which `StorageVec<T>` itself does not since it always stores all of its elements into different cells. The same applies to many other storage data structures provided by `ink_storage` and is a trade-off the ink! team decided for the case of efficiency of the overall system.
Instead what a user can do in order to get their vector-of-vector to be working is to make use of ink!'s dynamic storage allocator capabilities.

For this the contract author has to first enable the feature via:

```rust
use ink_lang as ink;

#[ink::contract(dynamic_storage_allocator = true)]
mod matrix {
    // contract code ...
}
```

And then we can define our `Matrix` `#[ink(storage)]` as follows:

```rust
use ink_storage::{
    Vec as StorageVec,
    Box as StorageBox,
};

#[ink(storage)]
pub struct Matrix {
    values: StorageVec<StorageBox<StorageVec<i32>>>,
}
```

With `ink_storage::Box<T>` we can use a `T: SpreadLayout` as if it was `T: PackedLayout` since the `ink_storage::Box<T>` itself suffices the requirements and can be put into a single contract storage cell. The whole concept works quite similar to how Rust's `Box` works: by an indirection - contract authors are therefore advised to make use of dynamic storage allocator capabilities only if other ways of dealing with ones problems are not applicable.

#### Custom Data Structures

While the `ink_storage` crate provides tons of useful utilities and data structures to organize and manipulate the contract's storage contract authors are not limited by its capabilities. By implementing the core `SpreadLayout` and `PackedLayout` traits users are able to define their very own custom storage data structures with their own set of requirement and features that work along the `ink_storage` data structures as long as they fulfill the mere requirements stated by those two traits.

In the future we plan on providing some more ink! workshops and tutorials guiding the approach to design and implement a custom storage data structure.

#### In Summary

The new `ink_storage` crate provides everything you need to operate on your contract's storage.
There are low-level and high-level data structures depending on your need of control.
All provided data structures operate lazily on the contract's storage and cache their reads and writes for a more gas efficient storage access.
Users should prefer high-level data structures found in the `collections` module over the low-level data structures found in the `lazy` module.
For a list of all the new storage data structure visit [`ink_storage`'s documentation](https://paritytech.github.io/ink/ink_storage/).

### ink! Attributes

For ink! 3.0 we have added some more useful ink! specific attributes to the table.
All of these ink! attributes are available to specify inside an ink! module.
An ink! module is the module that is flagged by `#[ink::contract]` containing all the ink! definitions:
```rust
use ink_lang as ink;

#[ink::contract]
mod erc20 {
    #[ink(storage)]
    pub struct Erc20 { ... }

    impl Erc20 {
        #[ink(constructor)]
        pub fn new(initial_supply: Balance) -> Self { .. }

        #[ink(constructor)]
        pub fn total_supply(&self) -> Balance { .. }

        // etc. ...
    }
}
```

We won't be going into the details for any of those but will briefly present the entire set of ink! specific attributes below:

| Attribute | Where Applicable | Description |
|:--|:--|:--|
| `#[ink(storage)]` | On `struct` definitions. | Defines the ink! storage struct. There can only be one ink! storage definition per contract. |
| `#[ink(event)]` | On `struct` definitions. | Defines an ink! event. A contract can define multiple such ink! events. |
| `#[ink(anonymous)]` **new** | Applicable to ink! events. | Tells the ink! codegen to treat the ink! event as anonymous which omits the event signature as topic upon emitting. Very similar to anonymous events in Solidity. |
| `#[ink(topic)]` | Applicate on ink! event field. | Tells the ink! codegen to provide a topic hash for the given field. Every ink! event can only have a limited number of such topic field. Similar semantics as to indexed event arguments in Solidity. |
| `#[ink(message)]` | Applicable to methods. | Flags a method for the ink! storage struct as message making it available to the API for calling the contract. |
| `#[ink(constructor)]` | Applicable to method. | Flags a method for the ink! storage struct as constructor making it available to the API for instantiating the contract. |
| `#[ink(payable)]` **new** | Applicable to ink! messages. | Allows receiving value as part of the call of the ink! message. ink! constructors are implicitly payable. |
| `#[ink(selector = "..")]` **new** | Applicable to ink! messages and ink! constructors. | Specifies a concrete dispatch selector for the flagged entity. This allows a contract author to precisely control the selectors of their APIs making it possible to rename their API without breakage. |
| `#[ink(namespace = "..")]` **new** | Applicable to ink! trait implementation blocks. | Changes the resulting selectors of all the ink! messages and ink! constructors within the trait implementation. Allows to disambiguate between trait implementations with overlapping message or constructor names. Use only with great care and consideration! |
| `#[ink(impl)]` **new** | Applicable to ink! implementation blocks. | Tells the ink! codegen that some implementation block shall be granted access to ink! internals even without it containing any ink! messages or ink! constructors. |

### Merging of ink! Attributes

It is possible to merge attributes that share a common flagged entity.
The example below demonstrates this for a payable message with a custom selector.

```rust
#[ink(message)]
#[ink(payable)]
#[ink(selector = "0xCAFEBABE")]
pub fn transfer(&mut self, from: AccountId, to: AccountId, value: Balance) -> Result<(), Error> {
    // actual implementation
}
```
We can also write the above ink! message definition in the following way:
```rust
#[ink(message, payable, selector = "0xCAFEBABE")]
pub fn transfer(&mut self, from: AccountId, to: AccountId, value: Balance) -> Result<(), Error> {
    // actual implementation
}
```

### Trait Support

One of the most anticipated features of ink! 3.0 is its Rust trait support.
Through the new `#[ink::trait_definition]` procedural macro it is now possible to define your very own trait definitions that are then implementable by ink! smart contracts.

This allows to define shared smart contract interfaces to different concrete implementations.
Note that this ink! trait definition can be defined anywhere, even in another crate!

#### Example

Defined in the `base_erc20.rs` module.

```rust
use ink_lang as ink;

#[ink::trait_definition]
pub trait BaseErc20 {
    /// Creates a new ERC-20 contract and initializes it with the initial supply for the instantiator.
    #[ink(constructor)]
    fn new(initial_supply: Balance) -> Self;

    /// Returns the total supply.
    #[ink(message)]
    fn total_supply(&self) -> Balance;

    /// Transfers `amount` from caller to `to`.
    #[ink(message, payable)]
    fn transfer(&mut self, to: AccountId, amount: Balance);
}
```

An ink! smart contract definition can then implement this trait definition as follows:

```rust
use ink_lang as ink;

#[ink::contract]
mod erc20 {
    use base_erc20::BaseErc20;

    #[ink(storage)]
    pub struct Erc20 {
        total_supply: Balance,
        // more fields ...
    }

    impl BaseErc20 for Erc20 {
        #[ink(constructor)]
        fn new(initial_supply: Balance) -> Self {
            // implementation ...
        }

        #[ink(message)]
        fn total_supply(&self) -> Balance {
            // implementation ...
        }

        #[ink(message, payable)]
        fn transfer(&mut self, to: AccountId, amount: Balance) {
            // implementation ...
        }
    }
}
```

Calling the above `Erc20` explicitely through its trait implementation can be done just as if it was normal Rust code:

```rust
// --- Instantiating the ERC-20 contract:
//
let mut erc20 = <Erc20 as BaseErc20>::new(1000);
// --- Is just the same as:
use base_erc20::BaseErc20;
let mut erc20 = Erc20::new(1000);

// --- Retrieving the total supply:
//
assert_eq!(<Erc20 as BaseErc20>::total_supply(&erc20), 1000);
// --- Is just the same as:
use base_erc20::BaseErc20;
assert_eq!(erc20.total_supply(), 1000);
```

There are still many limitations to ink! trait definitions and trait implementations.
For example it is not possible to define associated constants or types or have default implemented methods.
These limitations exist because of technical intricacies, however, please expect that many of those will be tackled in future ink! releases.

## Version 2.1 (2020-03-25)

- Add built-in support for cryptographic hashes:
    - Blake2 with 128-bit and 256-bit
    - Sha2 with 256-bit
    - Keccak with 256-bit
- Add `ink_core::hash` module for high-level API to the new built-in hashes.
- Update `runtime-storage` example ink! smart contract to demonstrate the new built-in hashes.

## Version 2.0 (2019-12-03)

The ink! version 2.0 syntax has one major philosophy:

> Just. Be. Rust.

To accomplish this, we take advantage of all the standard Rust types and structures and use
[attribute macros](https://doc.rust-lang.org/reference/procedural-macros.html#attribute-macros) to
tag these standard structures to be different parts of the ink! language.

Anything that is not tagged with an `#[ink(...)]` attribute tag is just standard Rust, and can be
used in and out of your contract just like standard Rust could be used!

**Every valid ink! contract is required to have at least one `#[ink(constructor)]`, at least one
`#[ink(message)]` and exactly one `#[ink(storage)]` attribute.**

Follow the instructions below to understand how to migrate your ink! 1.0 contracts to this new ink!
2.0 syntax.

### Update the ink! CLI

Install the latest ink! CLI using the following command:

```bash
cargo install --git https://github.com/paritytech/cargo-contract cargo-contract --force
```

There is a new contract metadata format you need to use. You can generate the metadata using:

```bash
cargo contract generate-metadata
```

This will generate a file `metadata.json` you should upload when deploying or interacting with a
contract.

### Declaring a Contract

The fundamental change with the new ink! syntax is how we declare a new contract.

We used to wrap the whole ink! contract into a `contract!` macro. At that point, all syntax within
the macro could be custom, and in our first iteration of the language, we used that in ways that
made our code not really Rust anymore.

Now we wrap the whole contract in a standard Rust module, and include an attribute tag to identify
this object as part of the ink! language. This means that all of our code from this point forward
will be valid Rust!

<table style="width: 100%;">
<tr>
<th>Before</th>
<th>After</th>
</tr>
<tr>
<td>

```rust
contract! {
    ...
}
```

</td>
<td>

```rust
use ink_lang as ink;

#[ink::contract(version = "0.1.0")]
mod erc20 {
    ...
}
```

</td>
</tr>
</table>

> Note: we now require a mandatory ink! version in the header. You're welcome.

See the [ERC20 example](https://github.com/paritytech/ink/blob/master/examples/erc20/src/lib.rs).

### ink! Contract Tag

The ink! contract tag can be extended to provide other configuration information about your
contract.

#### Defining Custom Types

We used to define types using a special `#![env = DefaultSrmlTypes]` tag.

Now we simply include the type definition in the `#[ink::contract(...)]` tag:

```rust
#[ink::contract(version = "0.1.0", env = MyCustomTypes)]
```

By default, we use `DefaultSrmlTypes`, so you don't need to define anything unless you plan to use
custom types.

#### Dynamic Allocation

It is possible to enable the dynamic environment that allows for dynamic allocations by specifying
`dynamic_allocations = true` in the parameters of the ink! header. This is disabled by default.

```rust
#[ink::contract(version = "0.1.0", dynamic_allocations = true)]
```

> Note: The dynamic environment is still under research and not yet stable.

### Declaring Storage

We define storage items just the same as before, but now we need to add the `#[ink(storage)]`
attribute tag.

<table style="width: 100%;">
<tr>
<th>Before</th>
<th>After</th>
</tr>
<tr>
<td>

```rust
struct Erc20 {
    total_supply: storage::Value<Balance>,
    balances: storage::HashMap<AccountId, Balance>,
    allowances: storage::HashMap<(AccountId, AccountId), Balance>,
}
```

</td>
<td>

```rust
#[ink(storage)]
struct Erc20 {
    total_supply: storage::Value<Balance>,
    balances: storage::HashMap<AccountId, Balance>,
    allowances: storage::HashMap<(AccountId, AccountId), Balance>,
}
```

</td>
</tr>
</table>

See the [ERC20 example](https://github.com/paritytech/ink/blob/master/examples/erc20/src/lib.rs).

### Declaring Events

To update your events, you need to:

1. Change the old `event` keyword to a standard Rust `struct`.
2. Add the `#[ink(event)]` attribute tag to your `struct`.

If you were previously indexing the items in your event with `#[indexed]`:

3. Add the `#[ink(topic)]` attribute tag to each item in your event.

<table style="width: 100%;">
<tr>
<th>Before</th>
<th>After</th>
</tr>
<tr>
<td>

```rust
event Transfer {
    from: Option<AccountId>,
    to: Option<AccountId>,
    #[indexed]
    value: Balance,
}
```

</td>
<td>

```rust
#[ink(event)]
struct Transfer {
    from: Option<AccountId>,
    to: Option<AccountId>,
    #[ink(topic)]
    value: Balance,
}
```

</td>
</tr>
</table>

See the [ERC20 example](https://github.com/paritytech/ink/blob/master/examples/erc20/src/lib.rs).

### Environment Handler

`EnvHandler` is no longer exposed to the user and instead the environment is now always accessed via
`self.env()`.

<table style="width: 100%;">
<tr>
<th>Before</th>
<th>After</th>
</tr>
<tr>
<td>

**Getting the caller:**

```rust
let caller = env.caller();
```

**Emitting an event:**

```rust
env.emit(...)
```

</td>
<td>

**Getting the caller:**

```rust
let caller = self.env().caller();
```

**Emitting an event:**

```rust
self.env().emit_event(...)
```

</td>
</tr>
</table>

> Note: The name of the function used to emit an event was updated to `emit_event`.

### Message Functions

We used to use `pub(external)` to tag functions that could be called by the outside world.

We now simply add the attribute `#[ink(message)]`.

<table style="width: 100%;">
<tr>
<th>Before</th>
<th>After</th>
</tr>
<tr>
<td>

```rust
pub(external) fn total_supply(&self) -> Balance {
    *self.total_supply
}
```

</td>
<td>

```rust
#[ink(message)]
fn total_supply(&self) -> Balance {
    *self.total_supply
}
```

</td>
</tr>
</table>

See the [ERC20 example](https://github.com/paritytech/ink/blob/master/examples/erc20/src/lib.rs).

### Defining a Constructor

We used to define our constructor by implementing the `Deploy` trait and defining the `deploy`
function.

But now our constructor function is in the same place as the rest of our contract functions, within
the general implementation of the storage struct.

We tag these functions with the `#[ink(constructor)]` attribute. We can create multiple different
constructors by simply creating more functions with the same tag. You can name a constructor
function whatever you want (except starting with `__ink` which is reserved for all functions).

<table style="width: 100%;">
<tr>
<th>Before</th>
<th>After</th>
</tr>
<tr>
<td>

```rust
impl Deploy for Erc20 {
    fn deploy(&mut self, init_supply: Balance) {
        let caller = env.caller();
        self.total_supply.set(init_value);
        self.balances.insert(caller, init_supply);
        env.emit(Transfer {
            from: None,
            to: Some(env.caller()),
            value: init_value
        });
    }
}
```

</td>
<td>

```rust
impl Erc20 {
    #[ink(constructor)]
    fn new(&mut self, initial_supply: Balance) {
        let caller = self.env().caller();
        self.total_supply.set(initial_supply);
        self.balances.insert(caller, initial_supply);
        self.env().emit_event(Transferred {
            from: None,
            to: Some(caller),
            amount: initial_supply,
        });
    }
}
```

</td>
</tr>
</table>

See the [ERC20 example](https://github.com/paritytech/ink/blob/master/examples/erc20/src/lib.rs).

### Cross Contract Calls

It is now possible to call ink! messages and ink! constructors. So ink! constructors allow
delegation and ink! messages can easily call other ink! messages.

Given another ink! contract like `mod Adder { ... }`, we can call any of its functions:

```rust
use adder::Adder;
//--snip--
#[ink(storage)]
struct Delegator {
    adder: storage::Value<Adder>,
}
//--snip--
let result = self.adder.inc(by);
```

See the [delegator example](https://github.com/paritytech/ink/blob/master/examples/delegator/lib.rs).

### Factory Contracts

Creation of other contracts from a factory contract works pretty much the same way it did in the old
ink! language.

However, users are now required to specify the `code_hash` separately rather than in the
constructor:

```rust
.using_code(code_hash)
```

Also, they need to specify the used ink! environment (most likely `self.env()`):

```rust
create_using(self.env())
```

<table style="width: 100%;">
<tr>
<th>Before</th>
<th>After</th>
</tr>
<tr>
<td>

```rust
let accumulator = Accumulator::new(accumulator_code_hash, init_value)
    .value(total_balance / 4)
    .create()
    .expect("failed at instantiating the accumulator contract");
```

</td>
<td>

```rust
let accumulator = Accumulator::new(init_value)
    .value(total_balance / 4)
    .gas_limit(12345)
    .using_code(accumulator_code_hash)
    .create_using(self.env())
    .expect("failed at instantiating the `Accumulator` contract");
```

</td>
</tr>
</table>

See the [delegator example](https://github.com/paritytech/ink/blob/master/examples/delegator/lib.rs).

### Contract Tests

Testing contracts off-chain is done by `cargo test` and users can simply use the standard routines
of creating unit test modules within the ink! project:

```rust
#[cfg(test)]
mod tests {
    use super::*;

    #[test]
    fn my_test() { ... }
}
```

Test instances of contracts can be created with something like:

```rust
let contract = MyContract::my_constructor(a, b);
```

Messages can simply be called on the returned instance as if `MyContract::my_constructor` returns a
`Self` instance.

See the [flipper example](https://github.com/paritytech/ink/blob/master/examples/flipper/src/lib.rs).

**The off-chain test environment has lost a bit of power compared to the old ink! language.**

It is not currently possible to query and set special test data about the environment (such as the
caller of a function or amount of value sent), but these will be added back in the near future.

### ink!-less Implementations

It is also possible to annotate an entire `impl` blocks with:

```rust
#[ink(impl)]
impl Contract {
    fn internal_function(&self) {
        self.env().emit_event(EventName);
    }
}.
```

This is useful if the `impl` block itself does not contain any ink! constructors or messages, but you
still need to access some of the "magic" provided by ink!. In the example above, you would not have
access to `emit_event` without `#[ink(impl)]`.<|MERGE_RESOLUTION|>--- conflicted
+++ resolved
@@ -7,11 +7,8 @@
 ## [Unreleased]
 ### Added
 - Basic support for `dyn Trait` to allow cross-contract calls only with trait - [#1673](https://github.com/paritytech/ink/pull/1673)
-<<<<<<< HEAD
+- E2E: auto detect contracts to be built - [#1691](https://github.com/paritytech/ink/pull/1691)
 - Add `set_code_hash` to `EnvAccess` - [#1698](https://github.com/paritytech/ink/pull/1698)
-=======
-- E2E: auto detect contracts to be built - [#1691](https://github.com/paritytech/ink/pull/1691)
->>>>>>> 4e566173
 
 ## Version 4.0.1
 
