--- conflicted
+++ resolved
@@ -6,13 +6,9 @@
 
 ## [Unreleased]
 
-<<<<<<< HEAD
-### Added
--  Add `call-runtime` support - [#1641](https://github.com/paritytech/ink/pull/1641)
-=======
 ### Fixed
 - Fixing `ManualKey<0>` to act properly - [#1670](https://github.com/paritytech/ink/pull/1670)
->>>>>>> e9321aa4
+- Add `call-runtime` support - [#1641](https://github.com/paritytech/ink/pull/1641)
 
 ## Version 4.0.0
 
