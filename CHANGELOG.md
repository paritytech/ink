--- conflicted
+++ resolved
@@ -17,14 +17,11 @@
 ### Changed
 - Messages return `TypeSpec` directly - #[1999](https://github.com/paritytech/ink/pull/1999)
 - Fail when decoding from storage and not all bytes consumed - [#1897](https://github.com/paritytech/ink/pull/1897)
-<<<<<<< HEAD
+- [E2E] resolve DispatchError error details for dry-runs - [#1944](https://github.com/paritytech/ink/pull/1994)
+- [E2E] update to new `drink` API - [#2005](https://github.com/paritytech/ink/pull/2005)
 - Support multiple chain extensions - [#1958](https://github.com/paritytech/ink/pull/1958)
   - New example of how to use multiple chain extensions in one contract.
   - Affects the usage of the `#[ink::chain_extension]` macro and the definition of the chain extension.
-=======
-- [E2E] resolve DispatchError error details for dry-runs - [#1944](https://github.com/paritytech/ink/pull/1994)
-- [E2E] update to new `drink` API - [#2005](https://github.com/paritytech/ink/pull/2005)
->>>>>>> f7e831d9
 
 
 ## Version 5.0.0-alpha
