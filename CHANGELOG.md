--- conflicted
+++ resolved
@@ -20,11 +20,8 @@
 
 ### Fixed
 - Fix the `StorageVec` type by excluding the `len_cached` field from its type info - [#2052](https://github.com/paritytech/ink/pull/2052)
-<<<<<<< HEAD
 - Fix panic in `approve_for` in the ERC-721 example - [#2092](https://github.com/paritytech/ink/pull/2092)
-=======
 - ERC-721: `transfer_token_from` now ensures the token owner is correct - [#2093](https://github.com/paritytech/ink/pull/2093)
->>>>>>> d21cc6ad
 
 ## Version 5.0.0-rc
 
