# Changelog
All notable changes to this project will be documented in this file.

The format is based on [Keep a Changelog](https://keepachangelog.com/en/1.0.0/),
and this project adheres to [Semantic Versioning](https://semver.org/spec/v2.0.0.html).

<<<<<<< HEAD
## Version 4.0.0-rc

The first release candidate is here! This is the first release which could become the final 
`v4.0.0`. Any subsequent release candidates should only contain bug fixes: no API changes, 
breaking or otherwise.
=======
## [Unreleased]
- Rename `_checked` codegen call methods with `try_` ‒ [#1621](https://github.com/paritytech/ink/pull/1621)
- Remove `Default` implementation for AccountId ‒ [#1255](https://github.com/paritytech/ink/pull/1255)
>>>>>>> ce64dbe3

### Breaking Changes

1. We've renamed some of the generated message methods on the `ContractRef` struct. They
   have been changed from `_checked` to `try_` ([#1621](https://github.com/paritytech/ink/pull/1621))
1. We have removed the `Default` implementation for `AccountId`s. This is because of
   security concerns around the use of the zero address which has a known private key in
   the `sr25519` and `ed25519` curves ([#1255](https://github.com/paritytech/ink/pull/1255)).

### Added
- E2E: expose call dry-run method ‒ [#1624](https://github.com/paritytech/ink/pull/1624)

### Changed
- Rename `_checked` codegen call methods with `try_` ‒ [#1621](https://github.com/paritytech/ink/pull/1621)
- Bump Substrate and `subxt` dependencies ‒ [#1549](https://github.com/paritytech/ink/pull/1549)

## Version 4.0.0-beta.1
The coolest feature included in this release is the first first published version of
ink!'s native ["end-to-end" (E2E) testing framework](https://github.com/paritytech/ink/issues/1234).

This enables testing of a contract by deploying and calling it on a Substrate node with
`pallet-contracts`. See the [`erc20` example](./examples/erc20/lib.rs) for usage.

### Breaking Changes
This release includes a couple of breaking changes.

1. The `CallBuilder::returns()` method does not require an extra `MessageResult` anymore
   as the type is now added under the hood [(#1525)](https://github.com/paritytech/ink/pull/1525)
1. The `CallBuilder::invoke()` and `CreateBuilder::instantiate() `methods now unwrap the
   `Result` from `pallet-contracts` under the hood ([#1602](https://github.com/paritytech/ink/pull/1602))
   If you wish to handle the error use the new `try_` variants of those methods instead.
1. The `CallBuilder::fire()` method has been renamed to `invoke()`
   ([#1604](https://github.com/paritytech/ink/pull/1604))
1. The `returns_result` flag has been removed from the `#[ink(extension = …)]` attribute
   ([#1569](https://github.com/paritytech/ink/pull/1569))
   We now infer this information at compile time. If `handle_status` is set to `true`,
   the return type will still be wrapped into `Result` as before.
1. The Minimum Supported Rust Version (MSRV) has been set to `1.63.0`. This was already
   the case, but previously it was enforced by `cargo-contract` instead of ink!
   ([#1609](https://github.com/paritytech/ink/pull/1609))

### Added
- Add E2E testing framework MVP ‒ [#1395](https://github.com/paritytech/ink/pull/1395)
- Add E2E tests for `Mapping` functions - [#1492](https://github.com/paritytech/ink/pull/1492)

### Fixed
- Add Determinism enum from pallet-contracts ‒ [#1547](https://github.com/paritytech/ink/pull/1547)
- Added missed `WhereClosure` for the generics into `storage_item` ‒ [#1536](https://github.com/paritytech/ink/pull/1536) (thanks [@xgreenx](https://github.com/xgreenx))

### Changed
- Handle `LangError` from instantiate ‒ [#1512](https://github.com/paritytech/ink/pull/1512)
- FFI: no more `__unstable__` wasm import module ‒ [#1522](https://github.com/paritytech/ink/pull/1522)
- Clean up CallBuilder `return()` type ‒ [#1525](https://github.com/paritytech/ink/pull/1525)
- Fix trait message return type metadata ‒ [#1531](https://github.com/paritytech/ink/pull/1531)
- Bump Dylint dependencies ‒ [#1551](https://github.com/paritytech/ink/pull/1551)
- Stabilize `take_storage` ‒ [#1568](https://github.com/paritytech/ink/pull/1568)
- Chain Extension: Evaluation of method return type at compile time ‒ [#1569](https://github.com/paritytech/ink/pull/1569)
- Make more functions be const ‒ [#1574](https://github.com/paritytech/ink/pull/1574) (thanks [@yjhmelody](https://github.com/yjhmelody))
- Unify fallible and non fallible `instantiate` methods ‒ [#1591](https://github.com/paritytech/ink/pull/1591)
- Make `CallBuilder` and `CreateBuilder` error handling optional ‒ [#1602](https://github.com/paritytech/ink/pull/1602)
- Rename `CallBuilder::fire()` method to `invoke()` ‒ [#1604](https://github.com/paritytech/ink/pull/1604)
- chore: add minimum rust version to the ink crate ‒ [#1609](https://github.com/paritytech/ink/pull/1609) (thanks [@Kurtsley](https://github.com/Kurtsley))

## Version 4.0.0-beta

The focus of the first `beta` release is to establish the stable ABI for the final `4.0.0`
release. It means that whilst subsequent `beta` releases may contain breaking contract
*code* changes, the ABI will remain the same so that any contract compiled and deployed
with `4.0.0-beta` continue to be compatible with all future `4.0.0` versions.

### Compatibility
In order to build contracts which use ink! `v4.0.0-beta` you need to use
`cargo-contract`
[`v2.0.0-beta`](https://github.com/paritytech/cargo-contract/releases/tag/v2.0.0-beta).
You can install it as follows:

`cargo install cargo-contract --version 2.0.0-beta`

You will also need to use a version of [`pallet-contracts`](https://github.com/paritytech/substrate/tree/master/frame/contracts)
later than [265e3f1](https://github.com/paritytech/substrate/commit/265e3f12a2937fe4f71280b3652471627609d04f)
(Nov 3, 2022) in your node.

The [`v0.22.1`](https://github.com/paritytech/substrate-contracts-node/releases/tag/v0.22.1)
release of the [`substrate-contracts-node`](https://github.com/paritytech/substrate-contracts-node) is
compatible with the ink! `4.0.0-beta` release.

### Breaking Changes

## Constructors and Messages now return `LangError`s

We have added a way to handle errors that are neither specific to a particular contract,
nor from the underlying execution environment (e.g `pallet-contracts`). Instead these are
errors that may come from the smart contracting language itself.

For example, take the case where a contract message is called using an invalid selector.
This is not something a smart contract author should need to define as failure case, nor
is it something that the Contracts pallet needs to be aware of.

Previously, the contract execution would trap if an invalid selector was used, leaving
callers with no way to handle the error gracefully. This can now be handled with the help
of the newly added `LangError`.

In short, this change means that all ink! messages and constructors now return a
`Result<R, LangError>`, where `R` is the original return type. Contract callers can
choose to handle the `LangError`.

In order to make this error compatible with other languages we have also added a
`lang_error` field to the metadata format. This will be the central registry of all the
different error variants which languages may want to emit in the future.

Related pull-requests:
- https://github.com/paritytech/ink/pull/1450
- https://github.com/paritytech/ink/pull/1504

Related discussions:
- https://github.com/paritytech/ink/issues/1207
- https://github.com/paritytech/substrate/issues/11018
- https://github.com/paritytech/ink/issues/1002

## Random function removed
We had to remove [`ink_env::random`](https://docs.rs/ink_env/3.3.1/ink_env/fn.random.html)
with [#1442](https://github.com/paritytech/ink/pull/1442).
This function allowed contract developers getting random entropy.
There is unfortunately no way how this can be done safely enough
with built-in Substrate primitives on-chain currently. We're
following the recommendation of our auditors to remove it.

The alternative right now is to provide random entropy off-chain to
the contract, to use a random entropy oracle, or to have a chain-extension
that does this, in case the chain has a possibility to do so.

We hope to bring this function back in a future release of ink!, the
best hope right now is that it could come back with [Sassafras](https://wiki.polkadot.network/docs/learn-consensus#badass-babe-sassafras), a block production
protocol for future versions of Polkadot.

### Added
- Allow using `Result<Self, Error>` as a return type in constructors ‒ [#1446](https://github.com/paritytech/ink/pull/1446)
- Add `Mapping::take()` function allowing to get a value removing it from storage ‒ [#1461](https://github.com/paritytech/ink/pull/1461)

### Changed
- Add support for language level errors (`LangError`) ‒ [#1450](https://github.com/paritytech/ink/pull/1450)
- Return `LangError`s from constructors ‒ [#1504](https://github.com/paritytech/ink/pull/1504)
- Update `scale-info` requirement to `2.3` ‒ [#1467](https://github.com/paritytech/ink/pull/1467)
- Merge `Mapping::insert(key, val)` and `Mapping::insert_return_size(key, val)` into one method - [#1463](https://github.com/paritytech/ink/pull/1463)

### Removed
- Remove `ink_env::random` function ‒ [#1442](https://github.com/paritytech/ink/pull/1442)

## Version 4.0.0-alpha.3

### Breaking Changes

#### New `ink` crate
The `ink_lang` crate has been replaced in [#1223](https://github.com/paritytech/ink/pull/1223) by a new top level `ink`
crate. All existing sub-crates are reexported and should be used via the new `ink` crate, so e.g. `ink::env` instead of
`ink_env`. Contract authors should now import the top level `ink` crate instead of the individual crates.

##### Migration
- In `Cargo.toml` Replace all individual `ink_*` crate dependencies with the `ink` crate.
- In the contract source:
  - Remove the commonly used `use ink_lang as ink` idiom.
  - Replace all usages of individual crates with reexports, e.g. `ink_env` ➜ `ink::env`.

#### Storage Rework
[#1331](https://github.com/paritytech/ink/pull/1331) changes the way `ink!` works with contract storage. Storage keys
are generated at compile-time, and user facing abstractions which determine how contract data is laid out in storage
have changed.

##### Migration
- Initialize `Mapping` fields with `Mapping::default()` instead of  `ink_lang::utils::initialize_contract` in
constructors. See [`erc20`](./examples/erc20/lib.rs) and other examples which use a `Mapping`.
- Remove `SpreadAllocate`, `SpreadLayout` and `PackedLayout` implementations.

#### Removal of `wee-alloc` support
ink! uses a bump allocator by default, additionally we supported another allocator (`wee-alloc`)
through a feature flag. `wee-alloc` is no longer maintained and we removed support for it.

### Changed
- Introduce `ink` entrance crate ‒ [#1223](https://github.com/paritytech/ink/pull/1223)
- Use `XXH32` instead of `sha256` for calculating storage keys ‒ [#1393](https://github.com/paritytech/ink/pull/1393)

### Fixed
- Trim single whitespace prefix in the metadata `docs` field ‒ [#1385](https://github.com/paritytech/ink/pull/1385)
- Allow pay_with_call to take multiple arguments ‒ [#1401](https://github.com/paritytech/ink/pull/1401)

### Added
- Add `ink_env::pay_with_call!` helper macro for off-chain emulation of sending payments with contract message calls ‒ [#1379](https://github.com/paritytech/ink/pull/1379)

### Removed
- Remove `wee-alloc` ‒ [#1403](https://github.com/paritytech/ink/pull/1403)

## Version 4.0.0-alpha.2

**This version was skipped due to an error during the release process**

As part of this series of `alpha`s we are looking for ways to streamline our release process,
so small errors like this are learning experiences for us.

## Version 4.0.0-alpha.1

### Compatibility
In order to build contracts which use ink! `v4.0.0-alpha.1` you need to use
`cargo-contract`
[`v2.0.0-alpha.1`](https://github.com/paritytech/cargo-contract/releases/tag/v2.0.0-alpha.1).
You can install it as follows:

`cargo install cargo-contract --version 2.0.0-alpha.1`

We recommend using a version of the [`pallet-contracts`](https://github.com/paritytech/substrate/tree/master/frame/contracts)
later than [6b85535](https://github.com/paritytech/substrate/tree/6b8553511112afd5ae7e8e6877dc2f467850f155)
(Aug 12, 2022) in your node.

The compatibility issues will be with `ChainExtension`'s and the functions mentioned above.

### Breaking Changes
This release contains a few breaking changes. These are indicated with the :x: emoji.
Most of these were intitially introduced in `v3.1.0` and `v3.2.0` releases but
compatibility was restored in `v3.3.0`.

- As part of [#1224](https://github.com/paritytech/ink/pull/1224) the return type of `ink_env::set_contract_storage()` was changed to
return an `Option<u32>` instead of `()`.
- As part of [#1233](https://github.com/paritytech/ink/pull/1233) the `eth_compatibility` crate was removed. The
  `ecdsa_to_eth_address()` function from it can now be found in the `ink_env` crate.
- As part of [#1267](https://github.com/paritytech/ink/pull/1267) an argument to `ink_lang::codegen::execute_constructor()` (which is
  used internally by the ink! macros) was removed.
- As part of [#1313](https://github.com/paritytech/ink/pull/1313) the ink! ABI was changed so that the version was specified using a
  dedicated `version` key instead of an implicit key which wrapped the entire ABI.

### Added
- :x: Add `Mapping::contains(key)` and `Mapping::insert_return_size(key, val)` ‒ [#1224](https://github.com/paritytech/ink/pull/1224)
- Add [`payment-channel`](https://github.com/paritytech/ink/tree/master/examples/payment-channel) example ‒ [#1248](https://github.com/paritytech/ink/pull/1248)
- :x: Add `version` field to ink! metadata ‒ [#1313](https://github.com/paritytech/ink/pull/1313)
- The `rand-extension` example has been adapted to an updated version of the `ChainExtension` API ‒ [#1356](https://github.com/paritytech/ink/pull/1356)

### Changed
- :x: Contract size optimization in case contract doesn't accept payment ‒ [#1267](https://github.com/paritytech/ink/pull/1267) (thanks [@xgreenx](https://github.com/xgreenx)).
- Move ink! linter into `ink` repository ‒ [#1361](https://github.com/paritytech/ink/pull/1267)

### Removed
- :x: Implement `ecdsa_to_eth_address()` and remove `eth_compatibility` crate ‒ [#1233](https://github.com/paritytech/ink/pull/1233)

## Version 3.3.1

At the moment teams which use both Substrate and ink! in the same codebase are
[experiencing some issues](https://github.com/paritytech/ink/pull/1348#issuecomment-1207477615)
with updating to Substrate's [`polkadot-0.9.27` branch](https://github.com/paritytech/substrate/tree/polkadot-v0.9.27).
This is because that branch uses the `secp256k1@0.24`, which is incompatible with
`secp256k1@0.22`

This release bumps the `secp256k1` version from `v0.22` to `v0.24`.

## Version 3.3.0

This release restores SemVer compatibility in the `v3.x` series of releases, as well as
compatibility with the [`v0.13.0`](https://github.com/paritytech/substrate-contracts-node/releases/tag/v0.13.0)
release of the `substrate-contracts-node`.

### Compatibility
This version will work fine with *substrate-contracts-node* versions from
[0.13.0](https://github.com/paritytech/substrate-contracts-node/releases/tag/v0.13.0) up
to [0.16.0](https://github.com/paritytech/substrate-contracts-node/releases/tag/v0.16.0).

### Changed
*Context: user-reported issues on our SE unveiled backward incompatibility introduced in 3.1.0 release.*
1. [CodeRejected when using ink! v3.1.0](https://substrate.stackexchange.com/questions/2721/cargo-contract-3-0-1)
1. [Incompatibility between ink! v3.0.1 and v3.2.0 ](https://substrate.stackexchange.com/questions/2870/cargo-contract-throws-error-about-supplied-arguments-in-inkconstructor-f)

The following has been done to restore backward compatibility:
- Reverted backward-incompatible piece of [#1224](https://github.com/paritytech/ink/pull/1224).
    - The return signature of `ink_env::set_contract_storage()` was changed to return an
      `Option<u32>`. This could have broken existing code, so this should've been done in
      a `MAJOR` release.
    - Under the hood the PR also changed `Mapping::insert()` to use a new SEAL API
    (`[seal1] seal_set_storage`), which resulted in `CodeRejected` errors in nodes which
    did not have this API (e.g `substrate-contracts-node@0.13.0`).
- Reverted "Optimise deny_payment. Use everywhere semantic of deny ([#1267](https://github.com/paritytech/ink/pull/1267))"
  - This one is to restore compatibility between minor versions of ink! crates; see
    @HCastano's SE [answer](https://substrate.stackexchange.com/a/3000/472) in this
    regard.
- Reverted backward-incompatible piece of [#1233](https://github.com/paritytech/ink/pull/1233).
    - The removal of the `eth_compatibility` crate should have been done in a `MAJOR`
      release.

All these breaking changes are subjects to the upcoming MAJOR *ink!* release 4.0.0.

## Version 3.2.0

### Compatibility
We recommend using a version of the [`pallet-contracts`](https://github.com/paritytech/substrate/tree/master/frame/contracts)
later than [c0ee2ad](https://github.com/paritytech/substrate/tree/c0ee2adaa54b22ee0df5d1592cd0430961afd95c)
(May 23, 2022) in your node.

This is the case in the latest release of the [`substrate-contracts-node`](https://github.com/paritytech/substrate-contracts-node)
[v0.16.0](https://github.com/paritytech/substrate-contracts-node/releases/tag/v0.16.0).

### Added
- Contract size optimization in case contract doesn't accept payment ‒ [#1267](https://github.com/paritytech/ink/pull/1267) (thanks [@xgreenx](https://github.com/xgreenx)).

### Changed
- Two functions have been stabilized: [`ink_env::ecdsa_recover`](https://paritytech.github.io/ink/ink_env/fn.ecdsa_recover.html) and [`ink_env::ecdsa_to_eth_address`](https://paritytech.github.io/ink/ink_env/fn.ecdsa_to_eth_address.html) ‒ [#1270](https://github.com/paritytech/ink/pull/1270) [#1273](https://github.com/paritytech/ink/pull/1273)

### Fixed
- Fixed bug with recent Rust and `cargo test` ‒ [#1272](https://github.com/paritytech/ink/pull/1272) (thanks [@xgreenx](https://github.com/xgreenx)).

## Version 3.1.0

### Compatibility
We recommend using a version of the [`pallet-contracts`](https://github.com/paritytech/substrate/tree/master/frame/contracts)
later than [7d233c2](https://github.com/paritytech/substrate/tree/7d233c2446b5a60662400a0a4bcfb78bb3b79ff7)
(May 13, 2022) in your node.

This is the case in the latest release of the [`substrate-contracts-node`](https://github.com/paritytech/substrate-contracts-node)
[v0.15.1](https://github.com/paritytech/substrate-contracts-node/releases/tag/v0.15.1) and
the latest Polkadot release [v0.9.22](https://github.com/paritytech/polkadot/releases/tag/v0.9.22).

### Breaking Changes
There are two breaking changes in this release:

* As part of [#1235](https://github.com/paritytech/ink/pull/1235) the message selectors of
  your contract may change. A change of selectors would affect your client, frontend, Dapp, etc..
* As part of [#1233](https://github.com/paritytech/ink/pull/1235) we removed the `eth_compatibility`
  crate.<br><br>
  Its recovery functionality has been moved to `ink_env` now: [`ink_env::ecdsa_to_eth_address`](https://paritytech.github.io/ink/ink_env/fn.ecdsa_to_eth_address.html).
  The reason for this change is that we moved the gas-expensive crypto operations into `pallet-contracts`.<br><br>
  The crates `to_default_account_id` function has been removed; the reason for this change is that ink!
  doesn't have knowledge about the specific Substrate types on the underlying chain.
  If you want to retain the function in your contract and are just using standard Substrate types
  you should add the prior functionality to your contract ‒ it was a simple
  `<Blake2x256 as CryptoHash>::hash(&ecdsa_pubkey[u8; 33])`.

### New API functions
We added two new `Mapping` API functions:
[`Mapping::contains`](https://paritytech.github.io/ink/ink_storage/struct.Mapping.html#method.contains) and
[`Mapping::insert_return_size`](https://paritytech.github.io/ink/ink_storage/struct.Mapping.html#method.insert_return_size) ‒ [#1224](https://github.com/paritytech/ink/pull/1224).
These are more gas-efficient than whatever you were using previously.

Additionally there are a couple new `ink_env` functions now:
* [`ink_env::set_code_hash`](https://paritytech.github.io/ink/ink_env/fn.set_code_hash.html)
* [`ink_env::own_code_hash`](https://paritytech.github.io/ink/ink_env/fn.own_code_hash.html)
* [`ink_env::code_hash`](https://paritytech.github.io/ink/ink_env/fn.code_hash.html)
* [`ink_env::ecdsa_to_eth_address`](https://paritytech.github.io/ink/ink_env/fn.ecdsa_to_eth_address.html)

### New Upgradeable Contract Example

We've added a new example: [`upgradeable-contracts/set-code-hash`](https://github.com/paritytech/ink/tree/master/examples/upgradeable-contracts#set-code-hash).

It illustrates how the newly added [`ink_env::set_code_hash`](https://paritytech.github.io/ink/ink_env/fn.set_code_hash.html)
can be used to implement an upgradeable contract that replaces its own code.

### Added
- Implement `seal_code_hash` and `seal_own_code_hash` ‒ [#1205](https://github.com/paritytech/ink/pull/1205)
- Add `set_code_hash` function and example ‒ [#1203](https://github.com/paritytech/ink/pull/1203)
- Implement [`ink_env::ecdsa_to_eth_address`](https://paritytech.github.io/ink/ink_env/fn.ecdsa_to_eth_address.html) ‒ [#1233](https://github.com/paritytech/ink/pull/1233)
- Add [`Mapping::contains(key)`](https://paritytech.github.io/ink/ink_storage/struct.Mapping.html#method.contains) and [`Mapping::insert_return_size(key, val)`](https://paritytech.github.io/ink/ink_storage/struct.Mapping.html#method.insert_return_size) ‒ [#1224](https://github.com/paritytech/ink/pull/1224)

### Fixed
- Fix ordering of message ids if the trait is implemented before the inherent section ‒ [#1235](https://github.com/paritytech/ink/pull/1235)

### Removed
- Removed `eth_compatibility` crate and moved its functionality partly into `ink_env` ‒ [#1233](https://github.com/paritytech/ink/pull/1233)

## Version 3.0.1

### Changed
- Improve upgradeable examples folder structure, explain differences ‒ [#1188](https://github.com/paritytech/ink/pull/1188)

### Fixed
- Update codegen after SCALE v3.1.2 release ‒ [#1189](https://github.com/paritytech/ink/pull/1189)
- Stop using `CallData` in `multisig` example doc test ‒ [#1202](https://github.com/paritytech/ink/pull/1202)

## Version 3.0.0

This is the stable release for ink! 3.0.

It took us a while to get here and going forward we want to do
smaller releases more often.

*Please note that ink! has not been audited.*

### Compatibility
We recommend using a version of the `contracts` pallet later than
[cc282f84ba53ed2a08374d2a655dc8f08cbc5e86](https://github.com/paritytech/substrate/tree/cc282f84ba53ed2a08374d2a655dc8f08cbc5e86)
(March 15, 2022) in your node.

This is the case in the latest release of the `substrate-contracts-node`:
[v0.10.0](https://github.com/paritytech/substrate-contracts-node/releases/tag/v0.10.0).

### Breaking Changes
#### We replaced the default off-chain testing environment
The off-chain testing environment can be used to write unit tests
for your smart contract with a simulated chain.
We've now replaced the existing off-chain environment with a new
one, which has a bit of a different API.

The major changes are that there is no longer any notion of "execution
context" ‒ so no more `push_execution_context` or `pop_execution_context`.
You can achieve all the same things with the new API, see [here](https://paritytech.github.io/ink/ink_env/test/index.html)
for the API documentation.

We've also switched all our examples to this new environment, you
can find more "template use-cases" there (e.g. for
[chain extension testing](https://github.com/paritytech/ink/tree/master/examples/rand-extension))

#### We removed the dynamic storage allocator
More details on the reasoning behind this can be found in [#1148](https://github.com/paritytech/ink/pull/1148).

#### `CallBuilder` API changed to support `delegate` calls
The `CallBuilder` API changed to now support two types of calls:

* `Call`: a cross-contract call.<br/>
   This was the default until this new API change.
* `DelegateCall`: a delegated call.<br/>
  This enables writing upgradeable contracts using
  the `delegate` pattern. An example has been added to demonstrate this:
  [`delegate-calls`](https://github.com/paritytech/ink/tree/master/examples/upgradeable-contracts/delegate-calls).

This is a breaking change, users must now specify the `call_type` to the builder manually.

_If you want to keep existing behavior you just need to specify the type `Call` now._

More details on this change can be found in [#1133](https://github.com/paritytech/ink/pull/1133).

#### Unify `ink_env::{eval_contract, invoke_contract}`

The API for `eval_contract` and `invoke_contract` changed. You can read more
about the change in [#1165](https://github.com/paritytech/ink/pull/1165).

### Added
- Added `keep_attr` to `#[ink::contract]` and `#[ink::trait_definition]` ‒ [#1145](https://github.com/paritytech/ink/pull/1145) (thanks [@xgreenx](https://github.com/xgreenx))..
- Implemented the `seal_is_contract` and `seal_caller_is_origin` API ‒ [#1129](https://github.com/paritytech/ink/pull/1129) [#1166](https://github.com/paritytech/ink/pull/1166).
- Add tests in experimental off-chain env for `trait-erc20` ‒ [#1158](https://github.com/paritytech/ink/pull/1158).
- Add tests in experimental off-chain env for `erc721` ‒ [#1157](https://github.com/paritytech/ink/pull/1157).
- Add tests in experimental off-chain env for `multisig` ‒ [#1159](https://github.com/paritytech/ink/pull/1159).
- Add tests in experimental off-chain env for `dns` ‒ [#1156](https://github.com/paritytech/ink/pull/1156).
- Implemented chain extension testing in experimental off-chain env ‒ [#1152](https://github.com/paritytech/ink/pull/1152).

### Changed
- Replaced default off-chain testing engine with experimental one ‒ [#1144](https://github.com/paritytech/ink/pull/1144).
- Changed `CallBuilder` API to now support delegate calls ‒ [#1133](https://github.com/paritytech/ink/pull/1133) (thanks [@VargSupercolony](https://github.com/VargSupercolony) and [@xgreenx](https://github.com/xgreenx)).
- Unify `ink_env::{eval_contract, invoke_contract}` ‒ [#1165](https://github.com/paritytech/ink/pull/1165).

### Removed
- Removed the dynamic storage allocator ‒ [#1148](https://github.com/paritytech/ink/pull/1148).
- Removed `compile_as_dependency` config option ‒ [#1168](https://github.com/paritytech/ink/pull/1168).

## Version 3.0-rc9

This is the 9th release candidate for ink! 3.0.

### Breaking Changes
#### We removed all data structures other than `Mapping` from the public ink! API

This is a drastic breaking change; it was no easy decision for us.
It affects `Lazy` and `Memory` as well. The rationale behind this change,
as well as some notes on migrating existing contracts, are explained
in [#1111](https://github.com/paritytech/ink/pull/1111) and
[#1137](https://github.com/paritytech/ink/pull/1137).

If you used `Memory` in your contract, you can achieve the same functionality
by passing this data via arguments. If you think there's a case to be
made for bringing it back, please get in contact with us.

If you use [`ink_storage::Mapping`](https://paritytech.github.io/ink/ink_storage/struct.Mapping.html)
in your contract, you need to initialize the data structure using the helper function
[`ink_lang::utils::initialize_contract(…)`](https://paritytech.github.io/ink/ink_lang/utils/fn.initialize_contract.html).
For more code examples you can take a look at our examples, e.g.
[`erc20`](https://github.com/paritytech/ink/blob/master/examples/erc20/lib.rs).

#### Please upgrade `scale-info` and `parity-scale-codec` in your contract's dependencies

In this release candidate we upgraded `scale-info` and `parity-scale-codec`. You have to use a compatible
version in your contract's `Cargo.toml` as well; `cargo-contract` will throw an error otherwise.

The `Cargo.toml` should contain
```
scale-info = { version = "2", default-features = false, features = ["derive"], optional = true }
scale = { package = "parity-scale-codec", version = "3", default-features = false, features = ["derive", "full"] }
```

### Added
- Export `ink_lang::utils::initialize_contract(…)` - [#1077](https://github.com/paritytech/ink/pull/1077).
- Add `get_owner()` function to `dns` example contract - [#1118](https://github.com/paritytech/ink/pull/1118) (thanks [@agryaznov](https://github.com/agryaznov)).
- Improved usage documentation of `ink_storage::Mapping` - [#1138](https://github.com/paritytech/ink/pull/1138).

### Changed
- Updated to `parity-scale-codec = "3"` and `scale-info = "2"` - [#1132](https://github.com/paritytech/ink/pull/1132).

### Removed
- Remove `collection` and `lazy` modules from public ink! API - [#1111](https://github.com/paritytech/ink/pull/1111).
- Remove `Memory` from public ink! API - [#1137](https://github.com/paritytech/ink/pull/1137).

### Fixed
- Fix bug with referencing two external trait definitions - [#1141](https://github.com/paritytech/ink/pull/1141).
- Explicitly specify trait in dispatching - [#1131](https://github.com/paritytech/ink/pull/1131) (thanks [@xgreenx](https://github.com/xgreenx)).
- Make `rust-analyzer` expand ink! macros without warning - [#1107](https://github.com/paritytech/ink/pull/1107).

## Version 3.0-rc8

This is the 8th release candidate for ink! 3.0.

### Compatibility

You need to upgrade to a new version of the `contracts` pallet in order to use this
ink! release. Specifically we recommend you upgrade to at least the pallet version
[249dbbb](https://github.com/paritytech/substrate/commit/249dbbba6a1a277a3098c2a5b302645da16451ad)
(or newer than Jan 17, 2022).

For `substrate-contracts-node` we just issued a new release `v0.5.0`, which has been synchronized
to the latest Substrate `master` and hence is compatible with this ink! release candidate.

Also, the metadata changed with this release, so you need to have a recent version of
the user interface you are using. For `polkadot-js/api` and `polkadot-js/apps` the metadata
changes are supported since Jan 19, 2022.

### Metadata Changes
There are two metadata changes in this release candidate:

#### For messages and constructors: `name: Array` ➔ `label: String`

The messages and constructors exposed by a contract were previously denoted with
```json
"name": ["foo", "bar"]
```
Now they are instead denoted with
```json
"label": "foo"
```
For public contract methods that are implemented from a trait, the trait name is prefixed to
the method name with `::` as the separator. So e.g. `trait_name::get_owner`.

The ink! PR which implemented this is [#923](https://github.com/paritytech/ink/pull/923),
for the `polkadot-js/api` it was [polkadot-js/api#4255](https://github.com/polkadot-js/api/pull/4255).

#### Constructors got a new field: `payable: bool`
Constructors now have to be specified `payable` if it's intended for them to receive value
(i.e. tokens). This is a breaking change, beforehand they were by default payable,
now they are by default non-payable.

The ink! PR which implemented this is [#1065](https://github.com/paritytech/ink/pull/1065), the PR that updated the ink!
metadata to V3 is [#1100](https://github.com/paritytech/ink/pull/1100), and for the `polkadot-js/api` it was [polkadot-js/api#4432](https://github.com/polkadot-js/api/pull/4432).

### Changed
- Update metadata to support payable constructors - [#1100](https://github.com/paritytech/ink/pull/1100).
- Make constructors non-payable by default, require specifying `payable` explicitly - [#1065](https://github.com/paritytech/ink/pull/1065).
- Renamed the error code `EcdsaRecoverFailed` to `EcdsaRecoveryFailed` ‒ [#1064](https://github.com/paritytech/ink/pull/1064).
- Renamed the `ink_env` function `transferred_balance()` to `transferred_value()` ‒ [#1063](https://github.com/paritytech/ink/pull/1063).
- Removed the error codes `BelowSubsistenceThreshold` and `NewContractNotFunded` ‒ [#1062](https://github.com/paritytech/ink/pull/1062).
- Updated ink! to use the most recent `contracts` pallet API ‒ [#1053](https://github.com/paritytech/ink/pull/1053).
- Explicitly link against `rlibc` to get non-buggy version of `memcpy` ‒ [#1049](https://github.com/paritytech/ink/pull/1049).
- Changed the metadata field `name` to `label` for messages and constructors ‒ [#923](https://github.com/paritytech/ink/pull/923) (thanks [@xgreenx](https://github.com/xgreenx)).

### Added
- Added a `remove` method to the `Mapping` data structure ‒ [#1023](https://github.com/paritytech/ink/pull/1023).

## Version 3.0-rc7

This is the 7th release candidate for ink! 3.0.

Since our last release candidate we implemented a number of contract size improvements.
With those improvements the size of our `erc20` example has reduced significantly:

|          |             | Release Build with `cargo-contract` |
|:---------|:------------|:------------------------------------|
| `erc20`  | `3.0.0-rc6` | 29.3 K                              |
| `erc20`  | `3.0.0-rc7` | 10.4 K                              |

The savings apply partly to our other examples; for `erc20` they are most
significant since it has been migrated to use a new [`Mapping`](https://paritytech.github.io/ink/ink_storage/lazy/struct.Mapping.html)
data structure, which we introduce with this release candidate.
The other examples will be migrated to this new data structure as a next step.

### Compatibility

You need to upgrade to a new version of the `contracts` pallet in order to use
this ink! release. This is because we upgraded to a newer `seal_call` API.
Specifically you need to upgrade to at least the pallet version
[e9fca0f](https://github.com/paritytech/substrate/commit/e9fca0f4d7a65998206f29baf0133a7931452104)
(or newer than Nov 24).

### Removed
- Removed the state rent API ‒ [#1036](https://github.com/paritytech/ink/pull/1036).

### Added
- Added support for wildcard selectors ‒ [#1020](https://github.com/paritytech/ink/pull/1020).
    - This enables writing upgradeable smart contracts using the proxy/forward pattern.
      We added a new example to illustrate this ‒ the [proxy](https://github.com/paritytech/ink/tree/master/examples/proxy) example.
    - Annotating a wildcard selector in traits is not supported.
- The ink! codegen now heavily relies on static type information based on traits defined in `ink_lang` ‒ [#665](https://github.com/paritytech/ink/pull/665).
    - Some of those traits and their carried information can be used for static reflection of ink!
      smart contracts. Those types and traits reside in the new `ink_lang::reflect` module and is
      publicly usable by ink! smart contract authors.

### Changed
- Upgraded to the `seal_call` v1 API ‒ [#960](https://github.com/paritytech/ink/pull/960).
  - This API now enables control over the behavior of cross-contract calls, e.g. to forward/clone input,
    enable tail calls and control reentrancy.
    The crate documentation contains more details on the [`CallFlags`](https://paritytech.github.io/ink/ink_env/struct.CallFlags.html).
  - **Note:** The default behavior of cross-contract calls now disallows reentering the calling contract.
- ink! contract definitions via `#[ink::contract]` ‒ [#665](https://github.com/paritytech/ink/pull/665).<br/>
  For ink! smart contracts we now generate two contract types. Given `MyContract`:
    - `MyContract` will still be the storage struct.
      However, it can now additionally be used as static dependency in other smart contracts.
      Static dependencies can be envisioned as being directly embedded into a smart contract.
    - `MyContractRef` is pretty much the same of what we had gotten with the old `ink-as-dependency`.
      It is a typed thin-wrapper around an `AccountId` that is mirroring the ink! smart contract's API
      and implemented traits.
- ink! trait definitions via `#[ink::trait_definition]` ‒ [#665](https://github.com/paritytech/ink/pull/665).
    - ink! trait definitions no longer can define trait constructors.
    - ink! trait implementations now inherit `selector` and `payable` properties for trait messages.
        - Now explicitly setting `selector` or `payable` property for an implemented ink! trait method
          will only act as a guard that the set property is in fact the same as defined by the ink!
          trait definition.
- Improved some ink! specific compile errors ‒ [#665](https://github.com/paritytech/ink/pull/665).
    - For example, when using ink! messages and constructors which have inputs (or
      outputs) that cannot be encoded (or decoded) using the SCALE codec.
- Simplified selector computation for ink! trait methods ‒ [#665](https://github.com/paritytech/ink/pull/665).
    - Now selectors are encoded as `blake2b({namespace}::{trait_identifier}::{message_identifier})[0..4]`.
      If no `namespace` is set for the ink! trait definition then the formula is
      `blake2b({trait_identifier}::{message_identifier})[0..4]`.
      Where `trait_identifier` and `message_identifier` both refer to the identifiers of the ink! trait
      definition and ink! trait message respectively.
- We switched to Rust edition 2021 ‒ [#977](https://github.com/paritytech/ink/pull/977).
- Update chain extension example to show argument passing ‒ [#1029](https://github.com/paritytech/ink/pull/1029).

### Fixed
- Contracts now revert the transaction if an ink! message returns `Result::Err` ‒ [#975](https://github.com/paritytech/ink/pull/975), [#998](https://github.com/paritytech/ink/pull/998).
    - It is still possible to match against a `Result` return type for a called dependency contract
      ‒ i.e. a sub-contract specified in the contract's `Cargo.toml`.
- We implemented a number of Wasm contract size improvements:
    - Simple Mapping Storage Primitive ‒ [#946](https://github.com/paritytech/ink/pull/946).
    - Remove `always` from `inline` to allow compiler decide that to do ‒ [#1012](https://github.com/paritytech/ink/pull/1012) (thanks [@xgreenx](https://github.com/xgreenx)).
    - Add a way to allocate a storage facility using spread (and packed) layouts ‒ [#978](https://github.com/paritytech/ink/pull/978).
    - Extract non-generic part of `push_topic` to reduce code size ‒ [#1026](https://github.com/paritytech/ink/pull/1026).

## Version 3.0-rc6

This is the 6th release candidate for ink! 3.0.

### Compatibility

#### Please upgrade `cargo-contract`

You need to update to the latest `cargo-contract` in order to use this release:
```
cargo install cargo-contract --vers ^0.15 --force --locked
```

If you build contracts from this release candidate with an older `cargo-contract`,
the UI's won't display all contract-relevant fields.

#### Please upgrade `scale-info` in your contract's dependencies

In this release candidate we upgraded `scale-info`. You have to use a compatible
version in your contract's `Cargo.toml` as well; `cargo-contract` will throw
an error otherwise.

The `Cargo.toml` should contain
```
scale-info = { version = "1.0", default-features = false, features = ["derive"], optional = true }
scale = { package = "parity-scale-codec", version = "2", default-features = false, features = ["derive", "full"] }
```

#### New metadata format

There are breaking changes to the metadata format in this release.

- Removes top level `metadataVersion` field from the contract metadata (https://github.com/paritytech/cargo-contract/pull/342/files).
- Introduces new top level versioned metadata [enum](https://github.com/paritytech/ink/blob/master/crates/metadata/src/lib.rs#L68).
- Upgrades to `scale-info` version `1.0` (https://github.com/paritytech/ink/pull/845).
  - The previous supported version was `0.6`, so check release notes for all changes since then: https://github.com/paritytech/ink/pull/845
  - One of the main changes to be aware of is the change to 0 based type lookup ids: https://github.com/paritytech/scale-info/pull/90

### Added
- Added an Ethereum-compatibility function to recover a public key from an ECDSA signature and message hash - [#914](https://github.com/paritytech/ink/pull/914) (thanks [@xgreenx](https://github.com/xgreenx)).
- Added new utility proc. macros to `ink_lang` crate - [#947](https://github.com/paritytech/ink/pull/947):
    - `blake2!`: Compute the BLAKE2b 256-bit hash of the given input literal string.
    - `selector_bytes!`: Compute the ink! selector of the given input literal string and return it as `[u8; 4]`.
    - `selector_id!`: Compute the ink! selector of the given input literal string and return it as `u32`.

### Changed
- Update to `scale-info` 1.0 - [#845](https://github.com/paritytech/ink/pull/845).
- Message and constructor selectors no longer take their inputs as string, but as `u32` decodable integer - [#928](https://github.com/paritytech/ink/pull/928).<br/>
  For example:
    - It is no longer possible to specify a selector as `#[ink(selector = "0xC0DECAFE")]`.
    - The newly allowed formats are `#[ink(selector = 0xC0DECAFE)]` and `#[ink(selector = 42)]`.
    - Smart contract authors are required to update their smart contracts for this change.
- Improved the `multisig` example - [#962](https://github.com/paritytech/ink/pull/962).
- Changed the link to our beginner's workshop to the migrated workshop on `substrate.io` - [#957](https://github.com/paritytech/ink/pull/957).

### Fixed
- Fixed a mistake in the `ink_env::block_timestamp()` documentation - [#937](https://github.com/paritytech/ink/pull/937).

## Version 3.0-rc5 (2021-09-08)

This is the 5th release candidate for ink! 3.0.

The list below shows the additions, changes and fixes that are visible to users of ink!.

### Compatibility

Make sure to use a recent Rust nightly and `cargo-contract` with the current release:
```
cargo install cargo-contract --vers ^0.14 --force --locked && rustup update
```

In the past we recommended using our [`canvas-node`](https://github.com/paritytech/canvas)
for local contract development and testing. We've now migrated this node to be run
as a Parachain. This new setup comes with some additional overhead though (such as requiring
a local Polkadot installation); for local development this is often unnecessary.

We've therefore created a new project, the
[`substrate-contracts-node`](https://github.com/paritytech/substrate-contracts-node).
It fulfills the same purpose the `canvas-node` did before ‒ it's a standalone node which is
just Substrate's [`node-template`](https://github.com/paritytech/substrate/tree/master/bin/node-template)
modified to include [the `contracts` pallet](https://github.com/paritytech/substrate/tree/master/frame/contracts).
You can install the newest version like this:
```
cargo install contracts-node --git https://github.com/paritytech/substrate-contracts-node.git --force
```
After you've installed the node it can be run via `substrate-contracts-node --tmp --dev`.

### Added
- Added example for mocking chain extensions in off-chain tests ‒ [#882](https://github.com/paritytech/ink/pull/882).
- Panic messages are now printed to debug buffer ‒ [#894](https://github.com/paritytech/ink/pull/894).

### Changed
- Unlicensed smart contract examples ‒ [#888](https://github.com/paritytech/ink/pull/888).
- Stabilized `seal_debug_message` ‒ [#902](https://github.com/paritytech/ink/pull/902).

## Version 3.0-rc4 (2021-07-19)

This is the 4th release candidate for ink! 3.0.

The list below shows the additions, changes and fixes that are visible to users of ink!.

### Compatibility

ink! 3.0-rc4 is compatible with

- The "ink! CLI" [`cargo-contract`](https://github.com/paritytech/cargo-contract)
  version `0.13.0` or newer.
    - Install the newest version using `cargo install --force cargo-contract`.
- Substrate version `4.0.0-dev` including the `contracts-pallet` version `4.0.0-dev`.
- [`substrate-contracts-node`](https://github.com/paritytech/substrate-contracts-node) version `0.1.0` or newer.
    - Install the newest version using `cargo install contracts-node --git https://github.com/paritytech/substrate-contracts-node.git --force`.

The documentation on our [Documentation Portal](https://use.ink)
is up-to-date with this release candidate. Since the last release candidate we notably
added a number of [Frequently Asked Questions](https://use.ink/faq)
there.

### Quality Assurance

In order to ensure a continuously high quality of our codebase we implemented a number
of key improvements to our testing setup:

- We've put an emphasis on automated testing of the usage examples in our crate documentation.
  Those are now tested in the context of a complete ink! contract. In the past this was not
  always the case, sometimes usage examples were just isolated code snippets.
- We started our [`ink-waterfall`](https://github.com/paritytech/ink-waterfall) project,
  which runs End-to-End tests through our entire stack.
  All our examples are continuously built using the latest `cargo-contract`. They are
  subsequently deployed on the latest `substrate-contracts-node` by emulating browser interactions with
  both the [`canvas-ui`](https://paritytech.github.io/canvas-ui/#/) and the
  [`polkadot-js`](https://polkadot.js.org/apps/#/) UI.
  This testing setup enables us to detect bugs which only appear in the context of using
  multiple components together early on.
- To improve the readability of our documentation we introduced automated grammar and spell
  checking into our Continuous Integration environment.

### Added
- Added support for the new `seal_random` API ‒ [#734](https://github.com/paritytech/ink/pull/734).
- Added missing documentation for the `ink_storage_derive` procedural macros ‒ [#711](https://github.com/paritytech/ink/pull/711).
- Implemented the (unstable) `seal_rent_params` API ‒ [#755](https://github.com/paritytech/ink/pull/755).
- Implemented the (unstable) `seal_rent_status` API ‒ [#798](https://github.com/paritytech/ink/pull/798).
- Implemented the (unstable) `seal_debug_message` API ‒ [#792](https://github.com/paritytech/ink/pull/792).
    - Printing debug messages can now be achieved via `ink_env::debug_println!(…)`.
    - See [our documentation](https://use.ink/faq#how-do-i-print-something-to-the-console-from-the-runtime)
      for more information.
    - The examples have been updated to reflect this new way of printing debug messages.
- Added usage comments with code examples to the `ink_env` API ‒ [#797](https://github.com/paritytech/ink/pull/797).
    - The [published crate documentation](https://paritytech.github.io/ink/ink_lang/struct.EnvAccess.html) now contains
      much more code examples for the methods behind `self.env()` and `Self::env()`.
- Added an example implementation for ERC-1155, a multi-token standard ‒ [#800](https://github.com/paritytech/ink/pull/800).
- Implemented binary search for `collections::Vec` ‒ [#836](https://github.com/paritytech/ink/pull/836).
- Added the ability of submitting payable transactions to the `multisig` example ‒ [#820](https://github.com/paritytech/ink/pull/820).
- Implemented `Decode` for `Error` types in the examples, enabling building them as dependencies ‒ [#761](https://github.com/paritytech/ink/pull/761).
- We started working on a new off-chain environment testing engine ‒ [#712](https://github.com/paritytech/ink/pull/712).
    - The old testing environment has a number of limitations, which we are well aware of.
      We're confident that with the new testing engine we will be able to conduct much more
      elaborate testing in an emulated chain environment.
    - For the moment, the new engine is unstable and only available behind a feature flag.
      A number of examples have already been converted to support the new testing engine.

### Changed
- To reduce a contract's space footprint we switched the default allocator to a bump allocator implementation ‒ [#831](https://github.com/paritytech/ink/pull/831).
- A couple of readme's have been reworked:
    - Our main ink! readme ‒ [#774](https://github.com/paritytech/ink/pull/774).
    - The `rand-extension` example readme ‒ [#793](https://github.com/paritytech/ink/pull/793).
    - The `delegator` example readme ‒ [#766](https://github.com/paritytech/ink/pull/766).
- With the stabilization of Rust 1.51 we ware able to remove the `ink-unstable` feature, making
  `collections::SmallVec` and `lazy::LazyArray` available by default ‒ [#746](https://github.com/paritytech/ink/pull/746).
- To resolve confusion, we migrated all usages of `#[test]` in our examples to `#[ink::test]` ‒ [#746](https://github.com/paritytech/ink/pull/746).
    - The difference is that `#[ink::test]` spawns an emulated chain environment (an "off-chain" environment)
      and hence comes with a bit of overhead. It was not always clear to users when they require
      an off-chain environment, we decided to mitigate this confusion by using an emulated chain
      environment for all our example tests.
- With the stabilization of Rust's `min_const_generics` we were able to replace the fixed
  size implementations of `SpreadLayout` and `PackedLayout` for Arrays. These traits are
  now implemented for all Arrays of size `usize` ‒ [#754](https://github.com/paritytech/ink/pull/754).
- We were able to remove the pinned `funty` dependency ‒ [#711](https://github.com/paritytech/ink/pull/711).
- The `contract-transfer` example has been improved for better UI support ‒ [#789](https://github.com/paritytech/ink/pull/789).
- The `contract-transfer` example has been improved for better error handling ‒ [#790](https://github.com/paritytech/ink/pull/790).

### Fixed
- Catch illegal `struct` destructuring pattern in ink! message arguments ‒ [#846](https://github.com/paritytech/ink/pull/846).
- Removed an erroneous `Salt` type in code generation for cross-contract calls ‒ [#842](https://github.com/paritytech/ink/pull/842).
- Do not generate metadata if compiled as dependency ‒ [#811](https://github.com/paritytech/ink/pull/811).
- Fix execution context parameters in DNS example tests ‒ [#723](https://github.com/paritytech/ink/pull/723).
- Fixed the `Greeter` contract example from our doc comments ‒ [#773](https://github.com/paritytech/ink/pull/773).

## Version 3.0-rc3 (2021-03-02)

This is the 3rd release candidate for ink! 3.0.

The list below shows the additions, changes and fixes that are visible to users of ink!.

### Compatibility

ink! 3.0-rc3 is compatible with

- The `cargo-contract` CLI tool version `0.9.1` or newer.
    - Install newest version using `cargo install --force cargo-contract`.
- Substrate version `3.0` including the `contracts-pallet` version `3.0`.

### Added

- Implemented chain extensions feature for ink!.
- ink!'s official documentation portal: https://use.ink/
- It is now possible to pass a `salt` argument to contract instantiations.
- Implemented fuzz testing for the ink! codebase.

### Changed

- Migrate `ink_storage::SmallVec` and `ink_storage::lazy::SmallLazyArray` to use `min_const_generics`.
    - The `min_const_generics` feature is going to be stabilized in Rust 1.51. For now it was put behind
      the `ink-unstable` crate feature of the `ink_storage` crate.
- Improve error reporting for conflicting ink! attributes.
- Improve error reporting for invalid constructor or message selector. (https://github.com/paritytech/ink/pull/561)
- Remove `iter_mut` for `ink_storage::BinaryHeap` data structure.
- Add documented demonstration how to properly mock `transferred_balance` calls: https://github.com/paritytech/ink/pull/555
- Add contract example which uses `ext_transfer` and `ext_terminate`: https://github.com/paritytech/ink/pull/554
- Improve documentation of `transfer` and `minimum_balance` APIs: https://github.com/paritytech/ink/pull/540

### Fixed

- The Delegator example contract now compiles properly using the `build-all.sh` bash script.
- Update crate dependencies:
    - `scale-info 0.6`
    - `parity-scale-codec 2.0`
    - `rand 0.8`
    - `itertools 0.10`
- Remove unused `tiny-keccak` dependency from `ink_primitives`.
- Changed the default `BlockNumber` type to `u32`. This is a fix since it now properly mirrors Substrate's default `BlockNumber` type.
- Ensure topics are unique: https://github.com/paritytech/ink/pull/594
- Several fixes for `ink_storage` data structures, including:
    - `Drop` implementation for `Pack` now works properly. (https://github.com/paritytech/ink/pull/600)
    - `Drop` implementation for `Lazy` now always properly clean up storage. (https://github.com/paritytech/ink/pull/597)
    - Nested `Lazy` now properly clears storage data. (https://github.com/paritytech/ink/pull/583)
    - `Option` fields now properly clean up nested storage data. (https://github.com/paritytech/ink/pull/570)

## Version 3.0-rc2 (2020-10-22)

This is the 2nd release candidate for ink! 3.0.

On top of the changes introduced in the first release candidate for ink! 3.0 we introduced
the following improvements, new features and bug fixes:

- The `ink_storage` crate now comes with a new `BinaryHeap` data structure
  that has a very similar interface to the well known Rust standard library
  `BinaryHeap`. It features specific optimizations to reduce the storage reads
  and writes required for its operations.
- Fixed a bug with `ink_storage::Lazy` that corrupted the storage of
  other storage data structures if it was unused in a contract execution.
- The `ink_storage::alloc::Box` type now implements `scale_info::TypeInfo` which
  now allows it to be fully used inside other storage data structures such as
  `ink_storage::collections::Vec`. The missing of this implementation was
  considered a bug.
- The `LazyHashMap` low-level storage abstraction is now re-exported from within
  the `ink_storage::lazy` module and docs are inlined.
- Added note about the `ink_core` split into `ink_env` and `ink_storage` crates
  to the release notes of ink! 3.0-rc1.
- The `Cargo.toml` documentation now properly links to the one deployed at docs.rs.
  On top of that crate level documentation for the `ink_allocator` crate has been
  added.
- Add new ERC-20 example contract based on a trait implementation. Also modernized
  the old non-trait based ERC-20 example token contract.

## Version 3.0-rc1 (2020-10-09)

Be prepared for the ink! 3.0 release notes because the whole version was basically a rewrite of
all the major components that make up ink!. With our experience gained from previous releases
of ink! we were able to detect weak spots of the design and provided ink! with more tools,
more features and more efficiency as ever. Read more below …

### Just. Be. Rust. 3.0

In the 3.0 update we further explored the space for ink! to just feel like it was plain Rust.
With this in mind we changed the syntax slightly in order to better map from ink! to the generated
Rust code. So what users see is mostly what will be generated by ink! later.

In this vein `#[ink(storage)]` and `#[ink(event)]` structs as well as `#[ink(message)]` and
`#[ink(constructor)]` methods now need to be specified with public visibility (`pub`).

The `#[ink(constructors)]` syntax also changes and no longer uses a `&mut self` receiver but
now follows the natural Rust constructors scheme. So it is no longer possible to shoot
yourself in the foot by accidentally forgetting to initialize some important data structures.

**Old ink! 2.0:**
```rust
#[ink(constructor)]
fn new_erc20(&mut self, initial_supply: Balance) {
    let caller = self.env().caller();
    self.total_supply.set(initial_supply);
    self.balances.insert(caller, initial_supply);
}
```
**New ink! 3.0:**
```rust
#[ink(constructor)]
pub fn new_erc20(initial_supply: Balance) -> Self {
    let caller = self.env().caller();
    let mut balances = ink_storage::HashMap::new();
    balances.insert(caller, initial_supply);
    Self {
        total_supply: initial_supply,
        balances,
    }
}
```

Also ink! 3.0 no longer requires a mandatory `version` field in the header of the ink! module attribute.

Syntactically this is all it takes to port your current ink! smart contracts over to ink! 3.0 syntax.

### Split of ink_core

The `ink_core` crate no longer exists. It has been split into the new `ink_env` and `ink_storage` crates.

Everything that was previously accessed through `ink_core::env` now lives in `ink_env` and everything
that was previously accessed through `ink_core::storage` now lives in `ink_storage`. Both crates keep
the responsibilities of their former originating `ink_core` modules.

### New Storage Module

The storage module has been reworked entirely.
Also it no longer lives in the `ink_core` crate but instead is defined as its own `ink_storage` crate.

In a sense it acts as the standard storage library for ink! smart contracts in that it provides all the
necessary tools and data structures to organize and operate the contract's storage intuitively and efficiently.

#### Lazy

The most fundamental change in how you should think about data structures provided by the new `ink_storage`
crate is that they are inherently lazy. We will explain what this means below!
The `ink_storage` crate provides high-level and low-level lazy data structures.
The difference between high-level and low-level lies in the distinction in how these data structures are aware
of the elements that they operate on. For high-level data structures they are fully aware about the elements
they contains, do all the clean-up by themselves so the user can concentrate on the business logic.
For low-level data structures the responsibility about the elements lies in the hands of the contract author.
Also they operate on cells (`Option<T>`) instead of entities of type `T`.
But what does that mean exactly?

The new `ink_storage::Lazy` type is what corresponds the most to the old `ink_core::storage::Value` type. Both cache their entities and both act lazily on the storage. This means that a read or write operation is only performed when it really needs to in order to satisfy other inputs.
Data types such as Rust primitives `i32` or Rust's very own `Vec` or data structures can also be used to operate on the contract's storage, however, they will load their contents eagerly which is often not what you want.

An example follows with the below contract storage and a message that operates on either of the two fields.
```rust
#[ink(storage)]
pub struct TwoValues {
    offset: i32,
    a: i32,
    b: i32,
}

impl TwoValues {
    #[ink(message)]
    pub fn set(&mut self, which: bool, new_value: i32) {
        match which {
            true  => { self.a = self.offset + new_value; },
            false => { self.b = self.offset + new_value; },
        }
    }
}
```

Whenever we call `TwoValues::set` always both `a` and `b` are loaded despite the fact the we only operate on one of them at a time. This is very costly since storage accesses are in fact database look-ups.
In order to prevent this eager loading of storage contents we can make use of `ink_storage::Lazy` or other lazy data structures defined in that crate:
```rust
#[ink(storage)]
pub struct TwoValues {
    offset: i32,
    a: ink_storage::Lazy<i32>,
    b: ink_storage::Lazy<i32>,
}

impl TwoValues {
    #[ink(message)]
    pub fn set(&mut self, which: bool, new_value: i32) {
        match which {
            true  => { self.a = offset + new_value; },
            false => { self.b = offset + new_value; },
        }
    }
}
```
Now `a` and `b` are only loaded when the contract really needs their values.
Note that `offset` remained `i32` since it is always needed and could spare the minor overhead of the `ink_storage::Lazy` wrapper.

#### HashMap

In the follow we explore the differences between the high-level `ink_storage::collections::HashMap`
and the low-level `ink_storage::lazy::LazyHashMap`. Both provide very similar functionality in that they map some generic key to some storage entity.

However, their APIs look very different. Whereas the `HashMap` provides a rich and high-level API that is comparable to that of Rust's very own `HashMap`, the `LazyHashMap` provides only a fraction of the API and also operates on `Option<T>` values types instead of `T` directly. It is more similar Solidity mappings than to Rust's `HashMap`.

The fundamental difference of both data structures is that `HashMap` is aware of the keys that have been stored in it and thus can reconstruct exactly which elements and storage regions apply to it. This enables it to provide iteration and automated deletion as well as efficient way to defragment its underlying storage to free some storage space again. This goes very well in the vein of Substrate's storage rent model where contracts have to pay for the storage they are using.

| Data Structure | level of abstraction | caching | lazy | element type | container |
|:--|:-:|:-:|:-:|:-:|:-:|
| `T` | - | yes | no | `T` | primitive value |
| `Lazy<T>` | high-level | yes | yes | `T` | single element container |
| `LazyCell<T>` | low-level | yes | yes | `Option<T>` | single element, no container |
| `Vec<T>` | high-level | yes | yes | `T` | Rust vector-like container |
| `LazyIndexMap<T>` | low-level | yes | yes | `Option<T>` | similar to Solidity mapping |
| `HashMap<K, V>` | high-level | yes | yes | `V` (key type `K`) | Rust map-like container |
| `LazyHashMap<K, V>` | low-level | yes | yes | `Option<V>` (key type `K`) | similar to Solidity mapping |

There are many more! For more information about the specifics please take a look into [the `ink_storage` crate documentation](https://paritytech.github.io/ink/ink_storage/).

#### Spread & Packed Modes

Storing or loading complex data structures to and from contract storage can be done in many different ways. You could store all information into a single storage cell or you could try to store all information into as many different cells as possible. Both strategies have pros and cons under different conditions.

For example it might be a very good idea to store all the information under the same cell if all the information is very compact. For example when we are dealing with a byte vector that is expected to never be larger than approx a thousand elements it would probably be more efficient if we store all those thousand bytes in the same cell and especially if we often access many of those (or all) in our contract messages.

On the other hand spreading information across as many cells as possible might be much more efficient if we are dealing with big data structures, a lot of information that is not compact, or when messages that operate on the data always only need a small fraction of the whole data.
An example for this use case is if you have a vector of user accounts where each account stores potentially a lot of information, e.g. a 32-byte hash etc and where our messages only every operate on only a few of those at a time.

The `ink_storage` crate provides the user full control over the strategy or a mix of these two root strategies through some fundamental abstractions that we are briefly presenting to you.

#### Default: Spreading Mode

By default ink! spreads information to as many cells as possible. For example if you have the following `#[ink(storage)]` struct every field will live in its own single storage cell. Note that for `c` all 32 bytes will share the same cell!

```rust
#[ink(storage)]
pub struct Spreaded {
    a: i32,
    b: ink_storage::Lazy<i32>,
    c: [u8; 32],
}
```

#### Packing Storage

We can alter this behavior by using the `ink_storage::Pack` abstraction:

```rust
pub struct Spreaded {
    a: i32,
    b: ink_storage::Lazy<i32>,
    c: [u8; 32],
}

#[ink(storage)]
pub struct Packed {
    packed: ink_storage::Pack<Spreaded>,
}
```

Now all fields of `Spreaded` will share the same storage cell. This means whenever one of them is stored to or loaded from the contract storage, all of them are stored or loaded. A user has to choose wisely what mode of operation is more suitable for their contract.

These abstractions can be combined in various ways, yielding full control to the users. For example, in the following only `a` and `b` share a common storage cell while `c` lives in its own:

```rust
pub struct Spreaded {
    a: i32,
    b: ink_storage::Lazy<i32>,
}

#[ink(storage)]
pub struct Packed {
    packed: ink_storage::Pack<Spreaded>,
    c: [u8; 32],
}
```

#### Spreading Array Cells

If we prefer to store all bytes of `c` into their own storage cell we can make use of the `SmallVec` data structure. The `SmallVec` is a high-level data structure that allows to efficiently organize a fixed number of elements similar to a Rust array. However, unlike a Rust array it acts lazily upon the storage and spreads its elements into different cells.

```rust
use typenum::U32;

pub struct Spreaded {
    a: i32,
    b: ink_storage::Lazy<i32>,
}

#[ink(storage)]
pub struct Packed {
    packed: ink_storage::Pack<Spreaded>,
    c: SmallVec<u8, U32>,
}
```

#### Opting-out of Storage

If you are in need of storing some temporary information across method and message boundaries ink! will have your back with the `ink_storage::Memory` abstraction. It allows you to simply opt-out of using the storage for the wrapped entity at all and thus is very similar to Solidity's very own `memory` annotation.

An example below:

```rust
#[ink(storage)]
pub struct OptedOut {
    a: i32,
    b: ink_storage::Lazy<i32>,
    c: ink_storage::Memory<i32>,
}
```

The the above example `a` and `b` are normal storage entities, however, `c` on the other hand side will never load from or store to contract storage and will always be reset to the default value of its `i32` type for every contract call.
It can be accessed from all ink! messages or methods via `self.c` but will never manipulate the contract storage and thus acts wonderfully as some shared local information.

#### Dynamic Storage Allocator

In the previous section we have seen how the default mode of operation is to spread information and how we can opt-in to packing information into single cells via `ink_storage::Packed`.

However, what if we wanted to store a vector of a vector of `i32` for example?
Naturally a user would try to construct this as follows:

```rust
use ink_storage::Vec as StorageVec;

#[ink(storage)]
pub struct Matrix {
    values: StorageVec<StorageVec<i32>>,
}
```

However, this will fail compilation with an error indicating that `StorageVec<T>` requires for its `T` to be packed (`T: PackedLayout`) which `StorageVec<T>` itself does not since it always stores all of its elements into different cells. The same applies to many other storage data structures provided by `ink_storage` and is a trade-off the ink! team decided for the case of efficiency of the overall system.
Instead what a user can do in order to get their vector-of-vector to be working is to make use of ink!'s dynamic storage allocator capabilities.

For this the contract author has to first enable the feature via:

```rust
use ink_lang as ink;

#[ink::contract(dynamic_storage_allocator = true)]
mod matrix {
    // contract code ...
}
```

And then we can define our `Matrix` `#[ink(storage)]` as follows:

```rust
use ink_storage::{
    Vec as StorageVec,
    Box as StorageBox,
};

#[ink(storage)]
pub struct Matrix {
    values: StorageVec<StorageBox<StorageVec<i32>>>,
}
```

With `ink_storage::Box<T>` we can use a `T: SpreadLayout` as if it was `T: PackedLayout` since the `ink_storage::Box<T>` itself suffices the requirements and can be put into a single contract storage cell. The whole concept works quite similar to how Rust's `Box` works: by an indirection - contract authors are therefore advised to make use of dynamic storage allocator capabilities only if other ways of dealing with ones problems are not applicable.

#### Custom Data Structures

While the `ink_storage` crate provides tons of useful utilities and data structures to organize and manipulate the contract's storage contract authors are not limited by its capabilities. By implementing the core `SpreadLayout` and `PackedLayout` traits users are able to define their very own custom storage data structures with their own set of requirement and features that work along the `ink_storage` data structures as long as they fulfill the mere requirements stated by those two traits.

In the future we plan on providing some more ink! workshops and tutorials guiding the approach to design and implement a custom storage data structure.

#### In Summary

The new `ink_storage` crate provides everything you need to operate on your contract's storage.
There are low-level and high-level data structures depending on your need of control.
All provided data structures operate lazily on the contract's storage and cache their reads and writes for a more gas efficient storage access.
Users should prefer high-level data structures found in the `collections` module over the low-level data structures found in the `lazy` module.
For a list of all the new storage data structure visit [`ink_storage`'s documentation](https://paritytech.github.io/ink/ink_storage/).

### ink! Attributes

For ink! 3.0 we have added some more useful ink! specific attributes to the table.
All of these ink! attributes are available to specify inside an ink! module.
An ink! module is the module that is flagged by `#[ink::contract]` containing all the ink! definitions:
```rust
use ink_lang as ink;

#[ink::contract]
mod erc20 {
    #[ink(storage)]
    pub struct Erc20 { ... }

    impl Erc20 {
        #[ink(constructor)]
        pub fn new(initial_supply: Balance) -> Self { .. }

        #[ink(constructor)]
        pub fn total_supply(&self) -> Balance { .. }

        // etc. ...
    }
}
```

We won't be going into the details for any of those but will briefly present the entire set of ink! specific attributes below:

| Attribute | Where Applicable | Description |
|:--|:--|:--|
| `#[ink(storage)]` | On `struct` definitions. | Defines the ink! storage struct. There can only be one ink! storage definition per contract. |
| `#[ink(event)]` | On `struct` definitions. | Defines an ink! event. A contract can define multiple such ink! events. |
| `#[ink(anonymous)]` **new** | Applicable to ink! events. | Tells the ink! codegen to treat the ink! event as anonymous which omits the event signature as topic upon emitting. Very similar to anonymous events in Solidity. |
| `#[ink(topic)]` | Applicate on ink! event field. | Tells the ink! codegen to provide a topic hash for the given field. Every ink! event can only have a limited number of such topic field. Similar semantics as to indexed event arguments in Solidity. |
| `#[ink(message)]` | Applicable to methods. | Flags a method for the ink! storage struct as message making it available to the API for calling the contract. |
| `#[ink(constructor)]` | Applicable to method. | Flags a method for the ink! storage struct as constructor making it available to the API for instantiating the contract. |
| `#[ink(payable)]` **new** | Applicable to ink! messages. | Allows receiving value as part of the call of the ink! message. ink! constructors are implicitly payable. |
| `#[ink(selector = "..")]` **new** | Applicable to ink! messages and ink! constructors. | Specifies a concrete dispatch selector for the flagged entity. This allows a contract author to precisely control the selectors of their APIs making it possible to rename their API without breakage. |
| `#[ink(namespace = "..")]` **new** | Applicable to ink! trait implementation blocks. | Changes the resulting selectors of all the ink! messages and ink! constructors within the trait implementation. Allows to disambiguate between trait implementations with overlapping message or constructor names. Use only with great care and consideration! |
| `#[ink(impl)]` **new** | Applicable to ink! implementation blocks. | Tells the ink! codegen that some implementation block shall be granted access to ink! internals even without it containing any ink! messages or ink! constructors. |

### Merging of ink! Attributes

It is possible to merge attributes that share a common flagged entity.
The example below demonstrates this for a payable message with a custom selector.

```rust
#[ink(message)]
#[ink(payable)]
#[ink(selector = "0xCAFEBABE")]
pub fn transfer(&mut self, from: AccountId, to: AccountId, value: Balance) -> Result<(), Error> {
    // actual implementation
}
```
We can also write the above ink! message definition in the following way:
```rust
#[ink(message, payable, selector = "0xCAFEBABE")]
pub fn transfer(&mut self, from: AccountId, to: AccountId, value: Balance) -> Result<(), Error> {
    // actual implementation
}
```

### Trait Support

One of the most anticipated features of ink! 3.0 is its Rust trait support.
Through the new `#[ink::trait_definition]` procedural macro it is now possible to define your very own trait definitions that are then implementable by ink! smart contracts.

This allows to define shared smart contract interfaces to different concrete implementations.
Note that this ink! trait definition can be defined anywhere, even in another crate!

#### Example

Defined in the `base_erc20.rs` module.

```rust
use ink_lang as ink;

#[ink::trait_definition]
pub trait BaseErc20 {
    /// Creates a new ERC-20 contract and initializes it with the initial supply for the instantiator.
    #[ink(constructor)]
    fn new(initial_supply: Balance) -> Self;

    /// Returns the total supply.
    #[ink(message)]
    fn total_supply(&self) -> Balance;

    /// Transfers `amount` from caller to `to`.
    #[ink(message, payable)]
    fn transfer(&mut self, to: AccountId, amount: Balance);
}
```

An ink! smart contract definition can then implement this trait definition as follows:

```rust
use ink_lang as ink;

#[ink::contract]
mod erc20 {
    use base_erc20::BaseErc20;

    #[ink(storage)]
    pub struct Erc20 {
        total_supply: Balance,
        // more fields ...
    }

    impl BaseErc20 for Erc20 {
        #[ink(constructor)]
        fn new(initial_supply: Balance) -> Self {
            // implementation ...
        }

        #[ink(message)]
        fn total_supply(&self) -> Balance {
            // implementation ...
        }

        #[ink(message, payable)]
        fn transfer(&mut self, to: AccountId, amount: Balance) {
            // implementation ...
        }
    }
}
```

Calling the above `Erc20` explicitely through its trait implementation can be done just as if it was normal Rust code:

```rust
// --- Instantiating the ERC-20 contract:
//
let mut erc20 = <Erc20 as BaseErc20>::new(1000);
// --- Is just the same as:
use base_erc20::BaseErc20;
let mut erc20 = Erc20::new(1000);

// --- Retrieving the total supply:
//
assert_eq!(<Erc20 as BaseErc20>::total_supply(&erc20), 1000);
// --- Is just the same as:
use base_erc20::BaseErc20;
assert_eq!(erc20.total_supply(), 1000);
```

There are still many limitations to ink! trait definitions and trait implementations.
For example it is not possible to define associated constants or types or have default implemented methods.
These limitations exist because of technical intricacies, however, please expect that many of those will be tackled in future ink! releases.

## Version 2.1 (2020-03-25)

- Add built-in support for cryptographic hashes:
    - Blake2 with 128-bit and 256-bit
    - Sha2 with 256-bit
    - Keccak with 256-bit
- Add `ink_core::hash` module for high-level API to the new built-in hashes.
- Update `runtime-storage` example ink! smart contract to demonstrate the new built-in hashes.

## Version 2.0 (2019-12-03)

The ink! version 2.0 syntax has one major philosophy:

> Just. Be. Rust.

To accomplish this, we take advantage of all the standard Rust types and structures and use
[attribute macros](https://doc.rust-lang.org/reference/procedural-macros.html#attribute-macros) to
tag these standard structures to be different parts of the ink! language.

Anything that is not tagged with an `#[ink(...)]` attribute tag is just standard Rust, and can be
used in and out of your contract just like standard Rust could be used!

**Every valid ink! contract is required to have at least one `#[ink(constructor)]`, at least one
`#[ink(message)]` and exactly one `#[ink(storage)]` attribute.**

Follow the instructions below to understand how to migrate your ink! 1.0 contracts to this new ink!
2.0 syntax.

### Update the ink! CLI

Install the latest ink! CLI using the following command:

```bash
cargo install --git https://github.com/paritytech/cargo-contract cargo-contract --force
```

There is a new contract metadata format you need to use. You can generate the metadata using:

```bash
cargo contract generate-metadata
```

This will generate a file `metadata.json` you should upload when deploying or interacting with a
contract.

### Declaring a Contract

The fundamental change with the new ink! syntax is how we declare a new contract.

We used to wrap the whole ink! contract into a `contract!` macro. At that point, all syntax within
the macro could be custom, and in our first iteration of the language, we used that in ways that
made our code not really Rust anymore.

Now we wrap the whole contract in a standard Rust module, and include an attribute tag to identify
this object as part of the ink! language. This means that all of our code from this point forward
will be valid Rust!

<table style="width: 100%;">
<tr>
<th>Before</th>
<th>After</th>
</tr>
<tr>
<td>

```rust
contract! {
    ...
}
```

</td>
<td>

```rust
use ink_lang as ink;

#[ink::contract(version = "0.1.0")]
mod erc20 {
    ...
}
```

</td>
</tr>
</table>

> Note: we now require a mandatory ink! version in the header. You're welcome.

See the [ERC20 example](https://github.com/paritytech/ink/blob/master/examples/erc20/src/lib.rs).

### ink! Contract Tag

The ink! contract tag can be extended to provide other configuration information about your
contract.

#### Defining Custom Types

We used to define types using a special `#![env = DefaultSrmlTypes]` tag.

Now we simply include the type definition in the `#[ink::contract(...)]` tag:

```rust
#[ink::contract(version = "0.1.0", env = MyCustomTypes)]
```

By default, we use `DefaultSrmlTypes`, so you don't need to define anything unless you plan to use
custom types.

#### Dynamic Allocation

It is possible to enable the dynamic environment that allows for dynamic allocations by specifying
`dynamic_allocations = true` in the parameters of the ink! header. This is disabled by default.

```rust
#[ink::contract(version = "0.1.0", dynamic_allocations = true)]
```

> Note: The dynamic environment is still under research and not yet stable.

### Declaring Storage

We define storage items just the same as before, but now we need to add the `#[ink(storage)]`
attribute tag.

<table style="width: 100%;">
<tr>
<th>Before</th>
<th>After</th>
</tr>
<tr>
<td>

```rust
struct Erc20 {
    total_supply: storage::Value<Balance>,
    balances: storage::HashMap<AccountId, Balance>,
    allowances: storage::HashMap<(AccountId, AccountId), Balance>,
}
```

</td>
<td>

```rust
#[ink(storage)]
struct Erc20 {
    total_supply: storage::Value<Balance>,
    balances: storage::HashMap<AccountId, Balance>,
    allowances: storage::HashMap<(AccountId, AccountId), Balance>,
}
```

</td>
</tr>
</table>

See the [ERC20 example](https://github.com/paritytech/ink/blob/master/examples/erc20/src/lib.rs).

### Declaring Events

To update your events, you need to:

1. Change the old `event` keyword to a standard Rust `struct`.
2. Add the `#[ink(event)]` attribute tag to your `struct`.

If you were previously indexing the items in your event with `#[indexed]`:

3. Add the `#[ink(topic)]` attribute tag to each item in your event.

<table style="width: 100%;">
<tr>
<th>Before</th>
<th>After</th>
</tr>
<tr>
<td>

```rust
event Transfer {
    from: Option<AccountId>,
    to: Option<AccountId>,
    #[indexed]
    value: Balance,
}
```

</td>
<td>

```rust
#[ink(event)]
struct Transfer {
    from: Option<AccountId>,
    to: Option<AccountId>,
    #[ink(topic)]
    value: Balance,
}
```

</td>
</tr>
</table>

See the [ERC20 example](https://github.com/paritytech/ink/blob/master/examples/erc20/src/lib.rs).

### Environment Handler

`EnvHandler` is no longer exposed to the user and instead the environment is now always accessed via
`self.env()`.

<table style="width: 100%;">
<tr>
<th>Before</th>
<th>After</th>
</tr>
<tr>
<td>

**Getting the caller:**

```rust
let caller = env.caller();
```

**Emitting an event:**

```rust
env.emit(...)
```

</td>
<td>

**Getting the caller:**

```rust
let caller = self.env().caller();
```

**Emitting an event:**

```rust
self.env().emit_event(...)
```

</td>
</tr>
</table>

> Note: The name of the function used to emit an event was updated to `emit_event`.

### Message Functions

We used to use `pub(external)` to tag functions that could be called by the outside world.

We now simply add the attribute `#[ink(message)]`.

<table style="width: 100%;">
<tr>
<th>Before</th>
<th>After</th>
</tr>
<tr>
<td>

```rust
pub(external) fn total_supply(&self) -> Balance {
    *self.total_supply
}
```

</td>
<td>

```rust
#[ink(message)]
fn total_supply(&self) -> Balance {
    *self.total_supply
}
```

</td>
</tr>
</table>

See the [ERC20 example](https://github.com/paritytech/ink/blob/master/examples/erc20/src/lib.rs).

### Defining a Constructor

We used to define our constructor by implementing the `Deploy` trait and defining the `deploy`
function.

But now our constructor function is in the same place as the rest of our contract functions, within
the general implementation of the storage struct.

We tag these functions with the `#[ink(constructor)]` attribute. We can create multiple different
constructors by simply creating more functions with the same tag. You can name a constructor
function whatever you want (except starting with `__ink` which is reserved for all functions).

<table style="width: 100%;">
<tr>
<th>Before</th>
<th>After</th>
</tr>
<tr>
<td>

```rust
impl Deploy for Erc20 {
    fn deploy(&mut self, init_supply: Balance) {
        let caller = env.caller();
        self.total_supply.set(init_value);
        self.balances.insert(caller, init_supply);
        env.emit(Transfer {
            from: None,
            to: Some(env.caller()),
            value: init_value
        });
    }
}
```

</td>
<td>

```rust
impl Erc20 {
    #[ink(constructor)]
    fn new(&mut self, initial_supply: Balance) {
        let caller = self.env().caller();
        self.total_supply.set(initial_supply);
        self.balances.insert(caller, initial_supply);
        self.env().emit_event(Transferred {
            from: None,
            to: Some(caller),
            amount: initial_supply,
        });
    }
}
```

</td>
</tr>
</table>

See the [ERC20 example](https://github.com/paritytech/ink/blob/master/examples/erc20/src/lib.rs).

### Cross Contract Calls

It is now possible to call ink! messages and ink! constructors. So ink! constructors allow
delegation and ink! messages can easily call other ink! messages.

Given another ink! contract like `mod Adder { ... }`, we can call any of its functions:

```rust
use adder::Adder;
//--snip--
#[ink(storage)]
struct Delegator {
    adder: storage::Value<Adder>,
}
//--snip--
let result = self.adder.inc(by);
```

See the [delegator example](https://github.com/paritytech/ink/blob/master/examples/delegator/lib.rs).

### Factory Contracts

Creation of other contracts from a factory contract works pretty much the same way it did in the old
ink! language.

However, users are now required to specify the `code_hash` separately rather than in the
constructor:

```rust
.using_code(code_hash)
```

Also, they need to specify the used ink! environment (most likely `self.env()`):

```rust
create_using(self.env())
```

<table style="width: 100%;">
<tr>
<th>Before</th>
<th>After</th>
</tr>
<tr>
<td>

```rust
let accumulator = Accumulator::new(accumulator_code_hash, init_value)
    .value(total_balance / 4)
    .create()
    .expect("failed at instantiating the accumulator contract");
```

</td>
<td>

```rust
let accumulator = Accumulator::new(init_value)
    .value(total_balance / 4)
    .gas_limit(12345)
    .using_code(accumulator_code_hash)
    .create_using(self.env())
    .expect("failed at instantiating the `Accumulator` contract");
```

</td>
</tr>
</table>

See the [delegator example](https://github.com/paritytech/ink/blob/master/examples/delegator/lib.rs).

### Contract Tests

Testing contracts off-chain is done by `cargo test` and users can simply use the standard routines
of creating unit test modules within the ink! project:

```rust
#[cfg(test)]
mod tests {
    use super::*;

    #[test]
    fn my_test() { ... }
}
```

Test instances of contracts can be created with something like:

```rust
let contract = MyContract::my_constructor(a, b);
```

Messages can simply be called on the returned instance as if `MyContract::my_constructor` returns a
`Self` instance.

See the [flipper example](https://github.com/paritytech/ink/blob/master/examples/flipper/src/lib.rs).

**The off-chain test environment has lost a bit of power compared to the old ink! language.**

It is not currently possible to query and set special test data about the environment (such as the
caller of a function or amount of value sent), but these will be added back in the near future.

### ink!-less Implementations

It is also possible to annotate an entire `impl` blocks with:

```rust
#[ink(impl)]
impl Contract {
    fn internal_function(&self) {
        self.env().emit_event(EventName);
    }
}.
```

This is useful if the `impl` block itself does not contain any ink! constructors or messages, but you
still need to access some of the "magic" provided by ink!. In the example above, you would not have
access to `emit_event` without `#[ink(impl)]`.<|MERGE_RESOLUTION|>--- conflicted
+++ resolved
@@ -4,17 +4,11 @@
 The format is based on [Keep a Changelog](https://keepachangelog.com/en/1.0.0/),
 and this project adheres to [Semantic Versioning](https://semver.org/spec/v2.0.0.html).
 
-<<<<<<< HEAD
 ## Version 4.0.0-rc
 
 The first release candidate is here! This is the first release which could become the final 
 `v4.0.0`. Any subsequent release candidates should only contain bug fixes: no API changes, 
 breaking or otherwise.
-=======
-## [Unreleased]
-- Rename `_checked` codegen call methods with `try_` ‒ [#1621](https://github.com/paritytech/ink/pull/1621)
-- Remove `Default` implementation for AccountId ‒ [#1255](https://github.com/paritytech/ink/pull/1255)
->>>>>>> ce64dbe3
 
 ### Breaking Changes
 
@@ -28,6 +22,7 @@
 - E2E: expose call dry-run method ‒ [#1624](https://github.com/paritytech/ink/pull/1624)
 
 ### Changed
+- Remove `Default` implementation for AccountId ‒ [#1255](https://github.com/paritytech/ink/pull/1255)
 - Rename `_checked` codegen call methods with `try_` ‒ [#1621](https://github.com/paritytech/ink/pull/1621)
 - Bump Substrate and `subxt` dependencies ‒ [#1549](https://github.com/paritytech/ink/pull/1549)
 
