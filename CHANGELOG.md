--- conflicted
+++ resolved
@@ -4,16 +4,13 @@
 The format is based on [Keep a Changelog](https://keepachangelog.com/en/1.0.0/),
 and this project adheres to [Semantic Versioning](https://semver.org/spec/v2.0.0.html).
 
-<<<<<<< HEAD
-## Unreleased
+## [Unreleased]
 
 ### Added
 -  Add `call-runtime` support - [#1641](https://github.com/paritytech/ink/pull/1641)
-=======
-## [Unreleased]
+
 ### Changed
 - E2E: spawn a separate contracts node instance per test ‒ [#1642](https://github.com/paritytech/ink/pull/1642)
->>>>>>> 8bc85931
 
 ## Version 4.0.0-rc
 
