--- conflicted
+++ resolved
@@ -7,25 +7,23 @@
 ## Unreleased
 - Add E2E testing framework MVP ‒ [#1395](https://github.com/paritytech/ink/pull/1395)
 - Add E2E tests for `Mapping` functions - [#1492](https://github.com/paritytech/ink/pull/1492)
-<<<<<<< HEAD
-- Chain Extension: Evaluation of method return type at compile time - [#1569](https://github.com/paritytech/ink/pull/1569).
-  This PR introduces breaking changes to chain extension macro API: **`returns_result` flag has been removed**.
-=======
 - Make CallBuilder and CreateBuilder error handling optional - [#1602](https://github.com/paritytech/ink/pull/1602)
 - Rename `CallBuilder::fire()` method to `invoke()` - [#1604](https://github.com/paritytech/ink/pull/1604)
+- Chain Extension: Evaluation of method return type at compile time - [#1569](https://github.com/paritytech/ink/pull/1569).
 
 ### Breaking Changes
-With this release there are two breaking changes related to the `CallBuilder` and
-`CreateBuilder`.
+With this release there are three breaking changes related to the `CallBuilder`
+`CreateBuilder` and the Chain Extension API.
 
 1. The `invoke()` methods now unwrap the `Result` from `pallet-contracts` under the hood
-   ([#1602](https://github.com/paritytech/ink/pull/1602))
+   ([#1602](https://github.com/paritytech/ink/pull/1602)).
+   If you wish to handle the error use the new `try_` variants of those methods instead.
 1. The `CallBuilder::fire()` method has been renamed to `invoke()`
    ([#1604](https://github.com/paritytech/ink/pull/1604))
-
-For (1), if you which to handle the the error use the new `try_` variants of those
-methods instead.
->>>>>>> 8321e6fe
+1. The `returns_result` flag has been removed from the `#[ink(extension = …)]` attribute
+   ([#1569](https://github.com/paritytech/ink/pull/1569)).
+   We now infer this information at compile time. If `handle_status` is set to `true`,
+   the return type will still be wrapped into `Result` as before.
 
 ## Version 4.0.0-beta
 
