--- conflicted
+++ resolved
@@ -5,12 +5,8 @@
 and this project adheres to [Semantic Versioning](https://semver.org/spec/v2.0.0.html).
 
 ## [Unreleased]
-<<<<<<< HEAD
-- Allows to use `Result<Self, Error>` as a return type in constructors - [#1446](https://github.com/paritytech/ink/pull/1446) and indicate it in metadata - [#1460](https://github.com/paritytech/ink/pull/1460)
-=======
 - Allows to use `Result<Self, Error>` as a return type in constructors - [#1446](https://github.com/paritytech/ink/pull/1446)
 - Introduces conditional compilation to messages, constructors and events - [#1458](https://github.com/paritytech/ink/pull/1458)
->>>>>>> beccff64
 
 - Remove random function from ink!.
 
