--- conflicted
+++ resolved
@@ -1,187 +1,3 @@
 # Monthly Update: Parity Smart Contracts
 
-<<<<<<< HEAD
-## What is this?
-Hey there reader 👋!
-
-This is meant to be a high-level overview of the changes that have taken place as part of
-Parity's Web Assembly (Wasm) smart contract efforts. These efforts include the [`ink!`](https://github.com/paritytech/ink)
-programming language, the [`pallet-contracts`](https://github.com/paritytech/substrate/tree/master/frame/contracts) execution environment, the [`cargo-contract`](https://github.com/paritytech/cargo-contract)
-development tool, and the [Canvas parachain](https://github.com/paritytech/cumulus/tree/master/polkadot-parachains/canvas-kusama). For anything UI related go check out the
-[`contracts-ui` repository](https://github.com/paritytech/contracts-ui).
-
-If these updates are too high-level for you you can always check out the release notes for
-the various projects:
-- [`ink!`](https://github.com/paritytech/ink/blob/master/RELEASES.md)
-- [`pallet-contracts`](https://github.com/paritytech/substrate/blob/master/frame/contracts/CHANGELOG.md)
-- [`cargo-contract`](https://github.com/paritytech/cargo-contract/blob/master/CHANGELOG.md)
-
-If you're new here and aren't sure where to get started with ink! check out our
-[guided tutorial for beginners](https://docs.substrate.io/tutorials/v3/ink-workshop/pt1/).
-
-This was inspired by the [Polkadot Staking Progress Report](https://gist.github.com/kianenigma/aa835946455b9a3f167821b9d05ba376) ❤️.
-
-## April 2022
-
-### Releases 🆕
-
-For ink! we released [v3.0.1](https://github.com/paritytech/ink/releases/tag/v3.0.1) with
-minor bugfixes. Besides that we made a number of improvements to our examples ‒ mostly to
-our [upgradeable contracts examples](https://github.com/paritytech/ink/tree/master/examples/upgradeable-contracts).
-
-For [`cargo-contract`](https://github.com/paritytech/cargo-contract) we released
-[v1.1.1](https://github.com/paritytech/cargo-contract/releases/tag/v1.1.1) and
-[v1.2.0](https://github.com/paritytech/cargo-contract/releases/tag/v1.2.0)
-with bug fixes, a new sub-command `decode`, and improved support for the `call` and
-`instantiate` sub-commands.
-
-For tutorials, development and testing we recommend using our 
-[`substrate-contracts-node`](https://github.com/paritytech/substrate-contracts-node).
-We issued the release [v0.13.0](https://github.com/paritytech/substrate-contracts-node/releases/tag/v0.13.0),
-which is in sync with a recent Substrate `master` (see the release notes for the specific commit hash).
-Pre-built binaries for the release are available for Linux and Mac.
-
-### Community Badges 🙌
-
-We've added two versions of a community badge.
-
-If you have a public repository with an ink! contract it would be awesome
-if you could add one of those!
-
-#### Normal Design
-
-[![Built with ink!](.images/badge.svg)](https://github.com/paritytech/ink)
-
-```markdown
-[![Built with ink!](https://raw.githubusercontent.com/paritytech/ink/master/.images/badge.svg)](https://github.com/paritytech/ink)
-```
-
-#### Flat Design
-
-[![Built with ink!](.images/badge_flat.svg)](https://github.com/paritytech/ink)
-
-```markdown
-[![Built with ink!](https://raw.githubusercontent.com/paritytech/ink/master/.images/badge_flat.svg)](https://github.com/paritytech/ink)
-```
-
-### Team Retreat in Athens 🇬🇷
-
-We ‒ the developers working on ink!, Substrate's [`pallet-contracts`](https://github.com/paritytech/substrate/tree/master/frame/contracts),
-and the [Contracts UI](https://github.com/paritytech/contracts-ui) ‒
-went on a team retreat in April. We discussed our roadmap for the rest
-of this year, as well as some technical designs of how we want to implement
-e.g.  XCM in ink!. We're normally working across different time zones, with
-some of us embracing the digital nomad lifestyle. Hence it was very
-productive to gather together for a week.
-
-We also did a little hackathon to do some dog-fooding: we've built a
-Dapp that makes use of all components by the above teams. We plan
-to open source it soon, stay tuned for that 😎.
-
-There's a lot on the horizon and we're enthusiastic about the rest of this year!
-
-![Athens 2022](.images/monthly-update/athens-2022.jpg)
-
-### Spanish Twitter Space 🐦
-
-[Hernando](https://github.com/hcastano) was a guest at the spanish Polkadot
-Twitter Space. The space has been recorded:
-
-* https://twitter.com/i/spaces/1MnGnkgmNdBJO
-* https://twitter.com/i/spaces/1jMKgedkMgYJL
-
-The network connection of the organizer had a bad day, hence it's two
-recordings.
-
-### StackExchange Public Beta
-
-The [Substrate & Polkadot StackExchange](https://substrate.stackexchange.com/) site
-has graduated from its private beta ‒ the site is now in public beta!
-
-This means that the site is now indexed by search engines and can be
-browsed without any user account.
-
-If you have any questions regarding ink! or smart contracts on Substrate this is
-the place to be.
-
-### Canvas Update
-
-You may know that we were working on a common good smart contracts parachain
-named Canvas. We've decided to put this project on hold. This gives us more
-room to make ink! and the [`pallet-contracts`](https://github.com/paritytech/substrate/tree/master/frame/contracts)
-as competitive as possible, as well as help parachain teams include those.
-This is not to say that we'll never get back to Canvas, but as of right now
-we're no longer working on this project.
-
-## March 2022
-
-### StackExchange Beta
-
-We are participating in the Beta of [the Substrate StackExchange](https://substrate.stackexchange.com/) site!
-
-If this StackExchange site gains traction it will be made available to the general public.
-To reach this goal it's important to have the community engage there though.
-
-Head over to [substrate.stackexchange.com](https://substrate.stackexchange.com/)
-to ask us any questions (there is an `ink` tag)!
-
-### ink! 3.0 🦑
-The star of the show this month is the release of ink! 3.0:
-
-- You can find the release notes [here](https://github.com/paritytech/ink/releases/tag/v3.0.0).
-- We've also published a blog post with some more context:<br>
-[ink! 3.0: Parity’s Rust-Based Language for WASM Smart Contracts Gets a Major Update](https://www.parity.io/blog/ink-3-0-paritys-rust-based-language-gets-a-major-update).
-
-The team has been working on this release for a while. If you're a developer you're
-probably aware of this thanks to the long list of release candidates (`v3.0.0-rcX`) we've
-pushed out in preparation for the stable 3.0 release.
-
-The main idea behind ink! 3.0 is that it's just Rust. The syntax is pretty much
-identical, and all the tooling you know and love, such as `rust-analyzer` and Clippy,
-just works.
-
-Some other included changes worth highlighting:
-- Reduced contract sizes for better performance in a parachain context.
-- Support for cross-contract calls, making it easier to write complex applications.
-- Trait support, allowing for a more Rusty development experience.
-
-### cargo-contract 1.0
-Alongside the release of ink! 3.0 we're also releasing [`cargo-contract`](https://github.com/paritytech/cargo-contract) in
-its first stable version 1.0.
-`cargo-contract` is a handy developer tool for building, testing, and deploying ink!
-contracts.
-
-Some notable updates in this release include:
-- Support for uploading and calling contracts on a chain with `pallet-contracts`.
-- Linting rules for ink! contracts, giving developers warnings about common errors.
-
-### Delegate Call
-Another update worth pointing out is the addition of `delegate_call`. What this allows is
-a way for contracts to forward a call they received to another contract.
-
-One use case for this is implementing a [Proxy Upgrade Pattern](https://docs.openzeppelin.com/upgrades-plugins/1.x/proxies) for smart contracts.
-
-```
-User ---- tx ---> Proxy ----------> Implementation_v0
-                     |
-                      ------------> Implementation_v1
-                     |
-                      ------------> Implementation_v2
-```
-
-This required some work in both `pallet-contracts` and ink!. Shoutout to the team over
-at [Supercolony](https://supercolony.net/) for driving the development here!
-
-We now have two example contracts for writing upgradeable contracts in ink!.
-[See here](https://github.com/paritytech/ink/tree/master/examples/upgradeable-contracts)
-for a deeper explanation.
-
-### Workshop & Talk at EthDenver
-
-[Hernando](https://github.com/hcastano) and [Achim](https://github.com/achimcc) went to EthDenver to
-give a workshop and talk regarding ink! on the Substrate stage!
-
-The recording is available [here](https://www.youtube.com/watch?t=7122&v=NrG3co6UWEg).
-=======
-The monthly update has been moved to [https://ink.substrate.io/monthly-update](https://ink.substrate.io/monthly-update)!
->>>>>>> 961c7ef7
+The monthly update has been moved to [https://ink.substrate.io/monthly-update](https://ink.substrate.io/monthly-update)!