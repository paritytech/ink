--- conflicted
+++ resolved
@@ -20,10 +20,6 @@
 ink_env = { version = "4.0.1", path = "../env" }
 ink_primitives = { version = "4.0.1", path = "../primitives" }
 
-<<<<<<< HEAD
-=======
-contract-metadata = { version = "2.0.0" }
->>>>>>> 426963d6
 funty = "2.0.0"
 impl-serde = { version = "0.3.1", default-features = false }
 jsonrpsee = { version = "0.16.0", features = ["ws-client"] }
