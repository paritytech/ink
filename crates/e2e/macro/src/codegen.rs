// Copyright 2018-2022 Parity Technologies (UK) Ltd.
//
// Licensed under the Apache License, Version 2.0 (the "License");
// you may not use this file except in compliance with the License.
// You may obtain a copy of the License at
//
//     http://www.apache.org/licenses/LICENSE-2.0
//
// Unless required by applicable law or agreed to in writing, software
// distributed under the License is distributed on an "AS IS" BASIS,
// WITHOUT WARRANTIES OR CONDITIONS OF ANY KIND, either express or implied.
// See the License for the specific language governing permissions and
// limitations under the License.

use crate::ir;
use core::cell::RefCell;
use derive_more::From;
use proc_macro2::TokenStream as TokenStream2;
use quote::quote;
use std::{
    collections::HashMap,
    sync::Once,
};

/// We use this to only build the contracts once for all tests, at the
/// time of generating the Rust code for the tests, so at compile time.
static BUILD_ONCE: Once = Once::new();

thread_local! {
    // We save a mapping of `contract_manifest_path` to the built `*.contract` files.
    // This is necessary so that not each individual `#[ink_e2e::test]` starts
    // rebuilding the main contract and possibly specified `additional_contracts` contracts.
    pub static ALREADY_BUILT_CONTRACTS: RefCell<HashMap<String, String>> = RefCell::new(HashMap::new());
}

/// Returns the path to the `*.contract` file of the contract for which a test
/// is currently executed.
pub fn already_built_contracts() -> HashMap<String, String> {
    ALREADY_BUILT_CONTRACTS.with(|already_built| already_built.borrow().clone())
}

/// Sets a new `HashMap` for the already built contracts.
pub fn set_already_built_contracts(hash_map: HashMap<String, String>) {
    ALREADY_BUILT_CONTRACTS.with(|metadata_paths| {
        *metadata_paths.borrow_mut() = hash_map;
    });
}

/// Generates code for the `[ink::e2e_test]` macro.
#[derive(From)]
pub struct InkE2ETest {
    /// The test function to generate code for.
    test: ir::InkE2ETest,
}

impl InkE2ETest {
    /// Generates the code for `#[ink:e2e_test]`.
    pub fn generate_code(&self) -> TokenStream2 {
        #[cfg(clippy)]
        if true {
            return quote! {}
        }

        let item_fn = &self.test.item_fn.item_fn;
        let fn_name = &item_fn.sig.ident;
        let block = &item_fn.block;
        let fn_return_type = &item_fn.sig.output;
        let vis = &item_fn.vis;
        let attrs = &item_fn.attrs;
        let ret = match fn_return_type {
            syn::ReturnType::Default => quote! {},
            syn::ReturnType::Type(rarrow, ret_type) => quote! { #rarrow #ret_type },
        };

        let ws_url = &self.test.config.ws_url();

        let mut additional_contracts: Vec<String> =
            self.test.config.additional_contracts();
        let default_main_contract_manifest_path = String::from("Cargo.toml");
        let mut contracts_to_build_and_import = vec![default_main_contract_manifest_path];
        contracts_to_build_and_import.append(&mut additional_contracts);

        let mut already_built_contracts = already_built_contracts();
        if already_built_contracts.is_empty() {
            // Build all of them for the first time and initialize everything
            BUILD_ONCE.call_once(|| {
                env_logger::init();
                for manifest_path in contracts_to_build_and_import {
                    let dest_metadata = build_contract(&manifest_path);
                    let _ = already_built_contracts.insert(manifest_path, dest_metadata);
                }
                set_already_built_contracts(already_built_contracts.clone());
            });
        } else if !already_built_contracts.is_empty() {
            // Some contracts have already been built and we check if the
            // `additional_contracts` for this particular test contain ones
            // that haven't been build before
            for manifest_path in contracts_to_build_and_import {
                if already_built_contracts.get("Cargo.toml").is_none() {
                    let dest_metadata = build_contract(&manifest_path);
                    let _ = already_built_contracts.insert(manifest_path, dest_metadata);
                }
            }
            set_already_built_contracts(already_built_contracts.clone());
        }

        assert!(
            !already_built_contracts.is_empty(),
            "built contract artifacts must exist here"
        );

        let contracts =
            already_built_contracts
                .iter()
                .map(|(_manifest_path, bundle_path)| {
                    quote! { #bundle_path }
                });

        quote! {
            #( #attrs )*
            #[test]
            #vis fn #fn_name () #ret {
                use ::ink_e2e::log_info;
                ::ink_e2e::LOG_PREFIX.with(|log_prefix| {
                    let str = format!("test: {}", stringify!(#fn_name));
                    *log_prefix.borrow_mut() = String::from(str);
                });
                log_info("setting up e2e test");

                ::ink_e2e::INIT.call_once(|| {
                    ::ink_e2e::env_logger::init();
                    let check_async = ::ink_e2e::Client::<
                        ::ink_e2e::PolkadotConfig,
                        ink::env::DefaultEnvironment
                    >::new(&#ws_url, []);

                    ::ink_e2e::tokio::runtime::Builder::new_current_thread()
                        .enable_all()
                        .build()
                        .unwrap_or_else(|err|
                            panic!("Failed building the Runtime during initialization: {}", err))
                        .block_on(check_async);
                });

                log_info("creating new client");

                let run = async {
                    // TODO(#xxx) Make those two generic environments customizable.
                    let mut client = ::ink_e2e::Client::<
                        ::ink_e2e::PolkadotConfig,
                        ink::env::DefaultEnvironment
                    >::new(
                        &#ws_url,
                        [ #( #contracts ),* ]
                    ).await;

                    let __ret = {
                        #block
                    };
                    __ret
                };

                {
                    return ::ink_e2e::tokio::runtime::Builder::new_current_thread()
                        .enable_all()
                        .build()
                        .unwrap_or_else(|err| panic!("Failed building the Runtime: {}", err))
                        .block_on(run);
                }
            }
        }
    }
}

/// Builds the contract at `manifest_path`, returns the path to the contract
/// bundle build artifact.
fn build_contract(path_to_cargo_toml: &str) -> String {
    use contract_build::{
        BuildArtifacts,
        BuildMode,
        ExecuteArgs,
<<<<<<< HEAD
        ManifestPath,
        Verbosity,
    };

    let manifest_path =
        ManifestPath::new(path_to_cargo_toml).expect("Invalid manifest path");
=======
        Features,
        ManifestPath,
        Network,
        OptimizationPasses,
        OutputType,
        UnstableFlags,
        Verbosity,
    };

    let manifest_path = ManifestPath::new(path_to_cargo_toml).unwrap_or_else(|err| {
        panic!("Invalid manifest path {}: {}", path_to_cargo_toml, err)
    });
>>>>>>> 82561fd9
    let args = ExecuteArgs {
        manifest_path,
        verbosity: Verbosity::Default,
        build_mode: BuildMode::Debug,
<<<<<<< HEAD
        network: Default::default(),
        build_artifact: BuildArtifacts::All,
        unstable_flags: Default::default(),
        optimization_passes: Default::default(),
        keep_debug_symbols: false,
        lint: false,
        output_type: Default::default(),
=======
        features: Features::default(),
        network: Network::Online,
        build_artifact: BuildArtifacts::All,
        unstable_flags: UnstableFlags::default(),
        optimization_passes: Some(OptimizationPasses::default()),
        keep_debug_symbols: false,
        lint: false,
        output_type: OutputType::HumanReadable,
>>>>>>> 82561fd9
        skip_wasm_validation: false,
    };

    match contract_build::execute(args) {
        Ok(build_result) => {
            let metadata_result = build_result
                .metadata_result
                .expect("Metadata artifacts not generated");
            metadata_result
                .dest_bundle
                .canonicalize()
                .expect("Invalid dest bundle path")
                .to_string_lossy()
                .into()
        }
        Err(err) => {
            panic!("contract build for {} failed: {}", path_to_cargo_toml, err)
        }
    }
}<|MERGE_RESOLUTION|>--- conflicted
+++ resolved
@@ -179,14 +179,6 @@
         BuildArtifacts,
         BuildMode,
         ExecuteArgs,
-<<<<<<< HEAD
-        ManifestPath,
-        Verbosity,
-    };
-
-    let manifest_path =
-        ManifestPath::new(path_to_cargo_toml).expect("Invalid manifest path");
-=======
         Features,
         ManifestPath,
         Network,
@@ -199,20 +191,10 @@
     let manifest_path = ManifestPath::new(path_to_cargo_toml).unwrap_or_else(|err| {
         panic!("Invalid manifest path {}: {}", path_to_cargo_toml, err)
     });
->>>>>>> 82561fd9
     let args = ExecuteArgs {
         manifest_path,
         verbosity: Verbosity::Default,
         build_mode: BuildMode::Debug,
-<<<<<<< HEAD
-        network: Default::default(),
-        build_artifact: BuildArtifacts::All,
-        unstable_flags: Default::default(),
-        optimization_passes: Default::default(),
-        keep_debug_symbols: false,
-        lint: false,
-        output_type: Default::default(),
-=======
         features: Features::default(),
         network: Network::Online,
         build_artifact: BuildArtifacts::All,
@@ -221,7 +203,6 @@
         keep_debug_symbols: false,
         lint: false,
         output_type: OutputType::HumanReadable,
->>>>>>> 82561fd9
         skip_wasm_validation: false,
     };
 
