// Copyright (C) Parity Technologies (UK) Ltd.
//
// Licensed under the Apache License, Version 2.0 (the "License");
// you may not use this file except in compliance with the License.
// You may obtain a copy of the License at
//
//     http://www.apache.org/licenses/LICENSE-2.0
//
// Unless required by applicable law or agreed to in writing, software
// distributed under the License is distributed on an "AS IS" BASIS,
// WITHOUT WARRANTIES OR CONDITIONS OF ANY KIND, either express or implied.
// See the License for the specific language governing permissions and
// limitations under the License.

use crate::{
    config::Backend,
    ir,
};
use derive_more::From;
use proc_macro2::TokenStream as TokenStream2;
use quote::quote;

/// Generates code for the `[ink::e2e_test]` macro.
#[derive(From)]
pub struct InkE2ETest {
    /// The test function to generate code for.
    test: ir::InkE2ETest,
}

impl InkE2ETest {
    /// Generates the code for `#[ink:e2e_test]`.
    pub fn generate_code(&self) -> TokenStream2 {
        #[cfg(clippy)]
        if true {
            return quote! {};
        }

        let item_fn = &self.test.item_fn.item_fn;
        let fn_name = &item_fn.sig.ident;
        let block = &item_fn.block;
        let fn_return_type = &item_fn.sig.output;
        let vis = &item_fn.vis;
        let attrs = &item_fn.attrs;
        let ret = match fn_return_type {
            syn::ReturnType::Default => quote! {},
            syn::ReturnType::Type(rarrow, ret_type) => quote! { #rarrow #ret_type },
        };

        let environment = self
            .test
            .config
            .environment()
            .unwrap_or_else(|| syn::parse_quote! { ::ink::env::DefaultEnvironment });

        let additional_contracts = self.test.config.additional_contracts();

        let exec_build_contracts = if additional_contracts.is_empty() {
            quote! {
                ::ink_e2e::build_root_and_contract_dependencies()
            }
        } else {
            quote! {
                ::ink_e2e::build_root_and_additional_contracts([ #( #additional_contracts ),* ])
            }
        };

        let node_url = self.test.config.node_url();

        let client_building = match self.test.config.backend() {
<<<<<<< HEAD
            Backend::Full => build_full_client(&environment, exec_build_contracts),
            Backend::Network => build_network(exec_build_contracts),
=======
            Backend::Full => {
                build_full_client(&environment, exec_build_contracts, node_url)
            }
>>>>>>> db5600ea
            #[cfg(any(test, feature = "drink"))]
            Backend::RuntimeOnly { runtime } => {
                build_runtime_client(exec_build_contracts, runtime)
            }
        };

        quote! {
            #( #attrs )*
            #[test]
            #vis fn #fn_name () #ret {
                use ::ink_e2e::log_info;
                ::ink_e2e::LOG_PREFIX.with(|log_prefix| {
                    let str = format!("test: {}", stringify!(#fn_name));
                    *log_prefix.borrow_mut() = String::from(str);
                });
                log_info("setting up e2e test");

                ::ink_e2e::INIT.call_once(|| {
                    ::ink_e2e::tracing_subscriber::fmt::init();
                });

                log_info("creating new client");

                let run = async {
                    #client_building

                    let __ret = {
                        #block
                    };
                    __ret
                };

                {
                    return ::ink_e2e::tokio::runtime::Builder::new_current_thread()
                        .enable_all()
                        .build()
                        .unwrap_or_else(|err| panic!("Failed building the Runtime: {err}"))
                        .block_on(run);
                }
            }
        }
    }
}

fn build_full_client(
    environment: &syn::Path,
    contracts: TokenStream2,
    node_url: Option<String>,
) -> TokenStream2 {
    match node_url {
        Some(url) => {
            quote! {
                let rpc = ::ink_e2e::RpcClient::from_url(#url)
                    .await
                    .unwrap_or_else(|err|
                        ::core::panic!("Error connecting to Chopsticks node: {err:?}")
                    );
                let contracts = #contracts;
                let mut client = ::ink_e2e::Client::<
                    ::ink_e2e::PolkadotConfig,
                    #environment
                >::new(rpc, contracts).await?;
            }
        }
        None => {
            quote! {
                let node_rpc = ::ink_e2e::TestNodeProcess::<::ink_e2e::PolkadotConfig>
                    ::build_with_env_or_default()
                    .spawn()
                    .await
                    .unwrap_or_else(|err|
                        ::core::panic!("Error spawning substrate-contracts-node: {err:?}")
                    );
                let contracts = #contracts;
                let mut client = ::ink_e2e::Client::<
                    ::ink_e2e::PolkadotConfig,
                    #environment
                >::new(node_rpc.rpc(), contracts).await?;
            }
        }
    }
}

fn build_network(contracts: TokenStream2) -> TokenStream2 {
    quote! {
        // Spawn a mock network just for this test.
        let network = ::ink_e2e::build_network_with_env_or_default()
            .spawn_native()
            .await
            .unwrap_or_else(|err|
                ::core::panic!("Error spawning local network: {err:?}")
            );

        let collator_rpc = network
            .get_node("contract-collator")?
            .rpc()
            .await?;

        let contracts = #contracts;
        let mut client = ::ink_e2e::Client::< ::ink_e2e::PolkadotConfig, _>::new(collator_rpc, contracts).await?;
    }
}

#[cfg(any(test, feature = "drink"))]
fn build_runtime_client(
    contracts: TokenStream2,
    runtime: Option<syn::Path>,
) -> TokenStream2 {
    let runtime =
        runtime.unwrap_or_else(|| syn::parse_quote! { ::ink_e2e::MinimalRuntime });
    quote! {
        let contracts = #contracts;
        let mut client = ::ink_e2e::DrinkClient::<_, _, #runtime>::new(contracts);
    }
}<|MERGE_RESOLUTION|>--- conflicted
+++ resolved
@@ -67,14 +67,10 @@
         let node_url = self.test.config.node_url();
 
         let client_building = match self.test.config.backend() {
-<<<<<<< HEAD
-            Backend::Full => build_full_client(&environment, exec_build_contracts),
-            Backend::Network => build_network(exec_build_contracts),
-=======
             Backend::Full => {
                 build_full_client(&environment, exec_build_contracts, node_url)
             }
->>>>>>> db5600ea
+            Backend::Network => build_network(exec_build_contracts),
             #[cfg(any(test, feature = "drink"))]
             Backend::RuntimeOnly { runtime } => {
                 build_runtime_client(exec_build_contracts, runtime)
