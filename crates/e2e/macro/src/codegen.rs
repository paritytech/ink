// Copyright (C) Parity Technologies (UK) Ltd.
//
// Licensed under the Apache License, Version 2.0 (the "License");
// you may not use this file except in compliance with the License.
// You may obtain a copy of the License at
//
//     http://www.apache.org/licenses/LICENSE-2.0
//
// Unless required by applicable law or agreed to in writing, software
// distributed under the License is distributed on an "AS IS" BASIS,
// WITHOUT WARRANTIES OR CONDITIONS OF ANY KIND, either express or implied.
// See the License for the specific language governing permissions and
// limitations under the License.

<<<<<<< HEAD
use crate::{
    config::Backend,
    ir,
};
use contract_build::{
    ManifestPath,
    Target,
};
use core::cell::RefCell;
use derive_more::From;
use proc_macro2::TokenStream as TokenStream2;
use quote::quote;
use std::{
    collections::HashMap,
    sync::Once,
};

const DEFAULT_CONTRACTS_NODE: &str = "substrate-contracts-node";

/// We use this to only build the contracts once for all tests, at the
/// time of generating the Rust code for the tests, so at compile time.
static BUILD_ONCE: Once = Once::new();

thread_local! {
    // We save a mapping of `contract_manifest_path` to the built `*.contract` files.
    // This is necessary so that not each individual `#[ink_e2e::test]` starts
    // rebuilding the main contract and possibly specified `additional_contracts` contracts.
    pub static ALREADY_BUILT_CONTRACTS: RefCell<HashMap<String, String>> = RefCell::new(HashMap::new());
}

/// Returns the path to the `*.contract` file of the contract for which a test
/// is currently executed.
pub fn already_built_contracts() -> HashMap<String, String> {
    ALREADY_BUILT_CONTRACTS.with(|already_built| already_built.borrow().clone())
}

/// Sets a new `HashMap` for the already built contracts.
pub fn set_already_built_contracts(hash_map: HashMap<String, String>) {
    ALREADY_BUILT_CONTRACTS.with(|metadata_paths| {
        *metadata_paths.borrow_mut() = hash_map;
    });
}
=======
use crate::ir;
use derive_more::From;
use proc_macro2::TokenStream as TokenStream2;
use quote::quote;
>>>>>>> a71990f2

/// Generates code for the `[ink::e2e_test]` macro.
#[derive(From)]
pub struct InkE2ETest {
    /// The test function to generate code for.
    test: ir::InkE2ETest,
}

impl InkE2ETest {
    /// Generates the code for `#[ink:e2e_test]`.
    pub fn generate_code(&self) -> TokenStream2 {
        #[cfg(clippy)]
        if true {
            return quote! {}
        }

        let item_fn = &self.test.item_fn.item_fn;
        let fn_name = &item_fn.sig.ident;
        let block = &item_fn.block;
        let fn_return_type = &item_fn.sig.output;
        let vis = &item_fn.vis;
        let attrs = &item_fn.attrs;
        let ret = match fn_return_type {
            syn::ReturnType::Default => quote! {},
            syn::ReturnType::Type(rarrow, ret_type) => quote! { #rarrow #ret_type },
        };

        let environment = self
            .test
            .config
            .environment()
            .unwrap_or_else(|| syn::parse_quote! { ::ink::env::DefaultEnvironment });

        let additional_contracts = self.test.config.additional_contracts();

        let exec_build_contracts = if additional_contracts.is_empty() {
            quote! {
                ::ink_e2e::build_root_and_contract_dependencies()
            }
        } else {
            quote! {
                ::ink_e2e::build_root_and_additional_contracts([ #( #additional_contracts ),* ])
            }
        };

        let client_building = match self.test.config.backend() {
            Backend::Full => build_full_client(&environment, contracts),
            Backend::RuntimeOnly => build_runtime_client(contracts),
        };

        quote! {
            #( #attrs )*
            #[test]
            #vis fn #fn_name () #ret {
                use ::ink_e2e::log_info;
                ::ink_e2e::LOG_PREFIX.with(|log_prefix| {
                    let str = format!("test: {}", stringify!(#fn_name));
                    *log_prefix.borrow_mut() = String::from(str);
                });
                log_info("setting up e2e test");

                ::ink_e2e::INIT.call_once(|| {
                    ::ink_e2e::tracing_subscriber::fmt::init();
                });

                log_info("creating new client");

                let run = async {
<<<<<<< HEAD
                    #client_building
=======
                    // spawn a contracts node process just for this test
                    let node_proc = ::ink_e2e::TestNodeProcess::<::ink_e2e::PolkadotConfig>
                        ::build(#contracts_node)
                        .spawn()
                        .await
                        .unwrap_or_else(|err|
                            ::core::panic!("Error spawning substrate-contracts-node: {:?}", err)
                        );

                    let contracts = #exec_build_contracts;

                    let mut client = ::ink_e2e::Client::<
                        ::ink_e2e::PolkadotConfig,
                        #environment
                    >::new(
                        node_proc.client(),
                        contracts,
                    ).await;
>>>>>>> a71990f2

                    let __ret = {
                        #block
                    };
                    __ret
                };

                {
                    return ::ink_e2e::tokio::runtime::Builder::new_current_thread()
                        .enable_all()
                        .build()
                        .unwrap_or_else(|err| panic!("Failed building the Runtime: {err}"))
                        .block_on(run);
                }
            }
        }
    }
<<<<<<< HEAD
}

#[derive(Debug)]
struct ContractManifests {
    /// The manifest path of the root package where the E2E test is defined.
    /// `None` if the root package is not an `ink!` contract definition.
    root_package: Option<String>,
    /// The manifest paths of any dependencies which are `ink!` contracts.
    contract_dependencies: Vec<String>,
}

impl ContractManifests {
    /// Load any manifests for packages which are detected to be `ink!` contracts. Any
    /// package with the `ink-as-dependency` feature enabled is assumed to be an
    /// `ink!` contract.
    fn from_cargo_metadata() -> Self {
        let cmd = cargo_metadata::MetadataCommand::new();
        let metadata = cmd
            .exec()
            .unwrap_or_else(|err| panic!("Error invoking `cargo metadata`: {err}"));

        fn maybe_contract_package(package: &cargo_metadata::Package) -> Option<String> {
            package
                .features
                .iter()
                .any(|(feat, _)| feat == "ink-as-dependency")
                .then(|| package.manifest_path.to_string())
        }

        let root_package = metadata
            .resolve
            .as_ref()
            .and_then(|resolve| resolve.root.as_ref())
            .and_then(|root_package_id| {
                metadata
                    .packages
                    .iter()
                    .find(|package| &package.id == root_package_id)
            })
            .and_then(maybe_contract_package);

        let contract_dependencies = metadata
            .packages
            .iter()
            .filter_map(maybe_contract_package)
            .collect();

        Self {
            root_package,
            contract_dependencies,
        }
    }

    /// Returns all the contract manifests which are to be built, including the root
    /// package if it is determined to be an `ink!` contract.
    fn all_contracts_to_build(&self) -> Vec<String> {
        let mut all_manifests: Vec<String> = self.root_package.iter().cloned().collect();
        all_manifests.append(&mut self.contract_dependencies.clone());
        all_manifests
    }
}

/// Builds the contract at `manifest_path`, returns the path to the contract
/// Wasm build artifact.
fn build_contract(path_to_cargo_toml: &str) -> String {
    use contract_build::{
        BuildArtifacts,
        BuildMode,
        ExecuteArgs,
        Features,
        Network,
        OptimizationPasses,
        OutputType,
        UnstableFlags,
        Verbosity,
    };

    let manifest_path = ManifestPath::new(path_to_cargo_toml).unwrap_or_else(|err| {
        panic!("Invalid manifest path {path_to_cargo_toml}: {err}")
    });
    let args = ExecuteArgs {
        manifest_path,
        verbosity: Verbosity::Default,
        build_mode: BuildMode::Debug,
        features: Features::default(),
        network: Network::Online,
        build_artifact: BuildArtifacts::CodeOnly,
        unstable_flags: UnstableFlags::default(),
        optimization_passes: Some(OptimizationPasses::default()),
        keep_debug_symbols: false,
        lint: false,
        output_type: OutputType::HumanReadable,
        skip_wasm_validation: false,
        target: Target::Wasm,
        ..Default::default()
    };

    match contract_build::execute(args) {
        Ok(build_result) => {
            build_result
                .dest_wasm
                .expect("Wasm code artifact not generated")
                .canonicalize()
                .expect("Invalid dest bundle path")
                .to_string_lossy()
                .into()
        }
        Err(err) => {
            panic!("contract build for {path_to_cargo_toml} failed: {err}")
        }
    }
}

fn build_full_client<I: Iterator<Item = TokenStream2>>(
    environment: &syn::Path,
    contracts: I,
) -> TokenStream2 {
    // Use the user supplied `CONTRACTS_NODE` or default to `DEFAULT_CONTRACTS_NODE`.
    let contracts_node: &'static str =
        option_env!("CONTRACTS_NODE").unwrap_or(DEFAULT_CONTRACTS_NODE);

    // Check the specified contracts node.
    if which::which(contracts_node).is_err() {
        if contracts_node == DEFAULT_CONTRACTS_NODE {
            panic!(
                "The '{DEFAULT_CONTRACTS_NODE}' executable was not found. Install '{DEFAULT_CONTRACTS_NODE}' on the PATH, \
                    or specify the `CONTRACTS_NODE` environment variable.",
            )
        } else {
            panic!("The contracts node executable '{contracts_node}' was not found.")
        }
    }

    quote! {
        // Spawn a contracts node process just for this test.
        let node_proc = ::ink_e2e::TestNodeProcess::<::ink_e2e::PolkadotConfig>
            ::build(#contracts_node)
            .spawn()
            .await
            .unwrap_or_else(|err|
                ::core::panic!("Error spawning substrate-contracts-node: {err:?}")
            );

        let mut client = ::ink_e2e::Client::<
            ::ink_e2e::PolkadotConfig,
            #environment
        >::new(
            node_proc.client(),
            [ #( #contracts ),* ]
        ).await;
    }
}

fn build_runtime_client<I: Iterator<Item = TokenStream2>>(contracts: I) -> TokenStream2 {
    quote! {
        let mut client = ::ink_e2e::DrinkClient::new(
            [ #( #contracts ),* ]
        );
    }
=======
>>>>>>> a71990f2
}<|MERGE_RESOLUTION|>--- conflicted
+++ resolved
@@ -12,55 +12,10 @@
 // See the License for the specific language governing permissions and
 // limitations under the License.
 
-<<<<<<< HEAD
-use crate::{
-    config::Backend,
-    ir,
-};
-use contract_build::{
-    ManifestPath,
-    Target,
-};
-use core::cell::RefCell;
+use crate::{ir, config::Backend};
 use derive_more::From;
 use proc_macro2::TokenStream as TokenStream2;
 use quote::quote;
-use std::{
-    collections::HashMap,
-    sync::Once,
-};
-
-const DEFAULT_CONTRACTS_NODE: &str = "substrate-contracts-node";
-
-/// We use this to only build the contracts once for all tests, at the
-/// time of generating the Rust code for the tests, so at compile time.
-static BUILD_ONCE: Once = Once::new();
-
-thread_local! {
-    // We save a mapping of `contract_manifest_path` to the built `*.contract` files.
-    // This is necessary so that not each individual `#[ink_e2e::test]` starts
-    // rebuilding the main contract and possibly specified `additional_contracts` contracts.
-    pub static ALREADY_BUILT_CONTRACTS: RefCell<HashMap<String, String>> = RefCell::new(HashMap::new());
-}
-
-/// Returns the path to the `*.contract` file of the contract for which a test
-/// is currently executed.
-pub fn already_built_contracts() -> HashMap<String, String> {
-    ALREADY_BUILT_CONTRACTS.with(|already_built| already_built.borrow().clone())
-}
-
-/// Sets a new `HashMap` for the already built contracts.
-pub fn set_already_built_contracts(hash_map: HashMap<String, String>) {
-    ALREADY_BUILT_CONTRACTS.with(|metadata_paths| {
-        *metadata_paths.borrow_mut() = hash_map;
-    });
-}
-=======
-use crate::ir;
-use derive_more::From;
-use proc_macro2::TokenStream as TokenStream2;
-use quote::quote;
->>>>>>> a71990f2
 
 /// Generates code for the `[ink::e2e_test]` macro.
 #[derive(From)]
@@ -129,28 +84,7 @@
                 log_info("creating new client");
 
                 let run = async {
-<<<<<<< HEAD
                     #client_building
-=======
-                    // spawn a contracts node process just for this test
-                    let node_proc = ::ink_e2e::TestNodeProcess::<::ink_e2e::PolkadotConfig>
-                        ::build(#contracts_node)
-                        .spawn()
-                        .await
-                        .unwrap_or_else(|err|
-                            ::core::panic!("Error spawning substrate-contracts-node: {:?}", err)
-                        );
-
-                    let contracts = #exec_build_contracts;
-
-                    let mut client = ::ink_e2e::Client::<
-                        ::ink_e2e::PolkadotConfig,
-                        #environment
-                    >::new(
-                        node_proc.client(),
-                        contracts,
-                    ).await;
->>>>>>> a71990f2
 
                     let __ret = {
                         #block
@@ -166,118 +100,6 @@
                         .block_on(run);
                 }
             }
-        }
-    }
-<<<<<<< HEAD
-}
-
-#[derive(Debug)]
-struct ContractManifests {
-    /// The manifest path of the root package where the E2E test is defined.
-    /// `None` if the root package is not an `ink!` contract definition.
-    root_package: Option<String>,
-    /// The manifest paths of any dependencies which are `ink!` contracts.
-    contract_dependencies: Vec<String>,
-}
-
-impl ContractManifests {
-    /// Load any manifests for packages which are detected to be `ink!` contracts. Any
-    /// package with the `ink-as-dependency` feature enabled is assumed to be an
-    /// `ink!` contract.
-    fn from_cargo_metadata() -> Self {
-        let cmd = cargo_metadata::MetadataCommand::new();
-        let metadata = cmd
-            .exec()
-            .unwrap_or_else(|err| panic!("Error invoking `cargo metadata`: {err}"));
-
-        fn maybe_contract_package(package: &cargo_metadata::Package) -> Option<String> {
-            package
-                .features
-                .iter()
-                .any(|(feat, _)| feat == "ink-as-dependency")
-                .then(|| package.manifest_path.to_string())
-        }
-
-        let root_package = metadata
-            .resolve
-            .as_ref()
-            .and_then(|resolve| resolve.root.as_ref())
-            .and_then(|root_package_id| {
-                metadata
-                    .packages
-                    .iter()
-                    .find(|package| &package.id == root_package_id)
-            })
-            .and_then(maybe_contract_package);
-
-        let contract_dependencies = metadata
-            .packages
-            .iter()
-            .filter_map(maybe_contract_package)
-            .collect();
-
-        Self {
-            root_package,
-            contract_dependencies,
-        }
-    }
-
-    /// Returns all the contract manifests which are to be built, including the root
-    /// package if it is determined to be an `ink!` contract.
-    fn all_contracts_to_build(&self) -> Vec<String> {
-        let mut all_manifests: Vec<String> = self.root_package.iter().cloned().collect();
-        all_manifests.append(&mut self.contract_dependencies.clone());
-        all_manifests
-    }
-}
-
-/// Builds the contract at `manifest_path`, returns the path to the contract
-/// Wasm build artifact.
-fn build_contract(path_to_cargo_toml: &str) -> String {
-    use contract_build::{
-        BuildArtifacts,
-        BuildMode,
-        ExecuteArgs,
-        Features,
-        Network,
-        OptimizationPasses,
-        OutputType,
-        UnstableFlags,
-        Verbosity,
-    };
-
-    let manifest_path = ManifestPath::new(path_to_cargo_toml).unwrap_or_else(|err| {
-        panic!("Invalid manifest path {path_to_cargo_toml}: {err}")
-    });
-    let args = ExecuteArgs {
-        manifest_path,
-        verbosity: Verbosity::Default,
-        build_mode: BuildMode::Debug,
-        features: Features::default(),
-        network: Network::Online,
-        build_artifact: BuildArtifacts::CodeOnly,
-        unstable_flags: UnstableFlags::default(),
-        optimization_passes: Some(OptimizationPasses::default()),
-        keep_debug_symbols: false,
-        lint: false,
-        output_type: OutputType::HumanReadable,
-        skip_wasm_validation: false,
-        target: Target::Wasm,
-        ..Default::default()
-    };
-
-    match contract_build::execute(args) {
-        Ok(build_result) => {
-            build_result
-                .dest_wasm
-                .expect("Wasm code artifact not generated")
-                .canonicalize()
-                .expect("Invalid dest bundle path")
-                .to_string_lossy()
-                .into()
-        }
-        Err(err) => {
-            panic!("contract build for {path_to_cargo_toml} failed: {err}")
         }
     }
 }
@@ -328,6 +150,4 @@
             [ #( #contracts ),* ]
         );
     }
-=======
->>>>>>> a71990f2
 }