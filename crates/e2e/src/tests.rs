#[tokio::test]
#[should_panic(
    expected = "Error establishing connection to a node at ws://0.0.0.0:9999. Make sure you run a node behind the given url!"
)]
async fn fail_initialization_with_no_node() {
    let _ = crate::Client::<crate::PolkadotConfig, ink_env::DefaultEnvironment>::new(
<<<<<<< HEAD
        "ws://0.0.0.0:9944",
        [],
=======
        "ws://0.0.0.0:9999",
>>>>>>> dc62b4f3
    )
    .await;
}<|MERGE_RESOLUTION|>--- conflicted
+++ resolved
@@ -4,12 +4,8 @@
 )]
 async fn fail_initialization_with_no_node() {
     let _ = crate::Client::<crate::PolkadotConfig, ink_env::DefaultEnvironment>::new(
-<<<<<<< HEAD
-        "ws://0.0.0.0:9944",
+        "ws://0.0.0.0:9999",
         [],
-=======
-        "ws://0.0.0.0:9999",
->>>>>>> dc62b4f3
     )
     .await;
 }