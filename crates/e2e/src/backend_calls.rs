// Copyright (C) Parity Technologies (UK) Ltd.
//
// Licensed under the Apache License, Version 2.0 (the "License");
// you may not use this file except in compliance with the License.
// You may obtain a copy of the License at
//
//     http://www.apache.org/licenses/LICENSE-2.0
//
// Unless required by applicable law or agreed to in writing, software
// distributed under the License is distributed on an "AS IS" BASIS,
// WITHOUT WARRANTIES OR CONDITIONS OF ANY KIND, either express or implied.
// See the License for the specific language governing permissions and
// limitations under the License.

use ink_env::Environment;
use scale::{
    Decode,
    Encode,
};
use sp_weights::Weight;

use crate::{
    backend::BuilderClient,
    builders::CreateBuilderPartial,
    CallBuilderFinal,
    CallDryRunResult,
    CallResult,
    ContractsBackend,
    InstantiateDryRunResult,
    InstantiationResult,
    UploadResult,
};

use super::Keypair;

/// Allows to build an end-to-end call using a builder pattern.
pub struct CallBuilder<'a, E, Args, RetType, B>
where
    E: Environment,
    Args: Encode + Clone,
    RetType: Send + Decode,

    B: BuilderClient<E>,
{
    client: &'a mut B,
    caller: &'a Keypair,
    message: &'a CallBuilderFinal<E, Args, RetType>,
    value: E::Balance,
    extra_gas_portion: Option<u64>,
    gas_limit: Option<Weight>,
    storage_deposit_limit: Option<E::Balance>,
}

impl<'a, E, Args, RetType, B> CallBuilder<'a, E, Args, RetType, B>
where
    E: Environment,
    Args: Sync + Encode + Clone,
    RetType: Send + Decode,

    B: BuilderClient<E>,
{
    /// Initialize a call builder with defaults values.
    pub fn new(
        client: &'a mut B,
        caller: &'a Keypair,
        message: &'a CallBuilderFinal<E, Args, RetType>,
    ) -> CallBuilder<'a, E, Args, RetType, B>
    where
        E::Balance: From<u32>,
    {
        Self {
            client,
            caller,
            message,
            value: 0u32.into(),
            extra_gas_portion: None,
            gas_limit: None,
            storage_deposit_limit: None,
        }
    }

    /// Provide value with a call
    pub fn value(&mut self, value: E::Balance) -> &mut Self {
        self.value = value;
        self
    }

    /// Increases the gas limit marginally by a specified percent.
    /// Useful when the message's gas usage depends on the runtime state
    /// and the dry run does not produce an accurate gas estimate.
    ///
    /// # Example
    ///
    /// With dry run gas estimate of `100` units and `5`% extra gas portion specified,
    /// the set gas limit becomes `105` units
    pub fn extra_gas_portion(&mut self, per_cent: u64) -> &mut Self {
        if per_cent == 0 {
            self.extra_gas_portion = None
        } else {
            self.extra_gas_portion = Some(per_cent)
        }
        self
    }

    /// Specifies the raw gas limit as part of the call.
    ///
    /// # Notes
    ///
    /// Overwrites any values specified for `extra_gas_portion`.
    ///  The gas estimate fro dry-run will be ignored.
    pub fn gas_limit(&mut self, limit: Weight) -> &mut Self {
        if limit == Weight::from_parts(0, 0) {
            self.gas_limit = None
        } else {
            self.gas_limit = Some(limit)
        }
        self
    }

    /// Specify the max amount of funds that can be charged for storage.
    pub fn storage_deposit_limit(
        &mut self,
        storage_deposit_limit: E::Balance,
    ) -> &mut Self {
        if storage_deposit_limit == 0u32.into() {
            self.storage_deposit_limit = None
        } else {
            self.storage_deposit_limit = Some(storage_deposit_limit)
        }
        self
    }

    /// Submit the call for the on-chain execution.
    ///
    /// This will automatically run a dry-run call, and use `extra_gas_portion`
    /// to add a margin to the gas limit.
    pub async fn submit(
        &mut self,
    ) -> Result<CallResult<E, RetType, B::EventLog>, B::Error>
    where
        CallBuilderFinal<E, Args, RetType>: Clone,
    {
        let dry_run = B::bare_call_dry_run(
            self.client,
            self.caller,
            self.message,
            self.value,
            self.storage_deposit_limit,
        )
        .await?;

        let gas_limit = if let Some(limit) = self.gas_limit {
            limit
        } else {
            let gas_required = dry_run.exec_result.gas_required;
            let proof_size = gas_required.proof_size();
            let ref_time = gas_required.ref_time();
            calculate_weight(proof_size, ref_time, self.extra_gas_portion)
        };

        let call_result = B::bare_call(
            self.client,
            self.caller,
            self.message,
            self.value,
            gas_limit,
            self.storage_deposit_limit,
        )
        .await?;

        Ok(CallResult {
            dry_run,
            events: call_result,
        })
    }

    /// Dry run the call.
    pub async fn dry_run(&mut self) -> Result<CallDryRunResult<E, RetType>, B::Error>
    where
        CallBuilderFinal<E, Args, RetType>: Clone,
    {
        B::bare_call_dry_run(
            self.client,
            self.caller,
            self.message,
            self.value,
            self.storage_deposit_limit,
        )
        .await
    }
}

/// Allows to build an end-to-end instantiation call using a builder pattern.
pub struct InstantiateBuilder<'a, E, Contract, Args, R, B>
where
    E: Environment,
    Args: Encode + Clone,
    Contract: Clone,

    B: ContractsBackend<E>,
{
    client: &'a mut B,
    caller: &'a Keypair,
    contract_name: &'a str,
    constructor: &'a mut CreateBuilderPartial<E, Contract, Args, R>,
    value: E::Balance,
    extra_gas_portion: Option<u64>,
    gas_limit: Option<Weight>,
    storage_deposit_limit: Option<E::Balance>,
}

impl<'a, E, Contract, Args, R, B> InstantiateBuilder<'a, E, Contract, Args, R, B>
where
    E: Environment,
    Args: Encode + Clone + Send + Sync,
    Contract: Clone,

    B: BuilderClient<E>,
{
    /// Initialize a call builder with essential values.
    pub fn new(
        client: &'a mut B,
        caller: &'a Keypair,
        contract_name: &'a str,
        constructor: &'a mut CreateBuilderPartial<E, Contract, Args, R>,
    ) -> InstantiateBuilder<'a, E, Contract, Args, R, B>
    where
        E::Balance: From<u32>,
    {
        Self {
            client,
            caller,
            contract_name,
            constructor,
            value: 0u32.into(),
            extra_gas_portion: None,
            gas_limit: None,
            storage_deposit_limit: None,
        }
    }

    /// Provide value with a call
    pub fn value(&mut self, value: E::Balance) -> &mut Self {
        self.value = value;
        self
    }

    /// Increases the gas limit marginally by a specified percent.
    /// Useful when the message's gas usage depends on the runtime state
    /// and the dry run does not produce an accurate gas estimate.
    ///
    /// # Example
    ///
    /// With dry run gas estimate of `100` units and `5`% extra gas portion specified,
    /// the set gas limit becomes `105` units
    pub fn extra_gas_portion(&mut self, per_cent: u64) -> &mut Self {
        if per_cent == 0 {
            self.extra_gas_portion = None
        } else {
            self.extra_gas_portion = Some(per_cent)
        }
        self
    }

    /// Specifies the raw gas limit as part of the call.
    ///
    /// # Notes
    ///
    /// Overwrites any values specified for `extra_gas_portion`.
    /// The gas estimate fro dry-run will be ignored.
    pub fn gas_limit(&mut self, limit: Weight) -> &mut Self {
        if limit == Weight::from_parts(0, 0) {
            self.gas_limit = None
        } else {
            self.gas_limit = Some(limit)
        }
        self
    }

    /// Specify the max amount of funds that can be charged for storage.
    pub fn storage_deposit_limit(
        &mut self,
        storage_deposit_limit: E::Balance,
    ) -> &mut Self {
        if storage_deposit_limit == 0u32.into() {
            self.storage_deposit_limit = None
        } else {
            self.storage_deposit_limit = Some(storage_deposit_limit)
        }
        self
    }

    /// Submit the instantiate call for the on-chain execution.
    ///
    /// This will automatically run a dry-run call, and use `extra_gas_portion`
    /// to add a margin to the gas limit.
    pub async fn submit(
        &mut self,
    ) -> Result<InstantiationResult<E, B::EventLog>, B::Error> {
        let dry_run = B::bare_instantiate_dry_run(
            self.client,
            self.contract_name,
            self.caller,
            self.constructor,
            self.value,
            self.storage_deposit_limit,
        )
        .await?;

        let gas_limit = if let Some(limit) = self.gas_limit {
            limit
        } else {
            let gas_required = dry_run.contract_result.gas_required;
            let proof_size = gas_required.proof_size();
            let ref_time = gas_required.ref_time();
            calculate_weight(proof_size, ref_time, self.extra_gas_portion)
        };

        let instantiate_result = B::bare_instantiate(
            self.client,
            self.contract_name,
            self.caller,
            self.constructor,
            self.value,
            gas_limit,
            self.storage_deposit_limit,
        )
        .await?;

        Ok(InstantiationResult {
            account_id: instantiate_result.account_id,
            dry_run,
            events: instantiate_result.events,
        })
    }

    /// Dry run the instantiate call.
    pub async fn dry_run(&mut self) -> Result<InstantiateDryRunResult<E>, B::Error> {
        B::bare_instantiate_dry_run(
            self.client,
            self.contract_name,
            self.caller,
            self.constructor,
            self.value,
            self.storage_deposit_limit,
        )
        .await
    }
}

/// Allows to build an end-to-end upload call using a builder pattern.
pub struct UploadBuilder<'a, E, B>
where
    E: Environment,
    B: BuilderClient<E>,
{
    client: &'a mut B,
    contract_name: &'a str,
    caller: &'a Keypair,
    storage_deposit_limit: Option<E::Balance>,
}

impl<'a, E, B> UploadBuilder<'a, E, B>
where
    E: Environment,
    B: BuilderClient<E>,
{
    /// Initialize an upload builder with essential values.
    pub fn new(client: &'a mut B, contract_name: &'a str, caller: &'a Keypair) -> Self {
        Self {
            client,
            contract_name,
            caller,
            storage_deposit_limit: None,
        }
    }

    /// Specify the max amount of funds that can be charged for storage.
    pub fn storage_deposit_limit(
        &mut self,
        storage_deposit_limit: E::Balance,
    ) -> &mut Self {
        if storage_deposit_limit == 0u32.into() {
            self.storage_deposit_limit = None
        } else {
            self.storage_deposit_limit = Some(storage_deposit_limit)
        }
        self
    }

    /// Execute the upload.
    pub async fn submit(&mut self) -> Result<UploadResult<E, B::EventLog>, B::Error> {
        B::bare_upload(
            self.client,
            self.contract_name,
            self.caller,
            self.storage_deposit_limit,
        )
        .await
    }
}

<<<<<<< HEAD
/// Allows to build an end-to-end remove code call using a builder pattern.
pub struct RemoveCodeBuilder<'a, E, B>
where
    E: Environment,
    B: BuilderClient<E>,
{
    client: &'a mut B,
    caller: &'a Keypair,
    code_hash: E::Hash,
}

impl<'a, E, B> RemoveCodeBuilder<'a, E, B>
where
    E: Environment,
    B: BuilderClient<E>,
{
    /// Initialize a remove code builder with essential values.
    pub fn new(client: &'a mut B, caller: &'a Keypair, code_hash: E::Hash) -> Self {
        Self {
            client,
            caller,
            code_hash,
        }
    }

    /// Submit the remove code extrinsic.
    pub async fn submit(&mut self) -> Result<B::EventLog, B::Error> {
        B::bare_remove_code(self.client, self.caller, self.code_hash).await
    }
=======
fn calculate_weight(
    mut proof_size: u64,
    mut ref_time: u64,
    portion: Option<u64>,
) -> Weight {
    if let Some(m) = portion {
        ref_time += ref_time / 100 * m;
        proof_size += proof_size / 100 * m;
    }
    Weight::from_parts(ref_time, proof_size)
>>>>>>> 0d6e8749
}<|MERGE_RESOLUTION|>--- conflicted
+++ resolved
@@ -400,7 +400,6 @@
     }
 }
 
-<<<<<<< HEAD
 /// Allows to build an end-to-end remove code call using a builder pattern.
 pub struct RemoveCodeBuilder<'a, E, B>
 where
@@ -430,7 +429,8 @@
     pub async fn submit(&mut self) -> Result<B::EventLog, B::Error> {
         B::bare_remove_code(self.client, self.caller, self.code_hash).await
     }
-=======
+}
+
 fn calculate_weight(
     mut proof_size: u64,
     mut ref_time: u64,
@@ -441,5 +441,4 @@
         proof_size += proof_size / 100 * m;
     }
     Weight::from_parts(ref_time, proof_size)
->>>>>>> 0d6e8749
 }