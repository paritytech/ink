// Copyright 2018-2022 Parity Technologies (UK) Ltd.
//
// Licensed under the Apache License, Version 2.0 (the "License");
// you may not use this file except in compliance with the License.
// You may obtain a copy of the License at
//
//     http://www.apache.org/licenses/LICENSE-2.0
//
// Unless required by applicable law or agreed to in writing, software
// distributed under the License is distributed on an "AS IS" BASIS,
// WITHOUT WARRANTIES OR CONDITIONS OF ANY KIND, either express or implied.
// See the License for the specific language governing permissions and
// limitations under the License.

use super::{
    log_info,
    sr25519,
    ContractExecResult,
    ContractInstantiateResult,
    IdentifyAccount,
    Signer,
    Verify,
};
use ink_env::{
    Environment,
    Gas,
};

use core::marker::PhantomData;
use jsonrpsee::{
    core::client::ClientT,
    rpc_params,
    ws_client::{
        WsClient,
        WsClientBuilder,
    },
};
use pallet_contracts_primitives::CodeUploadResult;
use sp_core::{
    Bytes,
    H256,
};
use subxt::{
    blocks::ExtrinsicEvents,
    tx::ExtrinsicParams,
    OnlineClient,
};

/// The gas limit for contract instantiate and call dry runs.
const DRY_RUN_GAS_LIMIT: u64 = 500_000_000_000;

// TODO(#1422) Should be fetched automatically.
#[subxt::subxt(
    crate = "crate::subxt",
    runtime_metadata_path = "metadata/contracts-node.scale"
)]
pub(super) mod api {}

/// A raw call to `pallet-contracts`'s `instantiate_with_code`.
#[derive(Debug, scale::Encode, scale::Decode)]
pub struct InstantiateWithCode<B> {
    #[codec(compact)]
    value: B,
    #[codec(compact)]
    gas_limit: Gas,
    storage_deposit_limit: Option<B>,
    code: Vec<u8>,
    data: Vec<u8>,
    salt: Vec<u8>,
}

/// A raw call to `pallet-contracts`'s `call`.
#[derive(Debug, scale::Encode, scale::Decode)]
pub struct Call<C: subxt::Config, B> {
    dest: sp_runtime::MultiAddress<C::AccountId, ()>,
    #[codec(compact)]
    value: B,
    #[codec(compact)]
    gas_limit: Gas,
    storage_deposit_limit: Option<B>,
    data: Vec<u8>,
}

/// A raw call to `pallet-contracts`'s `upload`.
#[derive(Debug, scale::Encode, scale::Decode)]
pub struct UploadCode<B> {
    code: Vec<u8>,
    storage_deposit_limit: Option<B>,
}

/// A struct that encodes RPC parameters required to instantiate a new smart contract.
#[derive(serde::Serialize, scale::Encode)]
#[serde(rename_all = "camelCase")]
struct RpcInstantiateRequest<C: subxt::Config, E: Environment> {
    origin: C::AccountId,
    value: E::Balance,
    gas_limit: Gas,
    storage_deposit_limit: Option<E::Balance>,
    code: Code,
    data: Vec<u8>,
    salt: Vec<u8>,
}

/// A struct that encodes RPC parameters required to upload a new smart contract.
#[derive(serde::Serialize, scale::Encode)]
#[serde(rename_all = "camelCase")]
struct RpcCodeUploadRequest<C: subxt::Config, E: Environment>
where
    E::Balance: serde::Serialize,
{
    origin: C::AccountId,
    code: Vec<u8>,
    storage_deposit_limit: Option<E::Balance>,
}

/// A struct that encodes RPC parameters required for a call to a smart contract.
///
/// Copied from [`pallet-contracts-rpc`].
#[derive(serde::Serialize, scale::Encode)]
#[serde(rename_all = "camelCase")]
struct RpcCallRequest<C: subxt::Config, E: Environment> {
    origin: C::AccountId,
    dest: C::AccountId,
    value: E::Balance,
    gas_limit: Gas,
    storage_deposit_limit: Option<E::Balance>,
    input_data: Vec<u8>,
}

/// Reference to an existing code hash or a new Wasm module.
#[derive(serde::Serialize, scale::Encode)]
#[serde(rename_all = "camelCase")]
enum Code {
    /// A Wasm module as raw bytes.
    Upload(Vec<u8>),
    #[allow(unused)]
    /// The code hash of an on-chain Wasm blob.
    Existing(H256),
}

/// Provides functions for interacting with the `pallet-contracts` API.
pub struct ContractsApi<C: subxt::Config, E: Environment> {
    pub client: OnlineClient<C>,
    ws_client: WsClient,
    _phantom: PhantomData<fn() -> (C, E)>,
}

impl<C, E> ContractsApi<C, E>
where
    C: subxt::Config,
    C::AccountId: Into<C::Address> + serde::de::DeserializeOwned,
    <C::ExtrinsicParams as ExtrinsicParams<C::Index, C::Hash>>::OtherParams: Default,

    C::Signature: From<sr25519::Signature>,
    <C::Signature as Verify>::Signer: From<sr25519::Public>,
    <C::Signature as Verify>::Signer:
        From<sr25519::Public> + IdentifyAccount<AccountId = C::AccountId>,
    sr25519::Signature: Into<C::Signature>,

    E: Environment,
    E::Balance: scale::Encode + serde::Serialize,

    Call<C, E::Balance>: scale::Encode,
    InstantiateWithCode<E::Balance>: scale::Encode,
{
    /// Creates a new [`ContractsApi`] instance.
    pub async fn new(client: OnlineClient<C>, url: &str) -> Self {
        let ws_client =
            WsClientBuilder::default()
                .build(&url)
                .await
                .unwrap_or_else(|err| {
                    panic!("error on ws request: {:?}", err);
                });

        Self {
            client,
            ws_client,
            _phantom: Default::default(),
        }
    }

    /// Dry runs the instantiation of the given `code`.
    pub async fn instantiate_with_code_dry_run(
        &self,
        value: E::Balance,
        storage_deposit_limit: Option<E::Balance>,
        code: Vec<u8>,
        data: Vec<u8>,
        salt: Vec<u8>,
        signer: &Signer<C>,
    ) -> ContractInstantiateResult<C::AccountId, E::Balance> {
        let code = Code::Upload(code);
        let call_request = RpcInstantiateRequest::<C, E> {
            origin: signer.account_id().clone(),
            value,
            gas_limit: DRY_RUN_GAS_LIMIT,
            storage_deposit_limit,
            code,
            data,
            salt,
        };
        let func = "ContractsApi_instantiate";
        let params = rpc_params![func, Bytes(scale::Encode::encode(&call_request))];
        let bytes: Bytes = self
            .ws_client
            .request("state_call", params)
            .await
            .unwrap_or_else(|err| {
                panic!("error on ws request `contracts_instantiate`: {:?}", err);
            });
        scale::Decode::decode(&mut bytes.as_ref()).unwrap_or_else(|err| {
            panic!("decoding ContractInstantiateResult failed: {}", err)
        })
    }

    /// Submits an extrinsic to instantiate a contract with the given code.
    ///
    /// Returns when the transaction is included in a block. The return value
    /// contains all events that are associated with this transaction.
    #[allow(clippy::too_many_arguments)]
    pub async fn instantiate_with_code(
        &self,
        value: E::Balance,
        gas_limit: Gas,
        storage_deposit_limit: Option<E::Balance>,
        code: Vec<u8>,
        data: Vec<u8>,
        salt: Vec<u8>,
        signer: &Signer<C>,
    ) -> ExtrinsicEvents<C> {
        let call = subxt::tx::StaticTxPayload::new(
            "Contracts",
            "instantiate_with_code",
            InstantiateWithCode::<E::Balance> {
                value,
                gas_limit,
                storage_deposit_limit,
                code,
                data,
                salt,
            },
            Default::default(),
        )
        .unvalidated();

        self.client
            .tx()
            .sign_and_submit_then_watch_default(&call, signer)
            .await
            .map(|tx_progress| {
                log_info(&format!(
                    "signed and submitted tx with hash {:?}",
                    tx_progress.extrinsic_hash()
                ));
                tx_progress
            })
            .unwrap_or_else(|err| {
                panic!(
                    "error on call `sign_and_submit_then_watch_default`: {:?}",
                    err
                );
            })
            .wait_for_in_block()
            .await
            .unwrap_or_else(|err| {
                panic!("error on call `wait_for_in_block`: {:?}", err);
            })
            .fetch_events()
            .await
            .unwrap_or_else(|err| {
                panic!("error on call `fetch_events`: {:?}", err);
            })
    }

    /// Dry runs the upload of the given `code`.
    pub async fn upload_dry_run(
        &self,
        signer: &Signer<C>,
        code: Vec<u8>,
        storage_deposit_limit: Option<E::Balance>,
    ) -> CodeUploadResult<C::Hash, E::Balance> {
        let call_request = RpcCodeUploadRequest::<C, E> {
            origin: signer.account_id().clone(),
            code,
            storage_deposit_limit,
        };
        let func = "ContractsApi_upload_code";
        let params = rpc_params![func, Bytes(scale::Encode::encode(&call_request))];
        let bytes: Bytes = self
            .ws_client
            .request("state_call", params)
            .await
            .unwrap_or_else(|err| {
                panic!("error on ws request `upload_code`: {:?}", err);
            });
        scale::Decode::decode(&mut bytes.as_ref())
            .unwrap_or_else(|err| panic!("decoding CodeUploadResult failed: {}", err))
    }

    /// Submits an extrinsic to upload a given code.
    ///
    /// Returns when the transaction is included in a block. The return value
    /// contains all events that are associated with this transaction.
    pub async fn upload(
        &self,
        signer: &Signer<C>,
        code: Vec<u8>,
        storage_deposit_limit: Option<E::Balance>,
    ) -> ExtrinsicEvents<C> {
        let call = subxt::tx::StaticTxPayload::new(
            "Contracts",
            "upload_code",
            UploadCode::<E::Balance> {
                code,
                storage_deposit_limit,
            },
            Default::default(),
        )
        .unvalidated();

        self.client
            .tx()
            .sign_and_submit_then_watch_default(&call, signer)
            .await
            .map(|tx_progress| {
                log_info(&format!(
                    "signed and submitted tx with hash {:?}",
                    tx_progress.extrinsic_hash()
                ));
                tx_progress
            })
            .unwrap_or_else(|err| {
                panic!(
                    "error on call `sign_and_submit_then_watch_default`: {:?}",
                    err
                );
            })
            .wait_for_in_block()
            .await
            .unwrap_or_else(|err| {
                panic!("error on call `wait_for_in_block`: {:?}", err);
            })
            .fetch_events()
            .await
            .unwrap_or_else(|err| {
                panic!("error on call `fetch_events`: {:?}", err);
            })
    }

    /// Dry runs a call of the contract at `contract` with the given parameters.
    pub async fn call_dry_run(
        &self,
<<<<<<< HEAD
        account_id: C::AccountId,
=======
        origin: C::AccountId,
>>>>>>> 66c05c9b
        contract: C::AccountId,
        value: E::Balance,
        storage_deposit_limit: Option<E::Balance>,
        input_data: Vec<u8>,
    ) -> ContractExecResult<E::Balance> {
        let call_request = RpcCallRequest::<C, E> {
<<<<<<< HEAD
            origin: account_id,
=======
            origin,
>>>>>>> 66c05c9b
            dest: contract,
            value,
            gas_limit: DRY_RUN_GAS_LIMIT,
            storage_deposit_limit,
            input_data,
        };
        let func = "ContractsApi_call";
        let params = rpc_params![func, Bytes(scale::Encode::encode(&call_request))];
        let bytes: Bytes = self
            .ws_client
            .request("state_call", params)
            .await
            .unwrap_or_else(|err| {
                panic!("error on ws request `contracts_call`: {:?}", err);
            });
        scale::Decode::decode(&mut bytes.as_ref())
            .unwrap_or_else(|err| panic!("decoding ContractExecResult failed: {}", err))
    }

    /// Submits an extrinsic to call a contract with the given parameters.
    ///
    /// Returns when the transaction is included in a block. The return value
    /// contains all events that are associated with this transaction.
    pub async fn call(
        &self,
        contract: sp_runtime::MultiAddress<C::AccountId, ()>,
        value: E::Balance,
        gas_limit: Gas,
        storage_deposit_limit: Option<E::Balance>,
        data: Vec<u8>,
        signer: &Signer<C>,
    ) -> ExtrinsicEvents<C> {
        let call = subxt::tx::StaticTxPayload::new(
            "Contracts",
            "call",
            Call::<C, E::Balance> {
                dest: contract,
                value,
                gas_limit,
                storage_deposit_limit,
                data,
            },
            Default::default(),
        )
        .unvalidated();

        self.client
            .tx()
            .sign_and_submit_then_watch_default(&call, signer)
            .await
            .map(|tx_progress| {
                log_info(&format!(
                    "signed and submitted call with extrinsic hash {:?}",
                    tx_progress.extrinsic_hash()
                ));
                tx_progress
            })
            .unwrap_or_else(|err| {
                panic!(
                    "error on call `sign_and_submit_then_watch_default`: {:?}",
                    err
                );
            })
            .wait_for_in_block()
            .await
            .unwrap_or_else(|err| {
                panic!("error on call `wait_for_in_block`: {:?}", err);
            })
            .fetch_events()
            .await
            .unwrap_or_else(|err| {
                panic!("error on call `fetch_events`: {:?}", err);
            })
    }
}<|MERGE_RESOLUTION|>--- conflicted
+++ resolved
@@ -351,22 +351,14 @@
     /// Dry runs a call of the contract at `contract` with the given parameters.
     pub async fn call_dry_run(
         &self,
-<<<<<<< HEAD
-        account_id: C::AccountId,
-=======
         origin: C::AccountId,
->>>>>>> 66c05c9b
         contract: C::AccountId,
         value: E::Balance,
         storage_deposit_limit: Option<E::Balance>,
         input_data: Vec<u8>,
     ) -> ContractExecResult<E::Balance> {
         let call_request = RpcCallRequest::<C, E> {
-<<<<<<< HEAD
-            origin: account_id,
-=======
             origin,
->>>>>>> 66c05c9b
             dest: contract,
             value,
             gas_limit: DRY_RUN_GAS_LIMIT,
