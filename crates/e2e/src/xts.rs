// Copyright 2018-2022 Parity Technologies (UK) Ltd.
//
// Licensed under the Apache License, Version 2.0 (the "License");
// you may not use this file except in compliance with the License.
// You may obtain a copy of the License at
//
//     http://www.apache.org/licenses/LICENSE-2.0
//
// Unless required by applicable law or agreed to in writing, software
// distributed under the License is distributed on an "AS IS" BASIS,
// WITHOUT WARRANTIES OR CONDITIONS OF ANY KIND, either express or implied.
// See the License for the specific language governing permissions and
// limitations under the License.

use super::{
    builders::Message,
    log_info,
    sr25519,
    ContractExecResult,
    ContractInstantiateResult,
    Signer,
};
use ink_env::Environment;

use core::marker::PhantomData;
use jsonrpsee::{
    core::client::ClientT,
    rpc_params,
    ws_client::{
        WsClient,
        WsClientBuilder,
    },
};
use pallet_contracts_primitives::CodeUploadResult;
use sp_core::{
    Bytes,
    H256,
};
use sp_weights::Weight;
use subxt::{
    blocks::ExtrinsicEvents,
<<<<<<< HEAD
    tx,
    tx::ExtrinsicParams,
=======
    config::ExtrinsicParams,
>>>>>>> 7a04cf7a
    OnlineClient,
};

/// A raw call to `pallet-contracts`'s `instantiate_with_code`.
#[derive(Debug, scale::Encode, scale::Decode)]
pub struct InstantiateWithCode<B> {
    #[codec(compact)]
    value: B,
    gas_limit: Weight,
    storage_deposit_limit: Option<B>,
    code: Vec<u8>,
    data: Vec<u8>,
    salt: Vec<u8>,
}

/// A raw call to `pallet-contracts`'s `call`.
#[derive(Debug, scale::Encode, scale::Decode)]
pub struct Call<E: Environment, B> {
    dest: sp_runtime::MultiAddress<E::AccountId, ()>,
    #[codec(compact)]
    value: B,
    gas_limit: Weight,
    storage_deposit_limit: Option<B>,
    data: Vec<u8>,
}

/// A raw call to `pallet-contracts`'s `call`.
#[derive(Debug, scale::Encode, scale::Decode)]
pub struct Transfer<E: Environment, C: subxt::Config> {
    dest: C::Address,
    #[codec(compact)]
    value: E::Balance,
}

#[derive(
    Debug, Clone, Copy, scale::Encode, scale::Decode, PartialEq, Eq, serde::Serialize,
)]
pub enum Determinism {
    /// The execution should be deterministic and hence no indeterministic instructions are
    /// allowed.
    ///
    /// Dispatchables always use this mode in order to make on-chain execution deterministic.
    Deterministic,
    /// Allow calling or uploading an indeterministic code.
    ///
    /// This is only possible when calling into `pallet-contracts` directly via
    /// [`crate::Pallet::bare_call`].
    ///
    /// # Note
    ///
    /// **Never** use this mode for on-chain execution.
    AllowIndeterminism,
}

/// A raw call to `pallet-contracts`'s `upload`.
#[derive(Debug, scale::Encode, scale::Decode)]
pub struct UploadCode<B> {
    code: Vec<u8>,
    storage_deposit_limit: Option<B>,
    determinism: Determinism,
}

/// A struct that encodes RPC parameters required to instantiate a new smart contract.
#[derive(serde::Serialize, scale::Encode)]
#[serde(rename_all = "camelCase")]
struct RpcInstantiateRequest<C: subxt::Config, E: Environment> {
    origin: C::AccountId,
    value: E::Balance,
    gas_limit: Option<Weight>,
    storage_deposit_limit: Option<E::Balance>,
    code: Code,
    data: Vec<u8>,
    salt: Vec<u8>,
}

/// A struct that encodes RPC parameters required to upload a new smart contract.
#[derive(serde::Serialize, scale::Encode)]
#[serde(rename_all = "camelCase")]
struct RpcCodeUploadRequest<C: subxt::Config, E: Environment>
where
    E::Balance: serde::Serialize,
{
    origin: C::AccountId,
    code: Vec<u8>,
    storage_deposit_limit: Option<E::Balance>,
    determinism: Determinism,
}

/// A struct that encodes RPC parameters required for a call to a smart contract.
///
/// Copied from [`pallet-contracts-rpc`].
#[derive(serde::Serialize, scale::Encode)]
#[serde(rename_all = "camelCase")]
struct RpcCallRequest<C: subxt::Config, E: Environment> {
    origin: C::AccountId,
    dest: E::AccountId,
    value: E::Balance,
    gas_limit: Option<Weight>,
    storage_deposit_limit: Option<E::Balance>,
    input_data: Vec<u8>,
}

/// Reference to an existing code hash or a new Wasm module.
#[derive(serde::Serialize, scale::Encode)]
#[serde(rename_all = "camelCase")]
enum Code {
    /// A Wasm module as raw bytes.
    Upload(Vec<u8>),
    #[allow(unused)]
    /// The code hash of an on-chain Wasm blob.
    Existing(H256),
}

/// Provides functions for interacting with the `pallet-contracts` API.
pub struct ContractsApi<C: subxt::Config, E: Environment> {
    pub client: OnlineClient<C>,
    ws_client: WsClient,
    _phantom: PhantomData<fn() -> (C, E)>,
}

impl<C, E> ContractsApi<C, E>
where
    C: subxt::Config,
    C::AccountId: serde::de::DeserializeOwned,
    C::AccountId: scale::Codec,
    C::Signature: From<sr25519::Signature>,
    <C::ExtrinsicParams as ExtrinsicParams<C::Index, C::Hash>>::OtherParams: Default,

    E: Environment,
    E::Balance: scale::HasCompact + serde::Serialize,
{
    /// Creates a new [`ContractsApi`] instance.
    pub async fn new(client: OnlineClient<C>, url: &str) -> Self {
        let ws_client =
            WsClientBuilder::default()
                .build(&url)
                .await
                .unwrap_or_else(|err| {
                    panic!("error on ws request: {err:?}");
                });

        Self {
            client,
            ws_client,
            _phantom: Default::default(),
        }
    }

    /// Attempt to transfer the `value` from `origin` to `dest`.
    ///
    /// Returns `Ok` on success, and a [`subxt::Error`] if the extrinsic is
    /// invalid (e.g. out of date nonce)
    pub async fn try_transfer_balance(
        &self,
        origin: &Signer<C>,
        dest: C::AccountId,
        value: E::Balance,
    ) -> Result<(), subxt::Error> {
        let call = subxt::tx::StaticTxPayload::new(
            "Balances",
            "transfer",
            Transfer::<E, C> {
                dest: dest.into(),
                value,
            },
            Default::default(),
        )
        .unvalidated();

        let tx_progress = self
            .client
            .tx()
            .sign_and_submit_then_watch_default(&call, origin)
            .await?;

        tx_progress.wait_for_in_block().await.unwrap_or_else(|err| {
            panic!("error on call `wait_for_in_block`: {err:?}");
        });

        Ok(())
    }

    /// Dry runs the instantiation of the given `code`.
    pub async fn instantiate_with_code_dry_run(
        &self,
        value: E::Balance,
        storage_deposit_limit: Option<E::Balance>,
        code: Vec<u8>,
        data: Vec<u8>,
        salt: Vec<u8>,
        signer: &Signer<C>,
    ) -> ContractInstantiateResult<C::AccountId, E::Balance> {
        let code = Code::Upload(code);
        let call_request = RpcInstantiateRequest::<C, E> {
            origin: subxt::tx::Signer::account_id(signer).clone(),
            value,
            gas_limit: None,
            storage_deposit_limit,
            code,
            data,
            salt,
        };
        let func = "ContractsApi_instantiate";
        let params = rpc_params![func, Bytes(scale::Encode::encode(&call_request))];
        let bytes: Bytes = self
            .ws_client
            .request("state_call", params)
            .await
            .unwrap_or_else(|err| {
                panic!("error on ws request `contracts_instantiate`: {err:?}");
            });
        scale::Decode::decode(&mut bytes.as_ref()).unwrap_or_else(|err| {
            panic!("decoding ContractInstantiateResult failed: {err}")
        })
    }

    /// Sign and submit an extrinsic with the given call payload.
    pub async fn submit_extrinsic<Call>(
        &self,
        call: &Call,
        signer: &Signer<C>,
    ) -> ExtrinsicEvents<C>
    where
        Call: tx::TxPayload,
    {
        self.client
            .tx()
            .sign_and_submit_then_watch_default(call, signer)
            .await
            .map(|tx_progress| {
                log_info(&format!(
                    "signed and submitted tx with hash {:?}",
                    tx_progress.extrinsic_hash()
                ));
                tx_progress
            })
            .unwrap_or_else(|err| {
                panic!(
                    "error on call `sign_and_submit_then_watch_default`: {:?}",
                    err
                );
            })
            .wait_for_in_block()
            .await
            .unwrap_or_else(|err| {
                panic!("error on call `wait_for_in_block`: {:?}", err);
            })
            .fetch_events()
            .await
            .unwrap_or_else(|err| {
                panic!("error on call `fetch_events`: {:?}", err);
            })
    }

    /// Submits an extrinsic to instantiate a contract with the given code.
    ///
    /// Returns when the transaction is included in a block. The return value
    /// contains all events that are associated with this transaction.
    #[allow(clippy::too_many_arguments)]
    pub async fn instantiate_with_code(
        &self,
        value: E::Balance,
        gas_limit: Weight,
        storage_deposit_limit: Option<E::Balance>,
        code: Vec<u8>,
        data: Vec<u8>,
        salt: Vec<u8>,
        signer: &Signer<C>,
    ) -> ExtrinsicEvents<C> {
        let call = subxt::tx::StaticTxPayload::new(
            "Contracts",
            "instantiate_with_code",
            InstantiateWithCode::<E::Balance> {
                value,
                gas_limit,
                storage_deposit_limit,
                code,
                data,
                salt,
            },
            Default::default(),
        )
        .unvalidated();

<<<<<<< HEAD
        self.submit_extrinsic(&call, signer).await
=======
        self.client
            .tx()
            .sign_and_submit_then_watch_default(&call, signer)
            .await
            .map(|tx_progress| {
                log_info(&format!(
                    "signed and submitted tx with hash {:?}",
                    tx_progress.extrinsic_hash()
                ));
                tx_progress
            })
            .unwrap_or_else(|err| {
                panic!("error on call `sign_and_submit_then_watch_default`: {err:?}");
            })
            .wait_for_in_block()
            .await
            .unwrap_or_else(|err| {
                panic!("error on call `wait_for_in_block`: {err:?}");
            })
            .fetch_events()
            .await
            .unwrap_or_else(|err| {
                panic!("error on call `fetch_events`: {err:?}");
            })
>>>>>>> 7a04cf7a
    }

    /// Dry runs the upload of the given `code`.
    pub async fn upload_dry_run(
        &self,
        signer: &Signer<C>,
        code: Vec<u8>,
        storage_deposit_limit: Option<E::Balance>,
    ) -> CodeUploadResult<E::Hash, E::Balance> {
        let call_request = RpcCodeUploadRequest::<C, E> {
            origin: subxt::tx::Signer::account_id(signer).clone(),
            code,
            storage_deposit_limit,
            determinism: Determinism::Deterministic,
        };
        let func = "ContractsApi_upload_code";
        let params = rpc_params![func, Bytes(scale::Encode::encode(&call_request))];
        let bytes: Bytes = self
            .ws_client
            .request("state_call", params)
            .await
            .unwrap_or_else(|err| {
                panic!("error on ws request `upload_code`: {err:?}");
            });
        scale::Decode::decode(&mut bytes.as_ref())
            .unwrap_or_else(|err| panic!("decoding CodeUploadResult failed: {err}"))
    }

    /// Submits an extrinsic to upload a given code.
    ///
    /// Returns when the transaction is included in a block. The return value
    /// contains all events that are associated with this transaction.
    pub async fn upload(
        &self,
        signer: &Signer<C>,
        code: Vec<u8>,
        storage_deposit_limit: Option<E::Balance>,
    ) -> ExtrinsicEvents<C> {
        let call = subxt::tx::StaticTxPayload::new(
            "Contracts",
            "upload_code",
            UploadCode::<E::Balance> {
                code,
                storage_deposit_limit,
                determinism: Determinism::Deterministic,
            },
            Default::default(),
        )
        .unvalidated();

<<<<<<< HEAD
        self.submit_extrinsic(&call, signer).await
=======
        self.client
            .tx()
            .sign_and_submit_then_watch_default(&call, signer)
            .await
            .map(|tx_progress| {
                log_info(&format!(
                    "signed and submitted tx with hash {:?}",
                    tx_progress.extrinsic_hash()
                ));
                tx_progress
            })
            .unwrap_or_else(|err| {
                panic!("error on call `sign_and_submit_then_watch_default`: {err:?}");
            })
            .wait_for_in_block()
            .await
            .unwrap_or_else(|err| {
                panic!("error on call `wait_for_in_block`: {err:?}");
            })
            .fetch_events()
            .await
            .unwrap_or_else(|err| {
                panic!("error on call `fetch_events`: {err:?}");
            })
>>>>>>> 7a04cf7a
    }

    /// Dry runs a call of the contract at `contract` with the given parameters.
    pub async fn call_dry_run<RetType>(
        &self,
        origin: C::AccountId,
        message: &Message<E, RetType>,
        value: E::Balance,
        storage_deposit_limit: Option<E::Balance>,
    ) -> ContractExecResult<E::Balance> {
        let call_request = RpcCallRequest::<C, E> {
            origin,
            dest: message.account_id().clone(),
            value,
            gas_limit: None,
            storage_deposit_limit,
            input_data: message.exec_input().to_vec(),
        };
        let func = "ContractsApi_call";
        let params = rpc_params![func, Bytes(scale::Encode::encode(&call_request))];
        let bytes: Bytes = self
            .ws_client
            .request("state_call", params)
            .await
            .unwrap_or_else(|err| {
                panic!("error on ws request `contracts_call`: {err:?}");
            });
        scale::Decode::decode(&mut bytes.as_ref())
            .unwrap_or_else(|err| panic!("decoding ContractExecResult failed: {err}"))
    }

    /// Submits an extrinsic to call a contract with the given parameters.
    ///
    /// Returns when the transaction is included in a block. The return value
    /// contains all events that are associated with this transaction.
    pub async fn call(
        &self,
        contract: sp_runtime::MultiAddress<E::AccountId, ()>,
        value: E::Balance,
        gas_limit: Weight,
        storage_deposit_limit: Option<E::Balance>,
        data: Vec<u8>,
        signer: &Signer<C>,
    ) -> ExtrinsicEvents<C> {
        let call = subxt::tx::StaticTxPayload::new(
            "Contracts",
            "call",
            Call::<E, E::Balance> {
                dest: contract,
                value,
                gas_limit,
                storage_deposit_limit,
                data,
            },
            Default::default(),
        )
        .unvalidated();

<<<<<<< HEAD
        self.submit_extrinsic(&call, signer).await
=======
        self.client
            .tx()
            .sign_and_submit_then_watch_default(&call, signer)
            .await
            .map(|tx_progress| {
                log_info(&format!(
                    "signed and submitted call with extrinsic hash {:?}",
                    tx_progress.extrinsic_hash()
                ));
                tx_progress
            })
            .unwrap_or_else(|err| {
                panic!("error on call `sign_and_submit_then_watch_default`: {err:?}");
            })
            .wait_for_in_block()
            .await
            .unwrap_or_else(|err| {
                panic!("error on call `wait_for_in_block`: {err:?}");
            })
            .fetch_events()
            .await
            .unwrap_or_else(|err| {
                panic!("error on call `fetch_events`: {err:?}");
            })
>>>>>>> 7a04cf7a
    }
}<|MERGE_RESOLUTION|>--- conflicted
+++ resolved
@@ -39,12 +39,7 @@
 use sp_weights::Weight;
 use subxt::{
     blocks::ExtrinsicEvents,
-<<<<<<< HEAD
-    tx,
-    tx::ExtrinsicParams,
-=======
     config::ExtrinsicParams,
->>>>>>> 7a04cf7a
     OnlineClient,
 };
 
@@ -329,34 +324,7 @@
         )
         .unvalidated();
 
-<<<<<<< HEAD
         self.submit_extrinsic(&call, signer).await
-=======
-        self.client
-            .tx()
-            .sign_and_submit_then_watch_default(&call, signer)
-            .await
-            .map(|tx_progress| {
-                log_info(&format!(
-                    "signed and submitted tx with hash {:?}",
-                    tx_progress.extrinsic_hash()
-                ));
-                tx_progress
-            })
-            .unwrap_or_else(|err| {
-                panic!("error on call `sign_and_submit_then_watch_default`: {err:?}");
-            })
-            .wait_for_in_block()
-            .await
-            .unwrap_or_else(|err| {
-                panic!("error on call `wait_for_in_block`: {err:?}");
-            })
-            .fetch_events()
-            .await
-            .unwrap_or_else(|err| {
-                panic!("error on call `fetch_events`: {err:?}");
-            })
->>>>>>> 7a04cf7a
     }
 
     /// Dry runs the upload of the given `code`.
@@ -407,34 +375,7 @@
         )
         .unvalidated();
 
-<<<<<<< HEAD
         self.submit_extrinsic(&call, signer).await
-=======
-        self.client
-            .tx()
-            .sign_and_submit_then_watch_default(&call, signer)
-            .await
-            .map(|tx_progress| {
-                log_info(&format!(
-                    "signed and submitted tx with hash {:?}",
-                    tx_progress.extrinsic_hash()
-                ));
-                tx_progress
-            })
-            .unwrap_or_else(|err| {
-                panic!("error on call `sign_and_submit_then_watch_default`: {err:?}");
-            })
-            .wait_for_in_block()
-            .await
-            .unwrap_or_else(|err| {
-                panic!("error on call `wait_for_in_block`: {err:?}");
-            })
-            .fetch_events()
-            .await
-            .unwrap_or_else(|err| {
-                panic!("error on call `fetch_events`: {err:?}");
-            })
->>>>>>> 7a04cf7a
     }
 
     /// Dry runs a call of the contract at `contract` with the given parameters.
@@ -493,33 +434,6 @@
         )
         .unvalidated();
 
-<<<<<<< HEAD
         self.submit_extrinsic(&call, signer).await
-=======
-        self.client
-            .tx()
-            .sign_and_submit_then_watch_default(&call, signer)
-            .await
-            .map(|tx_progress| {
-                log_info(&format!(
-                    "signed and submitted call with extrinsic hash {:?}",
-                    tx_progress.extrinsic_hash()
-                ));
-                tx_progress
-            })
-            .unwrap_or_else(|err| {
-                panic!("error on call `sign_and_submit_then_watch_default`: {err:?}");
-            })
-            .wait_for_in_block()
-            .await
-            .unwrap_or_else(|err| {
-                panic!("error on call `wait_for_in_block`: {err:?}");
-            })
-            .fetch_events()
-            .await
-            .unwrap_or_else(|err| {
-                panic!("error on call `fetch_events`: {err:?}");
-            })
->>>>>>> 7a04cf7a
     }
 }