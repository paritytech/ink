--- conflicted
+++ resolved
@@ -208,13 +208,8 @@
 #[async_trait]
 impl<
         AccountId: Clone + Send + Sync + From<[u8; 32]> + AsRef<[u8; 32]>,
-<<<<<<< HEAD
         Hash: Copy + Send + From<[u8; 32]>,
-        Runtime: RuntimeT + pallet_balances::Config + pallet_contracts::Config,
-=======
-        Hash: Copy + From<[u8; 32]>,
         Config: SandboxConfig,
->>>>>>> 0d6e8749
         E: Environment<
                 AccountId = AccountId,
                 Balance = ContractsBalanceOf<Config::Runtime>,
@@ -433,13 +428,8 @@
 
 impl<
         AccountId: Clone + Send + Sync + From<[u8; 32]> + AsRef<[u8; 32]>,
-<<<<<<< HEAD
         Hash: Copy + Send + From<[u8; 32]>,
-        Runtime: RuntimeT + pallet_balances::Config + pallet_contracts::Config,
-=======
-        Hash: Copy + From<[u8; 32]>,
         Config: SandboxConfig,
->>>>>>> 0d6e8749
         E: Environment<
                 AccountId = AccountId,
                 Balance = ContractsBalanceOf<Config::Runtime>,
