--- conflicted
+++ resolved
@@ -82,307 +82,6 @@
     Set<ReturnType<RetType>>,
 >;
 
-<<<<<<< HEAD
-/// Result of a contract instantiation.
-pub struct InstantiationResult<C: subxt::Config, E: Environment> {
-    /// The account id at which the contract was instantiated.
-    pub account_id: E::AccountId,
-    /// The result of the dry run, contains debug messages
-    /// if there were any.
-    pub dry_run: ContractInstantiateResult<C::AccountId, E::Balance, ()>,
-    /// Events that happened with the contract instantiation.
-    pub events: ExtrinsicEvents<C>,
-}
-
-impl<C, E> InstantiationResult<C, E>
-where
-    C: subxt::Config,
-    E: Environment,
-{
-    pub fn call<Contract>(&self) -> <Contract as ContractCallBuilder>::Type
-    where
-        Contract: ContractCallBuilder,
-        <Contract as ContractCallBuilder>::Type: FromAccountId<E>,
-    {
-        <<Contract as ContractCallBuilder>::Type as FromAccountId<E>>::from_account_id(
-            self.account_id.clone(),
-        )
-    }
-}
-
-/// Result of a contract upload.
-pub struct UploadResult<C: subxt::Config, E: Environment> {
-    /// The hash with which the contract can be instantiated.
-    pub code_hash: E::Hash,
-    /// The result of the dry run, contains debug messages
-    /// if there were any.
-    pub dry_run: CodeUploadResult<E::Hash, E::Balance>,
-    /// Events that happened with the contract instantiation.
-    pub events: ExtrinsicEvents<C>,
-}
-
-/// We implement a custom `Debug` here, to avoid requiring the trait
-/// bound `Debug` for `E`.
-impl<C, E> Debug for UploadResult<C, E>
-where
-    C: subxt::Config,
-    E: Environment,
-    <E as Environment>::Balance: Debug,
-    <E as Environment>::Hash: Debug,
-{
-    fn fmt(&self, f: &mut core::fmt::Formatter) -> core::fmt::Result {
-        f.debug_struct("UploadResult")
-            .field("code_hash", &self.code_hash)
-            .field("dry_run", &self.dry_run)
-            .field("events", &self.events)
-            .finish()
-    }
-}
-
-/// We implement a custom `Debug` here, as to avoid requiring the trait
-/// bound `Debug` for `E`.
-impl<C, E> core::fmt::Debug for InstantiationResult<C, E>
-where
-    C: subxt::Config,
-    C::AccountId: Debug,
-    E: Environment,
-    <E as Environment>::AccountId: Debug,
-    <E as Environment>::Balance: Debug,
-{
-    fn fmt(&self, f: &mut core::fmt::Formatter) -> core::fmt::Result {
-        f.debug_struct("InstantiationResult")
-            .field("account_id", &self.account_id)
-            .field("dry_run", &self.dry_run)
-            .field("events", &self.events)
-            .finish()
-    }
-}
-
-/// Result of a contract call.
-pub struct CallResult<C: subxt::Config, E: Environment, V> {
-    /// The result of the dry run, contains debug messages
-    /// if there were any.
-    pub dry_run: CallDryRunResult<E, V>,
-    /// Events that happened with the contract instantiation.
-    pub events: ExtrinsicEvents<C>,
-}
-
-impl<C, E, V> CallResult<C, E, V>
-where
-    C: subxt::Config,
-    E: Environment,
-    V: scale::Decode,
-{
-    /// Returns the [`MessageResult`] from the execution of the dry-run message
-    /// call.
-    ///
-    /// # Panics
-    /// - if the dry-run message call failed to execute.
-    /// - if message result cannot be decoded into the expected return value type.
-    pub fn message_result(&self) -> MessageResult<V> {
-        self.dry_run.message_result()
-    }
-
-    /// Returns the decoded return value of the message from the dry-run.
-    ///
-    /// Panics if the value could not be decoded. The raw bytes can be accessed
-    /// via [`CallResult::return_data`].
-    pub fn return_value(self) -> V {
-        self.dry_run.return_value()
-    }
-
-    /// Returns the return value as raw bytes of the message from the dry-run.
-    ///
-    /// Panics if the dry-run message call failed to execute.
-    pub fn return_data(&self) -> &[u8] {
-        &self.dry_run.exec_return_value().data
-    }
-
-    /// Returns any debug message output by the contract decoded as UTF-8.
-    pub fn debug_message(&self) -> String {
-        self.dry_run.debug_message()
-    }
-
-    /// Returns true if the specified event was triggered by the call.
-    pub fn contains_event(&self, pallet_name: &str, variant_name: &str) -> bool {
-        self.events.iter().any(|event| {
-            let event = event.unwrap();
-            event.pallet_name() == pallet_name && event.variant_name() == variant_name
-        })
-    }
-
-    /// Returns all the `ContractEmitted` events emitted by the contract.
-    pub fn contract_emitted_events(
-        &self,
-    ) -> Result<Vec<EventWithTopics<events::ContractEmitted<E>>>, subxt::Error>
-    where
-        C::Hash: Into<sp_core::H256>,
-    {
-        let mut events_with_topics = Vec::new();
-        for event in self.events.iter() {
-            let event = event?;
-            if let Some(decoded_event) = event.as_event::<events::ContractEmitted<E>>()? {
-                let event_with_topics = EventWithTopics {
-                    event: decoded_event,
-                    topics: event.topics().iter().cloned().map(Into::into).collect(),
-                };
-                events_with_topics.push(event_with_topics);
-            }
-        }
-        Ok(events_with_topics)
-    }
-}
-
-/// We implement a custom `Debug` here, as to avoid requiring the trait
-/// bound `Debug` for `E`.
-// TODO(#xxx) Improve the `Debug` implementation.
-impl<C, E, V> Debug for CallResult<C, E, V>
-where
-    C: subxt::Config + Debug,
-    E: Environment + Debug,
-    <E as Environment>::Balance: Debug,
-    V: Debug,
-{
-    fn fmt(&self, f: &mut core::fmt::Formatter) -> core::fmt::Result {
-        f.debug_struct("CallResult")
-            .field("dry_run", &self.dry_run)
-            .field("events", &self.events)
-            .finish()
-    }
-}
-
-/// Result of the dry run of a contract call.
-#[derive(Debug)]
-pub struct CallDryRunResult<E: Environment, V> {
-    /// The result of the dry run, contains debug messages
-    /// if there were any.
-    pub exec_result: ContractExecResult<E::Balance, ()>,
-    _marker: PhantomData<V>,
-}
-
-impl<E, V> CallDryRunResult<E, V>
-where
-    E: Environment,
-    V: scale::Decode,
-{
-    /// Returns true if the dry-run execution resulted in an error.
-    pub fn is_err(&self) -> bool {
-        self.exec_result.result.is_err()
-    }
-
-    /// Returns the [`ExecReturnValue`] resulting from the dry-run message call.
-    ///
-    /// Panics if the dry-run message call failed to execute.
-    pub fn exec_return_value(&self) -> &ExecReturnValue {
-        self.exec_result
-            .result
-            .as_ref()
-            .unwrap_or_else(|call_err| panic!("Call dry-run failed: {call_err:?}"))
-    }
-
-    /// Returns the [`MessageResult`] from the execution of the dry-run message
-    /// call.
-    ///
-    /// # Panics
-    /// - if the dry-run message call failed to execute.
-    /// - if message result cannot be decoded into the expected return value type.
-    pub fn message_result(&self) -> MessageResult<V> {
-        let data = &self.exec_return_value().data;
-        scale::Decode::decode(&mut data.as_ref()).unwrap_or_else(|env_err| {
-            panic!(
-                "Decoding dry run result to ink! message return type failed: {env_err}"
-            )
-        })
-    }
-
-    /// Returns the decoded return value of the message from the dry-run.
-    ///
-    /// Panics if the value could not be decoded. The raw bytes can be accessed
-    /// via [`CallResult::return_data`].
-    pub fn return_value(self) -> V {
-        self.message_result()
-            .unwrap_or_else(|lang_err| {
-                panic!(
-                    "Encountered a `LangError` while decoding dry run result to ink! message: {lang_err:?}"
-                )
-            })
-    }
-
-    /// Returns the return value as raw bytes of the message from the dry-run.
-    ///
-    /// Panics if the dry-run message call failed to execute.
-    pub fn return_data(&self) -> &[u8] {
-        &self.exec_return_value().data
-    }
-
-    /// Returns any debug message output by the contract decoded as UTF-8.
-    pub fn debug_message(&self) -> String {
-        String::from_utf8_lossy(&self.exec_result.debug_message).into()
-    }
-}
-
-/// An error occurred while interacting with the Substrate node.
-///
-/// We only convey errors here that are caused by the contract's
-/// testing logic. For anything concerning the node (like inability
-/// to communicate with it, fetch the nonce, account info, etc.) we
-/// panic.
-pub enum Error<C, E>
-where
-    C: subxt::Config,
-    E: Environment,
-    <E as Environment>::Balance: core::fmt::Debug,
-{
-    /// No contract with the given name found in scope.
-    ContractNotFound(String),
-    /// The `instantiate_with_code` dry run failed.
-    InstantiateDryRun(ContractInstantiateResult<C::AccountId, E::Balance, ()>),
-    /// The `instantiate_with_code` extrinsic failed.
-    InstantiateExtrinsic(subxt::error::DispatchError),
-    /// The `upload` dry run failed.
-    UploadDryRun(CodeUploadResult<E::Hash, E::Balance>),
-    /// The `upload` extrinsic failed.
-    UploadExtrinsic(subxt::error::DispatchError),
-    /// The `call` dry run failed.
-    CallDryRun(ContractExecResult<E::Balance, ()>),
-    /// The `call` extrinsic failed.
-    CallExtrinsic(subxt::error::DispatchError),
-    /// Error fetching account balance.
-    Balance(String),
-    /// Decoding failed.
-    Decoding(subxt::Error),
-}
-
-// We implement a custom `Debug` here, as to avoid requiring the trait
-// bound `Debug` for `C`.
-// TODO(#xxx) Improve the Debug implementations below to also output `_`.
-impl<C, E> core::fmt::Debug for Error<C, E>
-where
-    C: subxt::Config,
-    E: Environment,
-    <E as Environment>::Balance: core::fmt::Debug,
-{
-    fn fmt(&self, f: &mut core::fmt::Formatter) -> core::fmt::Result {
-        match &self {
-            Error::ContractNotFound(name) => {
-                f.write_str(&format!("ContractNotFound: {name}"))
-            }
-            Error::InstantiateDryRun(res) => {
-                f.write_str(&format!(
-                    "InstantiateDryRun: {}",
-                    &String::from_utf8_lossy(&res.debug_message)
-                ))
-            }
-            Error::InstantiateExtrinsic(_) => f.write_str("InstantiateExtrinsic"),
-            Error::UploadDryRun(_) => f.write_str("UploadDryRun"),
-            Error::UploadExtrinsic(_) => f.write_str("UploadExtrinsic"),
-            Error::CallDryRun(_) => f.write_str("CallDryRun"),
-            Error::CallExtrinsic(_) => f.write_str("CallExtrinsic"),
-            Error::Balance(msg) => write!(f, "Balance: {msg}"),
-            Error::Decoding(err) => write!(f, "Decoding: {err}"),
-        }
-    }
-=======
 /// A contract was successfully instantiated.
 #[derive(
     Debug,
@@ -429,7 +128,6 @@
 {
     const PALLET: &'static str = "Contracts";
     const EVENT: &'static str = "CodeStored";
->>>>>>> 7c65a87c
 }
 
 /// The `Client` takes care of communicating with the node.
