--- conflicted
+++ resolved
@@ -21,11 +21,7 @@
 
 mod backend;
 mod builders;
-<<<<<<< HEAD
-mod client;
 mod contract_build;
-=======
->>>>>>> cfada840
 mod contract_results;
 mod error;
 pub mod events;
