// Copyright (C) Parity Technologies (UK) Ltd.
//
// Licensed under the Apache License, Version 2.0 (the "License");
// you may not use this file except in compliance with the License.
// You may obtain a copy of the License at
//
//     http://www.apache.org/licenses/LICENSE-2.0
//
// Unless required by applicable law or agreed to in writing, software
// distributed under the License is distributed on an "AS IS" BASIS,
// WITHOUT WARRANTIES OR CONDITIONS OF ANY KIND, either express or implied.
// See the License for the specific language governing permissions and
// limitations under the License.

//! Module for the logic behind ink!'s End-to-End testing framework.

#![doc(
    html_logo_url = "https://use.ink/img/crate-docs/logo.png",
    html_favicon_url = "https://use.ink/crate-docs/favicon.png"
)]

mod backend;
mod builders;
<<<<<<< HEAD
mod client_utils;
=======
mod contract_build;
>>>>>>> a71990f2
mod contract_results;
mod drink_client;
mod error;
pub mod events;
mod node_proc;
mod subxt_client;
mod xts;

pub use crate::contract_build::{
    build_root_and_additional_contracts,
    build_root_and_contract_dependencies,
};
pub use backend::{
    ChainBackend,
    ContractsBackend,
    E2EBackend,
};
pub use contract_results::{
    CallDryRunResult,
    CallResult,
    InstantiationResult,
    UploadResult,
};
pub use drink_client::Client as DrinkClient;
pub use ink_e2e_macro::test;
pub use node_proc::{
    TestNodeProcess,
    TestNodeProcessBuilder,
};
pub use sp_core::H256;
pub use sp_keyring::AccountKeyring;
pub use subxt;
pub use subxt_client::{
    CallBuilderFinal,
    Client,
    Error,
};
pub use subxt_signer::sr25519::{
    self,
    dev::*,
    Keypair,
};
pub use tokio;
pub use tracing_subscriber;

use pallet_contracts_primitives::{
    ContractExecResult,
    ContractInstantiateResult,
};
use std::{
    cell::RefCell,
    sync::Once,
};
use xts::ContractsApi;

pub use subxt::PolkadotConfig;

/// We use this to only initialize `env_logger` once.
pub static INIT: Once = Once::new();

// We save the name of the currently executing test here as a mean
// of prefixing log entries to make it easier pinning them to tests.
thread_local! {
    /// This prefix will be used for log output. It is set by each
    /// `#[ink_e2e::test]` with the function name as String.
    /// This way it is possible to distinguish the lines in stdout
    /// and stderr, to still know which line belongs to which test.
    pub static LOG_PREFIX: RefCell<String> = RefCell::new(String::from("no prefix set"));
}

/// Returns the name of the test which is currently executed.
pub fn log_prefix() -> String {
    LOG_PREFIX.with(|log_prefix| log_prefix.borrow().clone())
}

/// Writes `msg` to stdout.
pub fn log_info(msg: &str) {
    tracing::info!("[{}] {}", log_prefix(), msg);
}

/// Writes `msg` to stderr.
pub fn log_error(msg: &str) {
    tracing::error!("[{}] {}", log_prefix(), msg);
}

/// Get an ink! [`ink_primitives::AccountId`] for a given keyring account.
pub fn account_id(account: AccountKeyring) -> ink_primitives::AccountId {
    ink_primitives::AccountId::try_from(account.to_account_id().as_ref())
        .expect("account keyring has a valid account id")
}

/// Builds a contract and imports its scaffolded structure as a module.
#[macro_export]
macro_rules! build {
        ($($arg:tt)*) => (
            ink_e2e::smart_bench_macro::contract!($($arg)*)
        );
}<|MERGE_RESOLUTION|>--- conflicted
+++ resolved
@@ -21,12 +21,9 @@
 
 mod backend;
 mod builders;
-<<<<<<< HEAD
+mod contract_build;
+mod contract_results;
 mod client_utils;
-=======
-mod contract_build;
->>>>>>> a71990f2
-mod contract_results;
 mod drink_client;
 mod error;
 pub mod events;
