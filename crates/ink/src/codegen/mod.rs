--- conflicted
+++ resolved
@@ -24,11 +24,7 @@
 pub use self::{
     dispatch::{
         deny_payment,
-<<<<<<< HEAD
         deny_reentrancy,
-        execute_constructor,
-=======
->>>>>>> 300b6c45
         ContractCallBuilder,
         DispatchInput,
         DispatchOutput,
