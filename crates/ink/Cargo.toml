[package]
name = "ink"
version.workspace = true
authors = ["Parity Technologies <admin@parity.io>", "Robin Freyler <robin@parity.io>"]
edition.workspace = true
rust-version = "1.63"

license.workspace = true
readme = "README.md"
repository.workspace = true
documentation = "https://docs.rs/ink"
homepage.workspace = true
description = "[ink!] Rust based eDSL for writing smart contracts for Substrate"
keywords.workspace = true
categories.workspace = true
include = ["Cargo.toml", "src/**/*.rs", "README.md", "LICENSE"]

[dependencies]
ink_env = { workspace = true }
ink_storage = { workspace = true }
ink_primitives = { workspace = true }
ink_metadata = { workspace = true, optional = true }
ink_prelude = { workspace = true }
ink_macro = { workspace = true }
pallet-contracts-uapi = { workspace = true }
scale = { workspace = true }
scale-info = { workspace = true, default-features = false, features = ["derive"], optional = true }
derive_more = { workspace = true, features = ["from"] }

xcm = { workspace = true}
xcm-builder = { workspace = true}
xcm-executor = { workspace = true}

[dev-dependencies]
ink_ir = { workspace = true, default-features = true }
ink_metadata = { workspace = true }

trybuild = { workspace = true, features = ["diff"] }


[features]
default = [ "std" ]
std = [
<<<<<<< HEAD
    "ink_metadata/std",
    "ink_prelude/std",
    "ink_primitives/std",
    "ink_env/std",
    "ink_storage/std",
    "ink_macro/std",
    "scale/std",
    "scale-info/std",
    "xcm/std",
    "xcm-builder/std",
=======
	"ink_env/std",
	"ink_macro/std",
	"ink_metadata/std",
	"ink_prelude/std",
	"ink_primitives/std",
	"ink_storage/std",
	"scale-info/std",
	"scale/std",
>>>>>>> f107a920
]
# Enable contract debug messages via `debug_print!` and `debug_println!`.
ink-debug = [ "ink_env/ink-debug" ]

show-codegen-docs = []

# Disable the ink! provided global memory allocator.
no-allocator = [ "ink_env/no-allocator" ]

# Disable the ink! provided panic handler.
no-panic-handler = ["ink_env/no-panic-handler"]<|MERGE_RESOLUTION|>--- conflicted
+++ resolved
@@ -41,18 +41,6 @@
 [features]
 default = [ "std" ]
 std = [
-<<<<<<< HEAD
-    "ink_metadata/std",
-    "ink_prelude/std",
-    "ink_primitives/std",
-    "ink_env/std",
-    "ink_storage/std",
-    "ink_macro/std",
-    "scale/std",
-    "scale-info/std",
-    "xcm/std",
-    "xcm-builder/std",
-=======
 	"ink_env/std",
 	"ink_macro/std",
 	"ink_metadata/std",
@@ -61,7 +49,6 @@
 	"ink_storage/std",
 	"scale-info/std",
 	"scale/std",
->>>>>>> f107a920
 ]
 # Enable contract debug messages via `debug_print!` and `debug_println!`.
 ink-debug = [ "ink_env/ink-debug" ]
