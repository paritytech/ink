[package]
name = "ink"
version.workspace = true
authors = ["Parity Technologies <admin@parity.io>", "Robin Freyler <robin@parity.io>"]
edition.workspace = true
rust-version = "1.63"

license.workspace = true
readme = "README.md"
repository.workspace = true
documentation = "https://docs.rs/ink"
homepage.workspace = true
description = "[ink!] Rust based eDSL for writing smart contracts for Substrate"
keywords.workspace = true
categories.workspace = true
include = ["Cargo.toml", "src/**/*.rs", "README.md", "LICENSE"]

[dependencies]
ink_env = { workspace = true }
ink_storage = { workspace = true }
ink_primitives = { workspace = true }
ink_metadata = { workspace = true, optional = true }
ink_prelude = { workspace = true }
ink_macro = { workspace = true }
pallet-contracts-uapi = { workspace = true }
scale = { workspace = true }
scale-info = { workspace = true, default-features = false, features = ["derive"], optional = true }
derive_more = { workspace = true, features = ["from"] }

[dev-dependencies]
ink_ir = { workspace = true, default-features = true }
ink_metadata = { workspace = true }

trybuild = { workspace = true, features = ["diff"] }


[features]
default = [ "std" ]
std = [
	"ink_env/std",
	"ink_macro/std",
	"ink_metadata/std",
	"ink_prelude/std",
	"ink_primitives/std",
	"ink_storage/std",
	"scale-info/std",
	"scale/std",
]
# Enable contract debug messages via `debug_print!` and `debug_println!`.
ink-debug = [ "ink_env/ink-debug" ]

show-codegen-docs = []

# Disable the ink! provided global memory allocator.
<<<<<<< HEAD
no-allocator = ["ink_env/no-allocator"]

# Disable the ink! provided panic handler.
no-panic-handler = ["ink_env/no-panic-handler"]
=======
no-allocator = [ "ink_env/no-allocator" ]
>>>>>>> 0e841939
<|MERGE_RESOLUTION|>--- conflicted
+++ resolved
@@ -52,11 +52,7 @@
 show-codegen-docs = []
 
 # Disable the ink! provided global memory allocator.
-<<<<<<< HEAD
-no-allocator = ["ink_env/no-allocator"]
+no-allocator = [ "ink_env/no-allocator" ]
 
 # Disable the ink! provided panic handler.
-no-panic-handler = ["ink_env/no-panic-handler"]
-=======
-no-allocator = [ "ink_env/no-allocator" ]
->>>>>>> 0e841939
+no-panic-handler = ["ink_env/no-panic-handler"]