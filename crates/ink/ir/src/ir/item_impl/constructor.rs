--- conflicted
+++ resolved
@@ -19,18 +19,12 @@
     InputsIter,
     Visibility,
 };
-<<<<<<< HEAD
-use crate::ir::{
-    self,
-    Selector,
-=======
 use crate::{
     ir,
     ir::{
-        attrs::SelectorOrWildcard,
+        attrs::Selector,
         utils::extract_cfg_attributes,
     },
->>>>>>> bb9cc8cb
 };
 use proc_macro2::{
     Ident,
