// Copyright 2018-2022 Parity Technologies (UK) Ltd.
//
// Licensed under the Apache License, Version 2.0 (the "License");
// you may not use this file except in compliance with the License.
// You may obtain a copy of the License at
//
//     http://www.apache.org/licenses/LICENSE-2.0
//
// Unless required by applicable law or agreed to in writing, software
// distributed under the License is distributed on an "AS IS" BASIS,
// WITHOUT WARRANTIES OR CONDITIONS OF ANY KIND, either express or implied.
// See the License for the specific language governing permissions and
// limitations under the License.

use super::{
    ensure_callable_invariants,
    Callable,
    CallableKind,
    InputsIter,
    Visibility,
};
use crate::ir::{
    self,
    utils,
<<<<<<< HEAD
    Selector,
=======
    utils::extract_cfg_attributes,
>>>>>>> bb9cc8cb
};
use proc_macro2::{
    Ident,
    Span,
    TokenStream,
};
use syn::spanned::Spanned as _;

/// The receiver of an ink! message.
#[derive(Debug, Copy, Clone, PartialEq, Eq)]
pub enum Receiver {
    /// The `&self` message receiver.
    Ref,
    /// The `&mut self` message receiver.
    RefMut,
}

impl quote::ToTokens for Receiver {
    fn to_tokens(&self, tokens: &mut proc_macro2::TokenStream) {
        let receiver = match self {
            Self::Ref => quote::quote! { &self },
            Self::RefMut => quote::quote! { &mut self },
        };
        tokens.extend(receiver);
    }
}

impl Receiver {
    /// Returns `true` if the receiver is `&self`.
    pub fn is_ref(self) -> bool {
        matches!(self, Self::Ref)
    }

    /// Returns `true` if the receiver is `&mut self`.
    pub fn is_ref_mut(self) -> bool {
        matches!(self, Self::RefMut)
    }
}

/// An ink! message definition.
///
/// # Example
///
/// ## Inherent implementation message:
///
/// ```
/// # <ink_ir::ItemImpl as TryFrom<syn::ItemImpl>>::try_from(syn::parse_quote! {
/// impl MyStorage {
///     #[ink(message)]
///     pub fn my_message(&self, input: i32) -> bool {
///         /* message implementation goes here */
/// #       unimplemented!()
///     }
/// }
/// # }).unwrap();
/// ```
///
/// ## Trait implementation message:
///
/// ```
/// # let event = <ink_ir::ItemImpl as TryFrom<syn::ItemImpl>>::try_from(syn::parse_quote! {
/// impl MyTrait for MyStorage {
///     #[ink(message)]
///     fn my_message(&mut self, input: bool) -> i32 {
///         /* message implementation goes here */
/// #       unimplemented!()
///     }
/// }
/// # }).unwrap();
/// ```
#[derive(Debug, PartialEq, Eq)]
pub struct Message {
    /// The underlying Rust method item.
    pub(super) item: syn::ImplItemMethod,
    /// If the ink! message can receive funds.
    is_payable: bool,
    /// An optional user provided selector.
    ///
    /// # Note
    ///
    /// This overrides the computed selector, even when using a manual namespace
    /// for the parent implementation block.
    selector: Option<Selector>,
}

impl quote::ToTokens for Message {
    /// We mainly implement this trait for this ink! type to have a derived
    /// [`Spanned`](`syn::spanned::Spanned`) implementation for it.
    fn to_tokens(&self, tokens: &mut proc_macro2::TokenStream) {
        self.item.to_tokens(tokens)
    }
}

impl Message {
    /// Ensures that the given method inputs start with `&self` or `&mut self`
    /// receivers.
    ///
    /// If not an appropriate error is returned.
    ///
    /// # Errors
    ///
    /// - If the method inputs yields no elements.
    /// - If the first method input is not `&self` or `&mut self`.
    fn ensure_receiver_is_self_ref(
        method_item: &syn::ImplItemMethod,
    ) -> Result<(), syn::Error> {
        let mut fn_args = method_item.sig.inputs.iter();
        fn bail(span: Span) -> syn::Error {
            format_err!(
                span,
                "ink! messages must have `&self` or `&mut self` receiver",
            )
        }
        match fn_args.next() {
            None => return Err(bail(method_item.span())),
            Some(syn::FnArg::Typed(pat_typed)) => return Err(bail(pat_typed.span())),
            Some(syn::FnArg::Receiver(receiver)) => {
                if receiver.reference.is_none() {
                    return Err(bail(receiver.span()))
                }
            }
        }
        Ok(())
    }

    /// Ensures that the ink! message does not return `Self`.
    ///
    /// # Errors
    ///
    /// If the given Rust method has a `Self` return type.
    fn ensure_not_return_self(
        method_item: &syn::ImplItemMethod,
    ) -> Result<(), syn::Error> {
        match &method_item.sig.output {
            syn::ReturnType::Default => (),
            syn::ReturnType::Type(_arrow, ret_type) => {
                if let syn::Type::Path(type_path) = &**ret_type {
                    if type_path.path.is_ident("Self") {
                        return Err(format_err!(
                            ret_type,
                            "ink! messages must not return `Self`"
                        ))
                    }
                }
            }
        }
        Ok(())
    }

    /// Sanitizes the attributes for the ink! message.
    ///
    /// Returns a tuple of ink! attributes and non-ink! attributes.
    fn sanitize_attributes(
        method_item: &syn::ImplItemMethod,
    ) -> Result<(ir::InkAttribute, Vec<syn::Attribute>), syn::Error> {
        ir::sanitize_attributes(
            method_item.span(),
            method_item.attrs.clone(),
            &ir::AttributeArgKind::Message,
            |arg| {
                match arg.kind() {
                    ir::AttributeArg::Message
                    | ir::AttributeArg::Payable
                    | ir::AttributeArg::Selector(_) => Ok(()),
                    _ => Err(None),
                }
            },
        )
    }
}

impl TryFrom<syn::ImplItemMethod> for Message {
    type Error = syn::Error;

    fn try_from(method_item: syn::ImplItemMethod) -> Result<Self, Self::Error> {
        ensure_callable_invariants(&method_item, CallableKind::Message)?;
        Self::ensure_receiver_is_self_ref(&method_item)?;
        Self::ensure_not_return_self(&method_item)?;
        let (ink_attrs, other_attrs) = Self::sanitize_attributes(&method_item)?;
        let is_payable = ink_attrs.is_payable();
        let selector = ink_attrs.selector();
        Ok(Self {
            is_payable,
            selector,
            item: syn::ImplItemMethod {
                attrs: other_attrs,
                ..method_item
            },
        })
    }
}

impl Callable for Message {
    fn kind(&self) -> CallableKind {
        CallableKind::Message
    }

    fn ident(&self) -> &Ident {
        &self.item.sig.ident
    }

    fn user_provided_selector(&self) -> Option<&ir::Selector> {
        self.selector.as_ref()
    }

    fn is_payable(&self) -> bool {
        self.is_payable
    }

    fn visibility(&self) -> Visibility {
        match &self.item.vis {
            syn::Visibility::Public(vis_public) => Visibility::Public(vis_public.clone()),
            syn::Visibility::Inherited => Visibility::Inherited,
            _ => unreachable!("encountered invalid visibility for ink! message"),
        }
    }

    fn inputs(&self) -> InputsIter {
        InputsIter::from(self)
    }

    fn inputs_span(&self) -> Span {
        self.item.sig.inputs.span()
    }

    fn statements(&self) -> &[syn::Stmt] {
        &self.item.block.stmts
    }
}

impl Message {
    /// Returns a slice of all non-ink! attributes of the ink! message.
    pub fn attrs(&self) -> &[syn::Attribute] {
        &self.item.attrs
    }

    /// Returns a list of `cfg` attributes if any.
    pub fn get_cfg_attrs(&self, span: Span) -> Vec<TokenStream> {
        extract_cfg_attributes(self.attrs(), span)
    }

    /// Returns the `self` receiver of the ink! message.
    pub fn receiver(&self) -> Receiver {
        match self.item.sig.inputs.iter().next() {
            Some(syn::FnArg::Receiver(receiver)) => {
                debug_assert!(receiver.reference.is_some());
                if receiver.mutability.is_some() {
                    Receiver::RefMut
                } else {
                    Receiver::Ref
                }
            }
            _ => unreachable!("encountered invalid receiver argument for ink! message"),
        }
    }

    /// Returns the return type of the ink! message if any.
    pub fn output(&self) -> Option<&syn::Type> {
        match &self.item.sig.output {
            syn::ReturnType::Default => None,
            syn::ReturnType::Type(_, return_type) => Some(return_type),
        }
    }

    /// Returns the return type of the message, but wrapped within a `Result`.
    ///
    /// This is used to to allow callers to handle certain types of errors which are not exposed
    /// by messages.
    pub fn wrapped_output(&self) -> syn::Type {
        let return_type = self
            .output()
            .map(quote::ToTokens::to_token_stream)
            .unwrap_or_else(|| quote::quote! { () });

        syn::parse_quote! {
            ::ink::MessageResult<#return_type>
        }
    }

    /// Returns a local ID unique to the ink! message with respect to its implementation block.
    ///
    /// # Note
    ///
    /// It is a compile error if two ink! trait messages share the same local ID.
    /// Although the above scenario is very unlikely since the local ID is computed
    /// solely by the identifier of the ink! message.
    pub fn local_id(&self) -> u32 {
        utils::local_message_id(self.ident())
    }

    /// Returns the identifier of the message with an additional `try_` prefix attached.
    pub fn try_ident(&self) -> Ident {
        quote::format_ident!("try_{}", self.ident())
    }
}

#[cfg(test)]
mod tests {
    use super::*;

    #[test]
    fn output_works() {
        let test_inputs: Vec<(Option<syn::Type>, syn::ImplItemMethod)> = vec![
            (
                // No output:
                None,
                syn::parse_quote! {
                    #[ink(message)]
                    fn my_message(&self) {}
                },
            ),
            (
                // Single output:
                Some(syn::parse_quote! { i32 }),
                syn::parse_quote! {
                    #[ink(message)]
                    fn my_message(&self) -> i32 {}
                },
            ),
            (
                // Tuple output:
                Some(syn::parse_quote! { (i32, u64, bool) }),
                syn::parse_quote! {
                    #[ink(message)]
                    fn my_message(&self) -> (i32, u64, bool) {}
                },
            ),
        ];
        for (expected_output, item_method) in test_inputs {
            let actual_output = <ir::Message as TryFrom<_>>::try_from(item_method)
                .unwrap()
                .output()
                .cloned();
            assert_eq!(actual_output, expected_output);
        }
    }

    #[test]
    fn inputs_works() {
        macro_rules! expected_inputs {
            ( $( $name:ident: $ty:ty ),* ) => {{
                vec![
                    $(
                        syn::parse_quote! {
                            $name: $ty
                        }
                    ),*
                ]
            }};
        }
        let test_inputs: Vec<(Vec<syn::FnArg>, syn::ImplItemMethod)> = vec![
            (
                // No inputs:
                expected_inputs!(),
                syn::parse_quote! {
                    #[ink(message)]
                    fn my_message(&self) {}
                },
            ),
            (
                // Single input:
                expected_inputs!(a: i32),
                syn::parse_quote! {
                    #[ink(message)]
                    fn my_message(&self, a: i32) {}
                },
            ),
            (
                // Some inputs:
                expected_inputs!(a: i32, b: u64, c: [u8; 32]),
                syn::parse_quote! {
                    #[ink(message)]
                    fn my_message(&self, a: i32, b: u64, c: [u8; 32]) {}
                },
            ),
        ];
        for (expected_inputs, item_method) in test_inputs {
            let actual_inputs = <ir::Message as TryFrom<_>>::try_from(item_method)
                .unwrap()
                .inputs()
                .cloned()
                .map(syn::FnArg::Typed)
                .collect::<Vec<_>>();
            assert_eq!(actual_inputs, expected_inputs);
        }
    }

    #[test]
    fn is_payable_works() {
        let test_inputs: Vec<(bool, syn::ImplItemMethod)> = vec![
            // Not payable.
            (
                false,
                syn::parse_quote! {
                    #[ink(message)]
                    fn my_message(&self) {}
                },
            ),
            // Normalized ink! attribute.
            (
                true,
                syn::parse_quote! {
                    #[ink(message, payable)]
                    pub fn my_message(&self) {}
                },
            ),
            // Different ink! attributes.
            (
                true,
                syn::parse_quote! {
                    #[ink(message)]
                    #[ink(payable)]
                    pub fn my_message(&self) {}
                },
            ),
            // Another ink! attribute, separate and normalized attribute.
            (
                true,
                syn::parse_quote! {
                    #[ink(message)]
                    #[ink(selector = 0xDEADBEEF, payable)]
                    pub fn my_message(&self) {}
                },
            ),
        ];
        for (expect_payable, item_method) in test_inputs {
            let is_payable = <ir::Message as TryFrom<_>>::try_from(item_method)
                .unwrap()
                .is_payable();
            assert_eq!(is_payable, expect_payable);
        }
    }

    #[test]
    fn receiver_works() {
        let test_inputs: Vec<(Receiver, syn::ImplItemMethod)> = vec![
            (
                Receiver::Ref,
                syn::parse_quote! {
                    #[ink(message)]
                    fn my_message(&self) {}
                },
            ),
            (
                Receiver::RefMut,
                syn::parse_quote! {
                    #[ink(message, payable)]
                    fn my_message(&mut self) {}
                },
            ),
        ];
        for (expected_receiver, item_method) in test_inputs {
            let actual_receiver = <ir::Message as TryFrom<_>>::try_from(item_method)
                .unwrap()
                .receiver();
            assert_eq!(actual_receiver, expected_receiver);
        }
    }

    #[test]
    fn visibility_works() {
        let test_inputs: Vec<(bool, syn::ImplItemMethod)> = vec![
            // &self
            (
                false,
                syn::parse_quote! {
                    #[ink(message)]
                    fn my_message(&self) {}
                },
            ),
            // &self + pub
            (
                true,
                syn::parse_quote! {
                    #[ink(message)]
                    pub fn my_message(&self) {}
                },
            ),
            // &mut self
            (
                false,
                syn::parse_quote! {
                    #[ink(message)]
                    fn my_message(&mut self) {}
                },
            ),
            // &mut self + pub
            (
                true,
                syn::parse_quote! {
                    #[ink(message)]
                    pub fn my_message(&mut self) {}
                },
            ),
        ];
        for (is_pub, item_method) in test_inputs {
            let visibility = <ir::Message as TryFrom<_>>::try_from(item_method)
                .unwrap()
                .visibility();
            assert_eq!(visibility.is_pub(), is_pub);
            assert_eq!(visibility.is_inherited(), !is_pub);
        }
    }

    #[test]
    fn try_from_works() {
        let item_methods: Vec<syn::ImplItemMethod> = vec![
            // &self
            syn::parse_quote! {
                #[ink(message)]
                fn my_message(&self) {}
            },
            // &self + pub
            syn::parse_quote! {
                #[ink(message)]
                pub fn my_message(&self) {}
            },
            // &mut self
            syn::parse_quote! {
                #[ink(message)]
                fn my_message(&mut self) {}
            },
            // &mut self + pub
            syn::parse_quote! {
                #[ink(message)]
                pub fn my_message(&mut self) {}
            },
            // &self + payable
            syn::parse_quote! {
                #[ink(message, payable)]
                fn my_message(&self) {}
            },
            // &mut self + payable
            syn::parse_quote! {
                #[ink(message, payable)]
                fn my_message(&mut self) {}
            },
            // &self + many inputs + output works
            syn::parse_quote! {
                #[ink(message)]
                fn my_message(&self, input1: i32, input2: i64, input3: u32, input4: u64) -> bool {}
            },
            // &mut self + many inputs + output works
            syn::parse_quote! {
                #[ink(message)]
                fn my_message(&mut self, input1: i32, input2: i64, input3: u32, input4: u64) -> bool {}
            },
        ];
        for item_method in item_methods {
            assert!(<ir::Message as TryFrom<_>>::try_from(item_method).is_ok());
        }
    }

    fn assert_try_from_fails(item_method: syn::ImplItemMethod, expected_err: &str) {
        assert_eq!(
            <ir::Message as TryFrom<_>>::try_from(item_method)
                .map_err(|err| err.to_string()),
            Err(expected_err.to_string()),
        );
    }

    #[test]
    fn try_from_generics_fails() {
        let item_methods: Vec<syn::ImplItemMethod> = vec![
            syn::parse_quote! {
                #[ink(message)]
                fn my_message<T>(&self) {}
            },
            syn::parse_quote! {
                #[ink(message)]
                pub fn my_message<T>(&self) {}
            },
            syn::parse_quote! {
                #[ink(message)]
                fn my_message<T>(&mut self) {}
            },
            syn::parse_quote! {
                #[ink(message)]
                pub fn my_message<T>(&mut self) {}
            },
        ];
        for item_method in item_methods {
            assert_try_from_fails(item_method, "ink! messages must not be generic")
        }
    }

    #[test]
    fn try_from_receiver_fails() {
        let item_methods: Vec<syn::ImplItemMethod> = vec![
            syn::parse_quote! {
                #[ink(message)]
                fn my_message() {}
            },
            syn::parse_quote! {
                #[ink(message)]
                fn my_message(self) {}
            },
            syn::parse_quote! {
                #[ink(message)]
                pub fn my_message(mut self) {}
            },
            syn::parse_quote! {
                #[ink(message)]
                fn my_message(this: &Self) {}
            },
            syn::parse_quote! {
                #[ink(message)]
                pub fn my_message(this: &mut Self) {}
            },
        ];
        for item_method in item_methods {
            assert_try_from_fails(
                item_method,
                "ink! messages must have `&self` or `&mut self` receiver",
            )
        }
    }

    #[test]
    fn try_from_const_fails() {
        let item_methods: Vec<syn::ImplItemMethod> = vec![
            // &self
            syn::parse_quote! {
                #[ink(message)]
                const fn my_message(&self) {}
            },
            // &mut self
            syn::parse_quote! {
                #[ink(message)]
                const fn my_message(&mut self) {}
            },
        ];
        for item_method in item_methods {
            assert_try_from_fails(item_method, "ink! messages must not be const")
        }
    }

    #[test]
    fn try_from_async_fails() {
        let item_methods: Vec<syn::ImplItemMethod> = vec![
            // &self
            syn::parse_quote! {
                #[ink(message)]
                async fn my_message(&self) {}
            },
            // &mut self
            syn::parse_quote! {
                #[ink(message)]
                async fn my_message(&mut self) {}
            },
        ];
        for item_method in item_methods {
            assert_try_from_fails(item_method, "ink! messages must not be async")
        }
    }

    #[test]
    fn try_from_unsafe_fails() {
        let item_methods: Vec<syn::ImplItemMethod> = vec![
            // &self
            syn::parse_quote! {
                #[ink(message)]
                unsafe fn my_message(&self) {}
            },
            // &mut self
            syn::parse_quote! {
                #[ink(message)]
                unsafe fn my_message(&mut self) {}
            },
        ];
        for item_method in item_methods {
            assert_try_from_fails(item_method, "ink! messages must not be unsafe")
        }
    }

    #[test]
    fn try_from_explicit_abi_fails() {
        let item_methods: Vec<syn::ImplItemMethod> = vec![
            // &self
            syn::parse_quote! {
                #[ink(message)]
                extern "C" fn my_message(&self) {}
            },
            // &mut self
            syn::parse_quote! {
                #[ink(message)]
                extern "C" fn my_message(&mut self) {}
            },
        ];
        for item_method in item_methods {
            assert_try_from_fails(item_method, "ink! messages must not have explicit ABI")
        }
    }

    #[test]
    fn try_from_variadic_fails() {
        let item_methods: Vec<syn::ImplItemMethod> = vec![
            // &self
            syn::parse_quote! {
                #[ink(message)]
                fn my_message(&self, ...) {}
            },
            // &mut self
            syn::parse_quote! {
                #[ink(message)]
                fn my_message(&mut self, ...) {}
            },
        ];
        for item_method in item_methods {
            assert_try_from_fails(item_method, "ink! messages must not be variadic")
        }
    }

    #[test]
    fn try_from_visibility_fails() {
        let item_methods: Vec<syn::ImplItemMethod> = vec![
            // &self + crate visibility
            syn::parse_quote! {
                #[ink(message)]
                crate fn my_message(&self) {}
            },
            // &mut self + crate visibility
            syn::parse_quote! {
                #[ink(message)]
                crate fn my_message(&mut self) {}
            },
            // &self + pub restricted visibility
            syn::parse_quote! {
                #[ink(message)]
                pub(in my::path) fn my_message(&self) {}
            },
            // &mut self + pub restricted visibility
            syn::parse_quote! {
                #[ink(message)]
                pub(in my::path) fn my_message(&mut self) {}
            },
        ];
        for item_method in item_methods {
            assert_try_from_fails(
                item_method,
                "ink! messages must have public or inherited visibility",
            )
        }
    }

    #[test]
    fn conflicting_attributes_fails() {
        let item_methods: Vec<syn::ImplItemMethod> = vec![
            // storage
            syn::parse_quote! {
                #[ink(message, storage)]
                fn my_message(&self) {}
            },
            // namespace
            syn::parse_quote! {
                #[ink(message, namespace = "my_namespace")]
                fn my_message(&self) {}
            },
            // event + multiple attributes
            syn::parse_quote! {
                #[ink(message)]
                #[ink(event)]
                fn my_message(&self) {}
            },
        ];
        for item_method in item_methods {
            assert_try_from_fails(
                item_method,
                "encountered conflicting ink! attribute argument",
            )
        }
    }
}<|MERGE_RESOLUTION|>--- conflicted
+++ resolved
@@ -22,11 +22,8 @@
 use crate::ir::{
     self,
     utils,
-<<<<<<< HEAD
+    utils::extract_cfg_attributes,
     Selector,
-=======
-    utils::extract_cfg_attributes,
->>>>>>> bb9cc8cb
 };
 use proc_macro2::{
     Ident,
