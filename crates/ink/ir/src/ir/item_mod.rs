// Copyright 2018-2022 Parity Technologies (UK) Ltd.
//
// Licensed under the Apache License, Version 2.0 (the "License");
// you may not use this file except in compliance with the License.
// You may obtain a copy of the License at
//
//     http://www.apache.org/licenses/LICENSE-2.0
//
// Unless required by applicable law or agreed to in writing, software
// distributed under the License is distributed on an "AS IS" BASIS,
// WITHOUT WARRANTIES OR CONDITIONS OF ANY KIND, either express or implied.
// See the License for the specific language governing permissions and
// limitations under the License.

use crate::{
    error::ExtError as _,
    ir,
    ir::idents_lint,
    Callable,
};
use proc_macro2::{
    Ident,
    Span,
};
use quote::TokenStreamExt as _;
use std::collections::HashMap;
use syn::{
    spanned::Spanned,
    token,
};

/// The ink! module.
///
/// This is the root of all ink! smart contracts and is defined similarly to
/// a normal Rust module annotated with
/// `#[ink::contract( /* optional configuration */ )]` attribute.
///
/// It contains ink! specific items as well as normal Rust items.
///
/// # Example
///
/// ```
/// // #[ink::contract] <-- this line belongs to the ink! configuration!
/// # use ink_ir as ir;
/// # <ir::ItemMod as TryFrom<syn::ItemMod>>::try_from(syn::parse_quote! {
/// mod my_contract {
///     #[ink(storage)]
///     pub struct MyStorage {
///         // storage fields
///     }
///
///     #[ink(event)]
///     pub struct MyEvent {
///         // event fields
///     }
///
///     impl MyStorage {
///         #[ink(constructor)]
///         pub fn my_constructor() -> Self {
///             // constructor initialization
///         }
///
///         #[ink(message)]
///         pub fn my_message(&self) {
///             // message statements
///         }
///     }
/// }
/// # }).unwrap();
/// ```
///
/// # Note
///
/// This type has been named after [`syn::ItemMod`] and inherits all of the
/// fields that are required for inline module definitions.
///
/// # Developer Note
///
/// Structurally the ink! `Module` mirrors an inline Rust module, for example:
///
/// ```
/// mod rust_module {
///     // some Rust item definitions
/// }
/// ```
///
/// If the capabilities of an inline Rust module change we have to adjust for that.
#[derive(Debug, PartialEq, Eq)]
pub struct ItemMod {
    attrs: Vec<syn::Attribute>,
    vis: syn::Visibility,
    mod_token: token::Mod,
    ident: Ident,
    brace: token::Brace,
    items: Vec<ir::Item>,
}

impl ItemMod {
    /// Ensures that the ink! storage struct is not missing and that there are
    /// not multiple ink! storage struct definitions for the given slice of items.
    fn ensure_storage_struct_quantity(
        module_span: Span,
        items: &[ir::Item],
    ) -> Result<(), syn::Error> {
        let storage_iter = items
            .iter()
            .filter(|item| matches!(item, ir::Item::Ink(ir::InkItem::Storage(_))));
        if storage_iter.clone().next().is_none() {
            return Err(format_err!(module_span, "missing ink! storage struct",))
        }
        if storage_iter.clone().count() >= 2 {
            let mut error = format_err!(
                module_span,
                "encountered multiple ink! storage structs, expected exactly one"
            );
            for storage in storage_iter {
                error.combine(format_err!(storage, "ink! storage struct here"))
            }
            return Err(error)
        }
        Ok(())
    }

    /// Ensures that the given slice of items contains at least one ink! message.
    fn ensure_contains_message(
        module_span: Span,
        items: &[ir::Item],
    ) -> Result<(), syn::Error> {
        let found_message = items
            .iter()
            .filter_map(|item| {
                match item {
                    ir::Item::Ink(ir::InkItem::ImplBlock(item_impl)) => {
                        Some(item_impl.iter_messages())
                    }
                    _ => None,
                }
            })
            .any(|mut messages| messages.next().is_some());
        if !found_message {
            return Err(format_err!(module_span, "missing ink! message"))
        }
        Ok(())
    }

    /// Ensures that the given slice of items contains at least one ink! constructor.
    fn ensure_contains_constructor(
        module_span: Span,
        items: &[ir::Item],
    ) -> Result<(), syn::Error> {
        let found_constructor = items
            .iter()
            .filter_map(|item| {
                match item {
                    ir::Item::Ink(ir::InkItem::ImplBlock(item_impl)) => {
                        Some(item_impl.iter_constructors())
                    }
                    _ => None,
                }
            })
            .any(|mut constructors| constructors.next().is_some());
        if !found_constructor {
            return Err(format_err!(module_span, "missing ink! constructor"))
        }
        Ok(())
    }

    /// Ensures that no ink! message or constructor selectors are overlapping.
    ///
    /// # Note
    ///
    /// We differentiate between ink! message and ink! constructor selectors
    /// since they are dispatched independently from each other and thus are
    /// allowed to have overlapping selectors.
    fn ensure_no_overlapping_selectors(items: &[ir::Item]) -> Result<(), syn::Error> {
        let mut messages = <HashMap<ir::Selector, &ir::Message>>::new();
        let mut constructors = <HashMap<ir::Selector, &ir::Constructor>>::new();
        for item_impl in items
            .iter()
            .filter_map(ir::Item::map_ink_item)
            .filter_map(ir::InkItem::filter_map_impl_block)
        {
            use std::collections::hash_map::Entry;
            /// Kind is either `"message"` or `"constructor"`.
            fn compose_error(
                first_span: Span,
                second_span: Span,
                selector: ir::Selector,
                kind: &str,
            ) -> syn::Error {
                format_err!(
                    second_span,
                    "encountered ink! {}s with overlapping selectors (= {:02X?})\n\
                     hint: use #[ink(selector = S:u32)] on the callable or \
                     #[ink(namespace = N:string)] on the implementation block to \
                     disambiguate overlapping selectors.",
                    kind,
                    selector.to_bytes(),
                )
                .into_combine(format_err!(
                    first_span,
                    "first ink! {} with overlapping selector here",
                    kind,
                ))
            }
            for message in item_impl.iter_messages() {
                let selector = message.composed_selector();
                match messages.entry(selector) {
                    Entry::Occupied(overlap) => {
                        return Err(compose_error(
                            overlap.get().span(),
                            message.callable().span(),
                            selector,
                            "message",
                        ))
                    }
                    Entry::Vacant(vacant) => {
                        vacant.insert(message.callable());
                    }
                }
            }
            for constructor in item_impl.iter_constructors() {
                let selector = constructor.composed_selector();
                match constructors.entry(selector) {
                    Entry::Occupied(overlap) => {
                        return Err(compose_error(
                            overlap.get().span(),
                            constructor.callable().span(),
                            selector,
                            "constructor",
                        ))
                    }
                    Entry::Vacant(vacant) => {
                        vacant.insert(constructor.callable());
                    }
                }
            }
        }
        Ok(())
    }

    /// Ensures that:
    /// - At most one wildcard selector exists among ink! messages, as well as
    /// ink! constructors.
    /// - Where a wildcard selector is defined for a message, at most one other
    /// message is defined which must have a well known selector.
    fn ensure_valid_wildcard_selector_usage(
        items: &[ir::Item],
    ) -> Result<(), syn::Error> {
        let mut wildcard_selector: Option<&ir::Message> = None;
        let mut other_messages = Vec::new();
        for item_impl in items
            .iter()
            .filter_map(ir::Item::map_ink_item)
            .filter_map(ir::InkItem::filter_map_impl_block)
        {
            for message in item_impl.iter_messages() {
                if !message.has_wildcard_selector() {
                    other_messages.push(message);
                    continue
                }
                match wildcard_selector {
                    None => wildcard_selector = Some(message.callable()),
                    Some(overlap) => {
                        let err = format_err!(
                            message.callable().span(),
                            "encountered ink! messages with overlapping wildcard selectors",
                        );
                        let overlap_err = format_err!(
                            overlap.span(),
                            "first ink! message with overlapping wildcard selector here",
<<<<<<< HEAD
                        )));
=======
                        );
                        return Err(err.into_combine(overlap_err))
                    }
                }
            }

            if let Some(wildcard) = wildcard_selector {
                match other_messages.len() as u32 {
                    0 => return Err(format_err!(
                        wildcard.span(),
                        "missing definition of another message with TODO in tandem with a wildcard \
                        selector",
                    )),
                    1 => {
                        if !other_messages[0].callable().has_wildcard_complement_selector() {
                            return Err(format_err!(
                                other_messages[0].callable().span(),
                                "when using a wildcard selector `selector = _` for an ink! message \
                                then the other message must use the wildcard complement `selector = @`"
                            ))
                        }
                    }
                    2.. => {
                        let mut combined = format_err!(
                            wildcard.span(),
                            "exactly one other message must be defined together with a wildcard selector",
                        );
                        for message in &other_messages {
                            if !message.callable().has_wildcard_complement_selector() {
                                combined.combine(
                                    format_err!(
                                        message.callable().span(),
                                        "additional message not permitted together with a wildcard selector",
                                    )
                                )
                            }
                        }
                        return Err(combined)
                    }
                }
            } else {
                for message in &other_messages {
                    if message.callable().has_wildcard_complement_selector() {
                        return Err(format_err!(
                            message.callable().span(),
                            "encountered ink! message with wildcard complement `selector = @` but no \
                             wildcard `selector = _` defined"
                        ))
>>>>>>> 255fc20c
                    }
                }
            }

            let mut wildcard_selector: Option<&ir::Constructor> = None;
            for constructor in item_impl.iter_constructors() {
                if !constructor.has_wildcard_selector() {
                    continue
                }
                match wildcard_selector {
                    None => wildcard_selector = Some(constructor.callable()),
                    Some(overlap) => {
                        return Err(format_err!(
                            constructor.callable().span(),
                            "encountered ink! constructor with overlapping wildcard selectors",
                        )
                            .into_combine(format_err!(
                            overlap.span(),
                            "first ink! constructor with overlapping wildcard selector here",
                        )));
                    }
                }
            }
        }
        Ok(())
    }
}

impl TryFrom<syn::ItemMod> for ItemMod {
    type Error = syn::Error;

    fn try_from(module: syn::ItemMod) -> Result<Self, Self::Error> {
        let module_span = module.span();
        idents_lint::ensure_no_ink_identifiers(&module)?;
        let (brace, items) = match module.content {
            Some((brace, items)) => (brace, items),
            None => {
                return Err(format_err_spanned!(
                    module,
                    "out-of-line ink! modules are not supported, use `#[ink::contract] mod name {{ ... }}`",
                ))
            }
        };
        let (ink_attrs, other_attrs) = ir::partition_attributes(module.attrs)?;
        if !ink_attrs.is_empty() {
            let mut error = format_err!(
                module_span,
                "encountered invalid ink! attributes on ink! module"
            );
            for ink_attr in ink_attrs {
                error.combine(format_err!(
                    ink_attr.span(),
                    "invalid ink! attribute on module"
                ))
            }
            return Err(error)
        }
        let items = items
            .into_iter()
            .map(<ir::Item as TryFrom<syn::Item>>::try_from)
            .collect::<Result<Vec<_>, syn::Error>>()?;
        Self::ensure_storage_struct_quantity(module_span, &items)?;
        Self::ensure_contains_message(module_span, &items)?;
        Self::ensure_contains_constructor(module_span, &items)?;
        Self::ensure_no_overlapping_selectors(&items)?;
        Self::ensure_valid_wildcard_selector_usage(&items)?;
        Ok(Self {
            attrs: other_attrs,
            vis: module.vis,
            mod_token: module.mod_token,
            ident: module.ident,
            brace,
            items,
        })
    }
}

impl quote::ToTokens for ItemMod {
    /// We mainly implement this trait for ink! module to have a derived
    /// [`Spanned`](`syn::spanned::Spanned`) implementation for it.
    fn to_tokens(&self, tokens: &mut proc_macro2::TokenStream) {
        tokens.append_all(
            self.attrs
                .iter()
                .filter(|attr| matches!(attr.style, syn::AttrStyle::Outer)),
        );
        self.vis.to_tokens(tokens);
        self.mod_token.to_tokens(tokens);
        self.ident.to_tokens(tokens);
        self.brace.surround(tokens, |tokens| {
            tokens.append_all(
                self.attrs
                    .iter()
                    .filter(|attr| matches!(attr.style, syn::AttrStyle::Inner(_))),
            );
            tokens.append_all(&self.items);
        });
    }
}

impl ItemMod {
    /// Returns the identifier of the ink! module.
    pub fn ident(&self) -> &Ident {
        &self.ident
    }

    /// Returns the storage struct definition for this ink! module.
    ///
    /// # Note
    ///
    /// The storage definition is the struct that has been annotated with
    /// `#[ink(storage)]`. This struct is required to be defined in the root
    /// of the ink! inline module.
    ///
    /// # Panics
    ///
    /// If zero or multiple `#[ink(storage)]` annotated structs were found in
    /// the ink! module. This can be expected to never happen since upon
    /// construction of an ink! module it is asserted that exactly one
    /// `#[ink(storage)]` struct exists.
    pub fn storage(&self) -> &ir::Storage {
        let mut iter = IterInkItems::new(self)
            .filter_map(|ink_item| ink_item.filter_map_storage_item());
        let storage = iter
            .next()
            .expect("encountered ink! module without a storage struct");
        assert!(
            iter.next().is_none(),
            "encountered multiple storage structs in ink! module"
        );
        storage
    }

    /// Returns all (ink! and non-ink! specific) item definitions of the ink! inline
    /// module.
    pub fn items(&self) -> &[ir::Item] {
        self.items.as_slice()
    }

    /// Returns an iterator yielding all ink! implementation blocks.
    ///
    /// # Note
    ///
    /// An ink! implementation block can be either an inherent `impl` block
    /// directly defined for the contract's storage struct if it includes at
    /// least one `#[ink(message)]` or `#[ink(constructor)]` annotation, e.g.:
    ///
    /// ```
    /// # use ink_ir as ir;
    /// # <ir::ItemMod as TryFrom<syn::ItemMod>>::try_from(syn::parse_quote! {
    /// # mod my_module {
    /// # #[ink(storage)]
    /// # pub struct MyStorage {
    /// #     /* storage fields */
    /// # }
    /// #
    /// impl MyStorage {
    /// #   #[ink(constructor)]
    /// #   pub fn my_constructor() -> Self {
    /// #       /* constructor implementation */
    /// #   }
    /// #
    ///     #[ink(message)]
    ///     pub fn my_message(&self) {
    ///         // message implementation
    ///     }
    /// }
    /// # }}).unwrap();
    /// ```
    ///
    /// Also an implementation block can be defined as a trait implementation
    /// for the ink! storage struct using the `#[ink(impl)]` annotation even
    /// if none of its interior items have any ink! specific attributes on them,
    /// e.g.:
    ///
    /// ```
    /// # use ink_ir as ir;
    /// # <ir::ItemMod as TryFrom<syn::ItemMod>>::try_from(syn::parse_quote! {
    /// # mod my_module {
    /// # #[ink(storage)]
    /// # pub struct MyStorage {
    /// #     /* storage fields */
    /// # }
    /// #
    /// #[ink(impl)]
    /// impl MyStorage {
    ///     fn my_method(&self) -> i32 {
    ///         // method implementation
    ///     }
    /// }
    /// #
    /// # impl MyStorage {
    /// #   #[ink(constructor)]
    /// #   pub fn my_constructor() -> Self {
    /// #       /* constructor implementation */
    /// #   }
    /// #
    /// #   #[ink(message)]
    /// #   pub fn my_message(&self) {
    /// #       /* message implementation */
    /// #   }
    /// # }
    /// # }}).unwrap();
    /// ```
    pub fn impls(&self) -> IterItemImpls {
        IterItemImpls::new(self)
    }

    /// Returns an iterator yielding all event definitions in this ink! module.
    pub fn events(&self) -> IterEvents {
        IterEvents::new(self)
    }

    /// Returns all non-ink! attributes of the ink! module.
    pub fn attrs(&self) -> &[syn::Attribute] {
        &self.attrs
    }

    /// Returns the visibility of the ink! module.
    pub fn vis(&self) -> &syn::Visibility {
        &self.vis
    }
}

/// Iterator yielding ink! item definitions of the ink! smart contract.
pub struct IterInkItems<'a> {
    items_iter: core::slice::Iter<'a, ir::Item>,
}

impl<'a> IterInkItems<'a> {
    /// Creates a new ink! module items iterator.
    fn new(ink_module: &'a ItemMod) -> Self {
        Self {
            items_iter: ink_module.items.iter(),
        }
    }
}

impl<'a> Iterator for IterInkItems<'a> {
    type Item = &'a ir::InkItem;

    fn next(&mut self) -> Option<Self::Item> {
        'repeat: loop {
            match self.items_iter.next() {
                None => return None,
                Some(item) => {
                    if let Some(event) = item.map_ink_item() {
                        return Some(event)
                    }
                    continue 'repeat
                }
            }
        }
    }
}

/// Iterator yielding all ink! event definitions within the ink!
/// [`ItemMod`](`crate::ir::ItemMod`).
pub struct IterEvents<'a> {
    items_iter: IterInkItems<'a>,
}

impl<'a> IterEvents<'a> {
    /// Creates a new ink! events iterator.
    fn new(ink_module: &'a ItemMod) -> Self {
        Self {
            items_iter: IterInkItems::new(ink_module),
        }
    }
}

impl<'a> Iterator for IterEvents<'a> {
    type Item = &'a ir::Event;

    fn next(&mut self) -> Option<Self::Item> {
        'repeat: loop {
            match self.items_iter.next() {
                None => return None,
                Some(ink_item) => {
                    if let Some(event) = ink_item.filter_map_event_item() {
                        return Some(event)
                    }
                    continue 'repeat
                }
            }
        }
    }
}

/// Iterator yielding all ink! implementation block definitions within the ink!
/// [`ItemMod`](`crate::ir::ItemMod`).
pub struct IterItemImpls<'a> {
    items_iter: IterInkItems<'a>,
}

impl<'a> IterItemImpls<'a> {
    /// Creates a new ink! implementation blocks iterator.
    fn new(ink_module: &'a ItemMod) -> Self {
        Self {
            items_iter: IterInkItems::new(ink_module),
        }
    }
}

impl<'a> Iterator for IterItemImpls<'a> {
    type Item = &'a ir::ItemImpl;

    fn next(&mut self) -> Option<Self::Item> {
        'repeat: loop {
            match self.items_iter.next() {
                None => return None,
                Some(ink_item) => {
                    if let Some(event) = ink_item.filter_map_impl_block() {
                        return Some(event)
                    }
                    continue 'repeat
                }
            }
        }
    }
}

#[cfg(test)]
mod tests {
    use crate as ir;

    #[test]
    fn item_mod_try_from_works() {
        let item_mods: Vec<syn::ItemMod> = vec![
            syn::parse_quote! {
                mod minimal {
                    #[ink(storage)]
                    pub struct Minimal {}

                    impl Minimal {
                        #[ink(constructor)]
                        pub fn new() -> Self {}
                        #[ink(message)]
                        pub fn minimal_message(&self) {}
                    }
                }
            },
            syn::parse_quote! {
                mod flipper {
                    #[ink(storage)]
                    pub struct Flipper {
                        value: bool,
                    }

                    impl Default for Flipper {
                        #[ink(constructor)]
                        fn default() -> Self {
                            Self { value: false }
                        }
                    }

                    impl Flipper {
                        #[ink(message)]
                        pub fn flip(&mut self) {
                            self.value = !self.value
                        }

                        #[ink(message)]
                        pub fn get(&self) -> bool {
                            self.value
                        }
                    }
                }
            },
        ];
        for item_mod in item_mods {
            assert!(<ir::ItemMod as TryFrom<syn::ItemMod>>::try_from(item_mod).is_ok())
        }
    }

    fn assert_fail(item_mod: syn::ItemMod, expected_err: &str) {
        assert_eq!(
            <ir::ItemMod as TryFrom<syn::ItemMod>>::try_from(item_mod)
                .map_err(|err| err.to_string()),
            Err(expected_err.to_string()),
        );
    }

    #[test]
    fn missing_storage_struct_fails() {
        assert_fail(
            syn::parse_quote! {
                mod my_module {
                    impl MyStorage {
                        #[ink(constructor)]
                        pub fn my_constructor() -> Self {}
                        #[ink(message)]
                        pub fn my_message(&self) {}
                    }
                }
            },
            "missing ink! storage struct",
        )
    }

    #[test]
    fn multiple_storage_struct_fails() {
        assert_fail(
            syn::parse_quote! {
                mod my_module {
                    #[ink(storage)]
                    pub struct MyFirstStorage {}
                    #[ink(storage)]
                    pub struct MySecondStorage {}
                    impl MyFirstStorage {
                        #[ink(constructor)]
                        pub fn my_constructor() -> Self {}
                        #[ink(message)]
                        pub fn my_message(&self) {}
                    }
                }
            },
            "encountered multiple ink! storage structs, expected exactly one",
        )
    }

    #[test]
    fn missing_constructor_fails() {
        assert_fail(
            syn::parse_quote! {
                mod my_module {
                    #[ink(storage)]
                    pub struct MyStorage {}

                    impl MyStorage {
                        #[ink(message)]
                        pub fn my_message(&self) {}
                    }
                }
            },
            "missing ink! constructor",
        )
    }

    #[test]
    fn missing_message_fails() {
        assert_fail(
            syn::parse_quote! {
                mod my_module {
                    #[ink(storage)]
                    pub struct MyStorage {}

                    impl MyStorage {
                        #[ink(constructor)]
                        pub fn my_constructor() -> Self {}
                    }
                }
            },
            "missing ink! message",
        )
    }

    #[test]
    fn invalid_out_of_line_module_fails() {
        assert_fail(
            syn::parse_quote! {
                mod my_module;
            },
            "out-of-line ink! modules are not supported, use `#[ink::contract] mod name { ... }`",
        )
    }

    #[test]
    fn conflicting_attributes_fails() {
        assert_fail(
            syn::parse_quote! {
                #[ink(namespace = "my_namespace")]
                mod my_module {
                    #[ink(storage)]
                    pub struct MyStorage {}
                    impl MyStorage {
                        #[ink(constructor)]
                        pub fn my_constructor() -> Self {}
                        #[ink(message)]
                        pub fn my_message(&self) {}
                    }
                }
            },
            "encountered invalid ink! attributes on ink! module",
        )
    }

    #[test]
    fn overlapping_messages_fails() {
        assert_fail(
            syn::parse_quote! {
                mod my_module {
                    #[ink(storage)]
                    pub struct MyStorage {}

                    impl MyStorage {
                        #[ink(constructor)]
                        pub fn my_constructor() -> Self {}

                        #[ink(message, selector = 0xDEADBEEF)]
                        pub fn my_message_1(&self) {}
                    }

                    impl MyStorage {
                        #[ink(message, selector = 0xDEADBEEF)]
                        pub fn my_message_2(&self) {}
                    }
                }
            },
            "encountered ink! messages with overlapping selectors (= [DE, AD, BE, EF])\n\
            hint: use #[ink(selector = S:u32)] on the callable or #[ink(namespace = N:string)] \
            on the implementation block to disambiguate overlapping selectors.",
        );
    }

    #[test]
    fn overlapping_constructors_fails() {
        assert_fail(
            syn::parse_quote! {
                mod my_module {
                    #[ink(storage)]
                    pub struct MyStorage {}

                    impl MyStorage {
                        #[ink(constructor, selector = 0xDEADBEEF)]
                        pub fn my_constructor_1() -> Self {}

                        #[ink(message)]
                        pub fn my_message_1(&self) {}
                    }

                    impl MyStorage {
                        #[ink(constructor, selector = 0xDEADBEEF)]
                        pub fn my_constructor_2() -> Self {}
                    }
                }
            },
            "encountered ink! constructors with overlapping selectors (= [DE, AD, BE, EF])\n\
            hint: use #[ink(selector = S:u32)] on the callable or #[ink(namespace = N:string)] \
            on the implementation block to disambiguate overlapping selectors.",
        );
    }

    #[test]
    fn overlapping_trait_impls_fails() {
        assert_fail(
            syn::parse_quote! {
                mod my_module {
                    #[ink(storage)]
                    pub struct MyStorage {}

                    impl first::MyTrait for MyStorage {
                        #[ink(constructor)]
                        fn my_constructor() -> Self {}

                        #[ink(message)]
                        fn my_message(&self) {}
                    }

                    impl second::MyTrait for MyStorage {
                        #[ink(message)]
                        fn my_message(&self) {}
                    }
                }
            },
            "encountered ink! messages with overlapping selectors (= [04, C4, 94, 46])\n\
            hint: use #[ink(selector = S:u32)] on the callable or #[ink(namespace = N:string)] \
            on the implementation block to disambiguate overlapping selectors.",
        );
    }

    #[test]
    fn allow_overlap_between_messages_and_constructors() {
        assert!(
            <ir::ItemMod as TryFrom<syn::ItemMod>>::try_from(syn::parse_quote! {
                mod my_module {
                    #[ink(storage)]
                    pub struct MyStorage {}

                    impl MyStorage {
                        #[ink(constructor, selector = 0xDEADBEEF)]
                        pub fn my_constructor() -> Self {}

                        #[ink(message, selector = 0xDEADBEEF)]
                        pub fn my_message(&self) {}
                    }
                }
            })
            .is_ok()
        );
    }

    #[test]
    fn overlapping_wildcard_selectors_fails() {
        assert_fail(
            syn::parse_quote! {
                mod my_module {
                    #[ink(storage)]
                    pub struct MyStorage {}

                    impl MyStorage {
                        #[ink(constructor)]
                        pub fn my_constructor() -> Self {}

                        #[ink(message, selector = _)]
                        pub fn my_message1(&self) {}

                        #[ink(message, selector = _)]
                        pub fn my_message2(&self) {}
                    }
                }
            },
            "encountered ink! messages with overlapping wildcard selectors",
        );
    }

    #[test]
    fn wildcard_selector_on_constructor_works() {
        assert!(
            <ir::ItemMod as TryFrom<syn::ItemMod>>::try_from(syn::parse_quote! {
                mod my_module {
                    #[ink(storage)]
                    pub struct MyStorage {}

                    impl MyStorage {
                        #[ink(constructor, selector = _)]
                        pub fn my_constructor() -> Self {}

                        #[ink(message)]
                        pub fn my_message(&self) {}
                    }
                }
            })
            .is_ok()
        );
    }

    #[test]
    fn overlap_between_wildcard_selector_and_composed_selector_fails() {
        assert_fail(
            syn::parse_quote! {
                mod my_module {
                    #[ink(storage)]
                    pub struct MyStorage {}

                    impl MyStorage {
                        #[ink(constructor)]
                        pub fn my_constructor() -> Self {}

                        #[ink(message, selector = _, selector = 0xCAFEBABE)]
                        pub fn my_message(&self) {}
                    }
                }
            },
            "encountered ink! attribute arguments with equal kinds",
        );
    }

    #[test]
    fn wildcard_selector_and_one_other_message_with_well_known_selector_works() {
        assert!(
            <ir::ItemMod as TryFrom<syn::ItemMod>>::try_from(syn::parse_quote! {
                mod my_module {
                    #[ink(storage)]
                    pub struct MyStorage {}

                    impl MyStorage {
                        #[ink(constructor)]
                        pub fn my_constructor() -> Self {}

                        #[ink(message, selector = _)]
                        pub fn fallback(&self) {}

                        #[ink(message, selector = 0x9BAE9D5E)]
                        pub fn wildcard_complement_message(&self) {}
                    }
                }
            })
            .is_ok()
        );
    }

    #[test]
    fn wildcard_selector_and_one_other_message_with_wildcard_complement_selector_works() {
        assert!(
            <ir::ItemMod as TryFrom<syn::ItemMod>>::try_from(syn::parse_quote! {
                mod my_module {
                    #[ink(storage)]
                    pub struct MyStorage {}

                    impl MyStorage {
                        #[ink(constructor)]
                        pub fn my_constructor() -> Self {}

                        #[ink(message, selector = _)]
                        pub fn fallback(&self) {}

                        #[ink(message, selector = @)]
                        pub fn wildcard_complement_message(&self) {}
                    }
                }
            })
            .is_ok()
        );
    }

    #[test]
    fn wildcard_selector_without_other_message_fails() {
        assert_fail(syn::parse_quote! {
                mod my_module {
                    #[ink(storage)]
                    pub struct MyStorage {}

                    impl MyStorage {
                        #[ink(constructor)]
                        pub fn my_constructor() -> Self {}

                        #[ink(message, selector = _)]
                        pub fn fallback(&self) {}
                    }
                }
            },
            "missing definition of another message with TODO in tandem with a wildcard selector"
        )
    }

    #[test]
    fn wildcard_selector_and_one_other_message_without_well_known_selector_fails() {
        assert_fail(syn::parse_quote! {
                mod my_module {
                    #[ink(storage)]
                    pub struct MyStorage {}

                    impl MyStorage {
                        #[ink(constructor)]
                        pub fn my_constructor() -> Self {}

                        #[ink(message, selector = _)]
                        pub fn fallback(&self) {}

                        #[ink(message)]
                        pub fn other_message_without_well_known_selector(&self) {}
                    }
                }
            },
"when using a wildcard selector `selector = _` for an ink! message then the other \
            message must use the wildcard complement `selector = @`"
        );
    }

    #[test]
    fn wildcard_selector_with_two_other_messages() {
        assert_fail(
            syn::parse_quote! {
                mod my_module {
                    #[ink(storage)]
                    pub struct MyStorage {}

                    impl MyStorage {
                        #[ink(constructor)]
                        pub fn my_constructor() -> Self {}

                        #[ink(message, selector = _)]
                        pub fn fallback(&self) {}

                        #[ink(message, selector = 0x00000000)]
                        pub fn wildcard_complement_message(&self) {}

                        #[ink(message)]
                        pub fn another_message_not_allowed(&self) {}
                    }
                }
            },
            "exactly one other message must be defined together with a wildcard selector",
        );
    }

    #[test]
    fn wildcard_selector_with_many_other_messages() {
        assert_fail(
            syn::parse_quote! {
                mod my_module {
                    #[ink(storage)]
                    pub struct MyStorage {}

                    impl MyStorage {
                        #[ink(constructor)]
                        pub fn my_constructor() -> Self {}

                        #[ink(message, selector = _)]
                        pub fn fallback(&self) {}

                        #[ink(message, selector = @)]
                        pub fn wildcard_complement(&self) {}

                        #[ink(message)]
                        pub fn another_message_not_allowed1(&self) {}

                        #[ink(message)]
                        pub fn another_message_not_allowed2(&self) {}

                        #[ink(message)]
                        pub fn another_message_not_allowed3(&self) {}
                    }
                }
            },
            "exactly one other message must be defined together with a wildcard selector",
        );
    }

    #[test]
    fn wildcard_complement_used_without_wildcard_fails() {
        assert_fail(
            syn::parse_quote! {
                mod my_module {
                    #[ink(storage)]
                    pub struct MyStorage {}

                    impl MyStorage {
                        #[ink(constructor)]
                        pub fn my_constructor() -> Self {}

                        #[ink(message, selector = @)]
                        pub fn uses_reserved_wildcard_other_message_selector(&self) {}
                    }
                }
            },
            "encountered ink! message with wildcard complement `selector = @` but no \
            wildcard `selector = _` defined",
        )
    }

    #[test]
    fn wildcard_reserved_selector_used_without_wildcard_fails() {
        assert_fail(
            syn::parse_quote! {
                mod my_module {
                    #[ink(storage)]
                    pub struct MyStorage {}

                    impl MyStorage {
                        #[ink(constructor)]
                        pub fn my_constructor() -> Self {}

                        #[ink(message, selector = 0x9BAE9D5E)]
                        pub fn uses_reserved_wildcard_other_message_selector(&self) {}
                    }
                }
            },
            "encountered ink! message with wildcard complement `selector = @` but no \
            wildcard `selector = _` defined",
        )
    }
}<|MERGE_RESOLUTION|>--- conflicted
+++ resolved
@@ -269,9 +269,6 @@
                         let overlap_err = format_err!(
                             overlap.span(),
                             "first ink! message with overlapping wildcard selector here",
-<<<<<<< HEAD
-                        )));
-=======
                         );
                         return Err(err.into_combine(overlap_err))
                     }
@@ -320,7 +317,6 @@
                             "encountered ink! message with wildcard complement `selector = @` but no \
                              wildcard `selector = _` defined"
                         ))
->>>>>>> 255fc20c
                     }
                 }
             }
