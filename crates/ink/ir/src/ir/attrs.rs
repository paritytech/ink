--- conflicted
+++ resolved
@@ -32,13 +32,9 @@
 };
 
 use crate::{
-<<<<<<< HEAD
-    ast,
-=======
     ast::{
         self,
     },
->>>>>>> 64efc07c
     error::ExtError as _,
     ir,
     ir::{
