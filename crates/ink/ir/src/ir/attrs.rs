--- conflicted
+++ resolved
@@ -496,8 +496,6 @@
     }
 }
 
-<<<<<<< HEAD
-=======
 /// Either a wildcard selector or a specified selector.
 #[derive(Debug, Copy, Clone, PartialEq, Eq, PartialOrd, Ord, Hash)]
 pub enum SelectorOrWildcard {
@@ -568,7 +566,6 @@
     }
 }
 
->>>>>>> b4369339
 /// An ink! namespace applicable to a trait implementation block.
 #[derive(Debug, Clone, Default, PartialEq, Eq, PartialOrd, Ord, Hash)]
 pub struct Namespace {
@@ -805,52 +802,6 @@
     }
 }
 
-<<<<<<< HEAD
-/// This function replaces occurrences of a `TokenTree::Ident` of the sequence
-/// `selector = _` with the sequence `selector = "_"`.
-///
-/// This is done because `syn::Attribute::parse_meta` does not support parsing a
-/// verbatim like `_`. For this we would need to switch to `syn::Attribute::parse_args`,
-/// which requires a more in-depth rewrite of our IR parsing.
-///
-/// **Note** Although wildcard selectors have been removed, we keep this method to
-/// detect whether a wildcard selector is being used to show a helpful error message.
-fn transform_wildcard_selector_to_string(group: Group2) -> TokenTree2 {
-    let mut found_selector = false;
-    let mut found_equal = false;
-
-    let new_group: TokenStream2 = group
-        .stream()
-        .into_iter()
-        .map(|tt| {
-            match tt {
-                TokenTree2::Group(grp) => transform_wildcard_selector_to_string(grp),
-                TokenTree2::Ident(ident)
-                    if found_selector && found_equal && ident == "_" =>
-                {
-                    let mut lit = proc_macro2::Literal::string("_");
-                    lit.set_span(ident.span());
-                    found_selector = false;
-                    found_equal = false;
-                    TokenTree2::Literal(lit)
-                }
-                TokenTree2::Ident(ident) if ident == "selector" => {
-                    found_selector = true;
-                    TokenTree2::Ident(ident)
-                }
-                TokenTree2::Punct(punct) if punct.as_char() == '=' => {
-                    found_equal = true;
-                    TokenTree2::Punct(punct)
-                }
-                _ => tt,
-            }
-        })
-        .collect();
-    TokenTree2::Group(Group2::new(group.delimiter(), new_group))
-}
-
-=======
->>>>>>> b4369339
 impl TryFrom<syn::Attribute> for InkAttribute {
     type Error = syn::Error;
 
@@ -927,74 +878,6 @@
     fn parse(input: ParseStream) -> syn::Result<Self> {
         let ast: ast::Meta = input.parse()?;
 
-<<<<<<< HEAD
-    fn try_from(nested_meta: syn::NestedMeta) -> Result<Self, Self::Error> {
-        match nested_meta {
-            syn::NestedMeta::Meta(meta) => {
-                match &meta {
-                    syn::Meta::NameValue(name_value) => {
-                        if name_value.path.is_ident("selector") {
-                            if let syn::Lit::Str(lit_str) = &name_value.lit {
-                                let argument = lit_str.value();
-                                // We've pre-processed the verbatim `_` to `"_"`. This was done
-                                // because `syn::Attribute::parse_meta` does not support verbatim.
-                                if argument == "_" {
-                                    return Err(format_err!(
-                                        name_value,
-                                        "#[ink(selector = _)] wildcard attributes are no longer supported. \
-                                        For upgradeable contracts use `set_code_hash` instead."
-                                    ))
-                                } else {
-                                    return Err(format_err!(
-                                        name_value,
-                                        "#[ink(selector = ..)] attributes with string inputs are deprecated. \
-                                        use an integer instead, e.g. #[ink(selector = 1)] or #[ink(selector = 0xC0DECAFE)]."
-                                    ))
-                                }
-                            }
-
-                            if let syn::Lit::Int(lit_int) = &name_value.lit {
-                                let selector_u32 = lit_int.base10_parse::<u32>()
-                                    .map_err(|error| {
-                                        format_err_spanned!(
-                                            lit_int,
-                                            "selector value out of range. selector must be a valid `u32` integer: {}",
-                                            error
-                                        )
-                                    })?;
-                                let selector = Selector::from(selector_u32.to_be_bytes());
-                                return Ok(AttributeFrag {
-                                    ast: meta,
-                                    arg: AttributeArg::Selector(selector),
-                                })
-                            }
-                            return Err(format_err!(name_value, "expected 4-digit hexcode for `selector` argument, e.g. #[ink(selector = 0xC0FEBABE]"))
-                        }
-                        if name_value.path.is_ident("namespace") {
-                            if let syn::Lit::Str(lit_str) = &name_value.lit {
-                                let argument = lit_str.value();
-                                syn::parse_str::<syn::Ident>(&argument)
-                                    .map_err(|_error| format_err!(
-                                        lit_str,
-                                        "encountered invalid Rust identifier for namespace argument",
-                                    ))?;
-                                return Ok(AttributeFrag {
-                                    ast: meta,
-                                    arg: AttributeArg::Namespace(
-                                        Namespace::from(argument.into_bytes()),
-                                    ),
-                                })
-                            }
-                            return Err(format_err!(name_value, "expected string type for `namespace` argument, e.g. #[ink(namespace = \"hello\")]"))
-                        }
-                        if name_value.path.is_ident("extension") {
-                            if let syn::Lit::Int(lit_int) = &name_value.lit {
-                                let id = lit_int.base10_parse::<u32>().map_err(|parse_err| {
-                                    format_err!(
-                                        name_value,
-                                        "could not parse `N` in `#[ink(extension = N)]` into a `u32` integer",
-                                    ).into_combine(parse_err)
-=======
         let arg = match &ast {
             ast::Meta::NameValue(name_value) => {
                 let ident = name_value.name.get_ident().ok_or_else(|| {
@@ -1005,6 +888,29 @@
                 })?;
                 match ident.to_string().as_str() {
                     "selector" => {
+                        if let syn::Lit::Str(_) = lit {
+                            return Err(format_err_spanned!(
+                        lit,
+                        "#[ink(selector = ..)] attributes with string inputs are deprecated. \
+                        use an integer instead, e.g. #[ink(selector = 1)] or #[ink(selector = 0xC0DECAFE)]."
+                    ));
+                        }
+                        if let syn::Lit::Int(lit_int) = lit {
+                            let selector_u32 = lit_int.base10_parse::<u32>()
+                                .map_err(|error| {
+                                    format_err_spanned!(
+                                lit_int,
+                                "selector value out of range. selector must be a valid `u32` integer: {}",
+                                error
+                            )
+                                })?;
+                            let selector = Selector::from(selector_u32.to_be_bytes());
+                            return Ok(SelectorOrWildcard::UserProvided(selector))
+                        }
+                        Err(format_err_spanned!(
+                    value,
+                    "expected 4-digit hexcode for `selector` argument, e.g. #[ink(selector = 0xC0FEBABE]"
+                ))
                         SelectorOrWildcard::try_from(&name_value.value)
                             .map(AttributeArg::Selector)
                     }
@@ -1019,7 +925,6 @@
                                     format_err_spanned!(
                                         lit_int,
                                         "could not parse `N` in `#[ink(extension = N)]` into a `u32` integer: {}", error)
->>>>>>> b4369339
                                 })?;
                             Ok(AttributeArg::Extension(ExtensionId::from_u32(id)))
                         } else {
