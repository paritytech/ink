[package]
name = "ink_ir"
version.workspace = true
authors = ["Parity Technologies <admin@parity.io>", "Robin Freyler <robin@parity.io>"]
edition.workspace = true

license.workspace = true
readme = "README.md"
repository.workspace = true
documentation = "https://docs.rs/ink_ir/"
homepage.workspace = true
description = "data structures and algorithms for ink! intermediate representation"
keywords.workspace = true
categories.workspace = true
include = ["Cargo.toml", "src/**/*.rs", "README.md", "LICENSE"]

[lib]
name = "ink_ir"

[dependencies]
quote = { workspace = true }
syn = { workspace = true, features = ["parsing", "full", "visit", "extra-traits"] }
proc-macro2 = { workspace = true }
itertools = { workspace = true }
either = { workspace = true }
blake2 = { workspace = true }
impl-serde = { workspace = true }
ink_prelude = { workspace = true }

[features]
default = [ "std" ]
std = [
<<<<<<< HEAD
	"itertools/use_std",
	"either/use_std",
	"impl-serde/std",
	"ink_prelude/std"
=======
	"either/use_std",
	"ink_prelude/std",
	"itertools/use_std", 
	"impl-serde/std"
>>>>>>> f107a920
]<|MERGE_RESOLUTION|>--- conflicted
+++ resolved
@@ -30,15 +30,8 @@
 [features]
 default = [ "std" ]
 std = [
-<<<<<<< HEAD
-	"itertools/use_std",
-	"either/use_std",
-	"impl-serde/std",
-	"ink_prelude/std"
-=======
 	"either/use_std",
 	"ink_prelude/std",
-	"itertools/use_std", 
+	"itertools/use_std",
 	"impl-serde/std"
->>>>>>> f107a920
 ]