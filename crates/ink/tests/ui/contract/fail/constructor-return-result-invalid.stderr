error[E0277]: the trait bound `ConstructorOutputValue<Result<u8, contract::Error>>: ConstructorOutput<Contract>` is not satisfied
  --> tests/ui/contract/fail/constructor-return-result-invalid.rs:14:9
   |
<<<<<<< HEAD
14 | /         pub fn constructor() -> Result<u8, Error> {
15 | |             Ok(5_u8)
16 | |         }
   | |_________^ the trait `codegen::dispatch::execution::ConstructorReturnType<Contract>` is not implemented for `codegen::dispatch::execution::private::Seal<Result<u8, contract::Error>>`
=======
14 |         pub fn constructor() -> Result<u8, Error> {
   |         ^^^ the trait `ConstructorOutput<Contract>` is not implemented for `ConstructorOutputValue<Result<u8, contract::Error>>`
>>>>>>> 300b6c45
   |
   = help: the following other types implement trait `ConstructorOutput<C>`:
             ConstructorOutputValue<C>
             ConstructorOutputValue<Result<C, E>><|MERGE_RESOLUTION|>--- conflicted
+++ resolved
@@ -1,15 +1,8 @@
 error[E0277]: the trait bound `ConstructorOutputValue<Result<u8, contract::Error>>: ConstructorOutput<Contract>` is not satisfied
   --> tests/ui/contract/fail/constructor-return-result-invalid.rs:14:9
    |
-<<<<<<< HEAD
-14 | /         pub fn constructor() -> Result<u8, Error> {
-15 | |             Ok(5_u8)
-16 | |         }
-   | |_________^ the trait `codegen::dispatch::execution::ConstructorReturnType<Contract>` is not implemented for `codegen::dispatch::execution::private::Seal<Result<u8, contract::Error>>`
-=======
 14 |         pub fn constructor() -> Result<u8, Error> {
    |         ^^^ the trait `ConstructorOutput<Contract>` is not implemented for `ConstructorOutputValue<Result<u8, contract::Error>>`
->>>>>>> 300b6c45
    |
    = help: the following other types implement trait `ConstructorOutput<C>`:
              ConstructorOutputValue<C>
