--- conflicted
+++ resolved
@@ -50,13 +50,8 @@
    |         ^^^ method cannot be called due to unsatisfied trait bounds
    |
    = note: the following trait bounds were not satisfied:
-<<<<<<< HEAD
-           `NonCodecType: parity_scale_codec::Decode`
-note: the trait `parity_scale_codec::Decode` must be implemented
-=======
            `NonCodecType: ink::parity_scale_codec::Decode`
 note: the trait `ink::parity_scale_codec::Decode` must be implemented
->>>>>>> b503d677
   --> $CARGO/parity-scale-codec-3.6.5/src/codec.rs
    |
    | pub trait Decode: Sized {
