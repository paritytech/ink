error[E0277]: the trait bound `Result<(), &contract::Error>: Encode` is not satisfied
  --> tests/ui/contract/fail/constructor-return-result-non-codec-error.rs:13:9
   |
<<<<<<< HEAD
13 | /         pub fn constructor() -> Result<Self, Error> {
14 | |             Ok(Self {})
15 | |         }
   | |_________^ the trait `WrapperTypeEncode` is not implemented for `contract::Error`
=======
13 |         pub fn constructor() -> Result<Self, Error> {
   |         ^^^ the trait `Encode` is not implemented for `Result<(), &contract::Error>`
>>>>>>> 300b6c45
   |
   = help: the trait `Encode` is implemented for `Result<T, E>`
note: required by a bound in `return_value`
  --> $WORKSPACE/crates/env/src/api.rs
   |
   |     R: scale::Encode,
   |        ^^^^^^^^^^^^^ required by this bound in `return_value`

error[E0277]: the trait bound `contract::Error: TypeInfo` is not satisfied
 --> tests/ui/contract/fail/constructor-return-result-non-codec-error.rs:4:16
  |
4 |     pub struct Contract {}
  |                ^^^^^^^^ the trait `TypeInfo` is not implemented for `contract::Error`
  |
  = help: the following other types implement trait `TypeInfo`:
            &T
            &mut T
            ()
            (A, B)
            (A, B, C)
            (A, B, C, D)
            (A, B, C, D, E)
            (A, B, C, D, E, F)
          and $N others
  = note: required for `Result<(), contract::Error>` to implement `TypeInfo`
note: required by a bound in `TypeSpec::with_name_str`
 --> $WORKSPACE/crates/metadata/src/specs.rs
  |
  |         T: TypeInfo + 'static,
  |            ^^^^^^^^ required by this bound in `TypeSpec::with_name_str`<|MERGE_RESOLUTION|>--- conflicted
+++ resolved
@@ -1,15 +1,8 @@
 error[E0277]: the trait bound `Result<(), &contract::Error>: Encode` is not satisfied
   --> tests/ui/contract/fail/constructor-return-result-non-codec-error.rs:13:9
    |
-<<<<<<< HEAD
-13 | /         pub fn constructor() -> Result<Self, Error> {
-14 | |             Ok(Self {})
-15 | |         }
-   | |_________^ the trait `WrapperTypeEncode` is not implemented for `contract::Error`
-=======
 13 |         pub fn constructor() -> Result<Self, Error> {
    |         ^^^ the trait `Encode` is not implemented for `Result<(), &contract::Error>`
->>>>>>> 300b6c45
    |
    = help: the trait `Encode` is implemented for `Result<T, E>`
 note: required by a bound in `return_value`
