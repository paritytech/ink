--- conflicted
+++ resolved
@@ -604,12 +604,8 @@
                         },
                         ::core::result::Result::Err(err) => {
                            ::ink::env::return_value::<::core::result::Result<(), & #constructor_value :: Error>>(
-<<<<<<< HEAD
-                                ::ink::env::ReturnFlags::default().set_reverted(true), &::core::result::Result::Err(err)
-=======
                                 ::ink::env::ReturnFlags::default().set_reverted(true),
                                 &::core::result::Result::Err(err)
->>>>>>> 3c8da733
                             )
                         }
                     }
