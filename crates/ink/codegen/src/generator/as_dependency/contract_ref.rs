--- conflicted
+++ resolved
@@ -293,11 +293,7 @@
             type #output_ident =
                 <<Self::__ink_TraitInfo as ::ink::codegen::TraitCallForwarder>::Forwarder as #trait_path>::#output_ident;
 
-<<<<<<< HEAD
-=======
-            #[inline]
             #( #cfg_attrs )*
->>>>>>> 6b572a71
             fn #message_ident(
                 & #mut_token self
                 #( , #input_bindings : #input_types )*
