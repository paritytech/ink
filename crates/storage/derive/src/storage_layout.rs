// Copyright 2018-2022 Parity Technologies (UK) Ltd.
//
// Licensed under the Apache License, Version 2.0 (the "License");
// you may not use this file except in compliance with the License.
// You may obtain a copy of the License at
//
//     http://www.apache.org/licenses/LICENSE-2.0
//
// Unless required by applicable law or agreed to in writing, software
// distributed under the License is distributed on an "AS IS" BASIS,
// WITHOUT WARRANTIES OR CONDITIONS OF ANY KIND, either express or implied.
// See the License for the specific language governing permissions and
// limitations under the License.

use proc_macro2::TokenStream as TokenStream2;
use quote::quote;
use syn::spanned::Spanned;

fn field_layout<'a>(
    variant: &'a synstructure::VariantInfo,
) -> impl Iterator<Item = TokenStream2> + 'a {
    variant.ast().fields.iter().enumerate().map(|(i, field)| {
        let ident = match field.ident.as_ref() {
            Some(ident) => {
                let ident_str = ident.to_string();
                quote! { #ident_str }
            }
            None => {
                let index = i.to_string();
                quote! { #index }
            }
        };
        let ty = &field.ty;
        quote! {
            ::ink::metadata::layout::FieldLayout::new(
                #ident,
<<<<<<< HEAD
                <#ty as ::ink::storage::traits::StorageLayout>::layout(__key_ptr),
=======
                <#ty as ::ink_storage::traits::StorageLayout>::layout(__key),
>>>>>>> 2b7f20e8
            )
        }
    })
}

fn storage_layout_struct(s: &synstructure::Structure) -> TokenStream2 {
    assert!(
        matches!(s.ast().data, syn::Data::Struct(_)),
        "s must be a struct item"
    );
    assert!(
        s.variants().len() == 1,
        "structs must have at most one variant"
    );
    let struct_ident = s.ast().ident.clone();
    let variant: &synstructure::VariantInfo = &s.variants()[0];
    let field_layouts = field_layout(variant);
    s.gen_impl(quote! {
<<<<<<< HEAD
        gen impl ::ink::storage::traits::StorageLayout for @Self {
            fn layout(__key_ptr: &mut ::ink::storage::traits::KeyPtr) -> ::ink::metadata::layout::Layout {
                ::ink::metadata::layout::Layout::Struct(
                    ::ink::metadata::layout::StructLayout::new([
                        #(#field_layouts ,)*
                    ])
=======
        gen impl ::ink_storage::traits::StorageLayout for @Self {
            fn layout(__key: &::ink_primitives::Key) -> ::ink_metadata::layout::Layout {
                ::ink_metadata::layout::Layout::Struct(
                    ::ink_metadata::layout::StructLayout::new(
                        ::core::stringify!(#struct_ident),
                        [
                            #(#field_layouts ,)*
                        ]
                    )
>>>>>>> 2b7f20e8
                )
            }
        }
    })
}

fn storage_layout_enum(s: &synstructure::Structure) -> TokenStream2 {
    assert!(
        matches!(s.ast().data, syn::Data::Enum(_)),
        "s must be an enum item"
    );

    if s.variants().len() > 256 {
        return syn::Error::new(
            s.ast().span(),
            "Currently only enums with at most 256 variants are supported.",
        )
        .to_compile_error()
    }

    let variant_layouts = s.variants().iter().enumerate().map(|(n, variant)| {
        let variant_ident = variant.ast().ident;
        let discriminant = variant
            .ast()
            .discriminant
            .as_ref()
            .map(|(_, expr)| quote! { #expr })
            .unwrap_or_else(|| quote! { #n });
        let field_layouts = field_layout(variant);
        quote! {
            {
                (
<<<<<<< HEAD
                    ::ink::metadata::layout::Discriminant::from(#discriminant),
                    ::ink::metadata::layout::StructLayout::new([
                        #(#field_layouts ,)*
                    ]),
=======
                    ::ink_metadata::layout::Discriminant::from(#discriminant),
                    ::ink_metadata::layout::StructLayout::new(
                        ::core::stringify!(#variant_ident),
                        [
                            #(#field_layouts ,)*
                        ]
                    ),
>>>>>>> 2b7f20e8
                )
            }
        }
    });
    let enum_ident = s.ast().ident.clone();
    s.gen_impl(quote! {
<<<<<<< HEAD
        gen impl ::ink::storage::traits::StorageLayout for @Self {
            fn layout(__key_ptr: &mut ::ink::storage::traits::KeyPtr) -> ::ink::metadata::layout::Layout {
                let dispatch_key = __key_ptr.advance_by(1);
                ::ink::metadata::layout::Layout::Enum(
                    ::ink::metadata::layout::EnumLayout::new(
                        ::ink::metadata::layout::LayoutKey::from(dispatch_key),
=======
        gen impl ::ink_storage::traits::StorageLayout for @Self {
            fn layout(__key: &::ink_primitives::Key) -> ::ink_metadata::layout::Layout {
                ::ink_metadata::layout::Layout::Enum(
                    ::ink_metadata::layout::EnumLayout::new(
                        ::core::stringify!(#enum_ident),
                        ::ink_metadata::layout::LayoutKey::from(__key),
>>>>>>> 2b7f20e8
                        [
                            #(#variant_layouts ,)*
                        ]
                    )
                )
            }
        }
    })
}

pub fn storage_layout_derive(mut s: synstructure::Structure) -> TokenStream2 {
    s.bind_with(|_| synstructure::BindStyle::Move)
        .add_bounds(synstructure::AddBounds::Fields)
        .underscore_const(true);
    match &s.ast().data {
        syn::Data::Struct(_) => storage_layout_struct(&s),
        syn::Data::Enum(_) => storage_layout_enum(&s),
        _ => panic!("cannot derive `StorageLayout` for Rust `union` items"),
    }
}<|MERGE_RESOLUTION|>--- conflicted
+++ resolved
@@ -32,13 +32,9 @@
         };
         let ty = &field.ty;
         quote! {
-            ::ink::metadata::layout::FieldLayout::new(
+            ::ink_metadata::layout::FieldLayout::new(
                 #ident,
-<<<<<<< HEAD
-                <#ty as ::ink::storage::traits::StorageLayout>::layout(__key_ptr),
-=======
                 <#ty as ::ink_storage::traits::StorageLayout>::layout(__key),
->>>>>>> 2b7f20e8
             )
         }
     })
@@ -57,14 +53,6 @@
     let variant: &synstructure::VariantInfo = &s.variants()[0];
     let field_layouts = field_layout(variant);
     s.gen_impl(quote! {
-<<<<<<< HEAD
-        gen impl ::ink::storage::traits::StorageLayout for @Self {
-            fn layout(__key_ptr: &mut ::ink::storage::traits::KeyPtr) -> ::ink::metadata::layout::Layout {
-                ::ink::metadata::layout::Layout::Struct(
-                    ::ink::metadata::layout::StructLayout::new([
-                        #(#field_layouts ,)*
-                    ])
-=======
         gen impl ::ink_storage::traits::StorageLayout for @Self {
             fn layout(__key: &::ink_primitives::Key) -> ::ink_metadata::layout::Layout {
                 ::ink_metadata::layout::Layout::Struct(
@@ -74,7 +62,6 @@
                             #(#field_layouts ,)*
                         ]
                     )
->>>>>>> 2b7f20e8
                 )
             }
         }
@@ -107,12 +94,6 @@
         quote! {
             {
                 (
-<<<<<<< HEAD
-                    ::ink::metadata::layout::Discriminant::from(#discriminant),
-                    ::ink::metadata::layout::StructLayout::new([
-                        #(#field_layouts ,)*
-                    ]),
-=======
                     ::ink_metadata::layout::Discriminant::from(#discriminant),
                     ::ink_metadata::layout::StructLayout::new(
                         ::core::stringify!(#variant_ident),
@@ -120,28 +101,18 @@
                             #(#field_layouts ,)*
                         ]
                     ),
->>>>>>> 2b7f20e8
                 )
             }
         }
     });
     let enum_ident = s.ast().ident.clone();
     s.gen_impl(quote! {
-<<<<<<< HEAD
-        gen impl ::ink::storage::traits::StorageLayout for @Self {
-            fn layout(__key_ptr: &mut ::ink::storage::traits::KeyPtr) -> ::ink::metadata::layout::Layout {
-                let dispatch_key = __key_ptr.advance_by(1);
-                ::ink::metadata::layout::Layout::Enum(
-                    ::ink::metadata::layout::EnumLayout::new(
-                        ::ink::metadata::layout::LayoutKey::from(dispatch_key),
-=======
         gen impl ::ink_storage::traits::StorageLayout for @Self {
             fn layout(__key: &::ink_primitives::Key) -> ::ink_metadata::layout::Layout {
                 ::ink_metadata::layout::Layout::Enum(
                     ::ink_metadata::layout::EnumLayout::new(
                         ::core::stringify!(#enum_ident),
                         ::ink_metadata::layout::LayoutKey::from(__key),
->>>>>>> 2b7f20e8
                         [
                             #(#variant_layouts ,)*
                         ]
