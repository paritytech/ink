--- conflicted
+++ resolved
@@ -24,14 +24,8 @@
 synstructure = "0.12.4"
 
 [dev-dependencies]
-<<<<<<< HEAD
 scale = { package = "parity-scale-codec", version = "2.0", default-features = false, features = ["derive", "full"] }
-ink_env = { version = "3.0.0-rc2", path = "../../env" }
-ink_primitives = { version = "3.0.0-rc2", path = "../../primitives" }
-ink_metadata = { version = "3.0.0-rc2", path = "../../metadata" }
-ink_storage = { version = "3.0.0-rc2", path = ".." }
-=======
+ink_env = { version = "3.0.0-rc3", path = "../../env" }
 ink_primitives = { version = "3.0.0-rc3", path = "../../primitives" }
 ink_metadata = { version = "3.0.0-rc3", path = "../../metadata" }
-ink_storage = { version = "3.0.0-rc3", path = ".." }
->>>>>>> ac501b24
+ink_storage = { version = "3.0.0-rc3", path = ".." }