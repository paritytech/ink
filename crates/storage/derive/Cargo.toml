--- conflicted
+++ resolved
@@ -26,16 +26,8 @@
 
 [dev-dependencies]
 scale = { package = "parity-scale-codec", version = "3", default-features = false, features = ["derive", "full"] }
-<<<<<<< HEAD
-ink_env = { version = "3.1.0", path = "../../env" }
-ink_primitives = { version = "3.1.0", path = "../../primitives" }
-ink_metadata = { version = "3.1.0", path = "../../metadata" }
-ink_prelude = { version = "3.1.0", path = "../../prelude" }
-ink_storage = { version = "3.1.0", path = ".." }
-=======
 ink_env = { version = "3.2.0", path = "../../env" }
 ink_primitives = { version = "3.2.0", path = "../../primitives" }
 ink_metadata = { version = "3.2.0", path = "../../metadata" }
 ink_prelude = { version = "3.2.0", path = "../../prelude/" }
-ink_storage = { version = "3.2.0", path = ".." }
->>>>>>> 80d302eb
+ink_storage = { version = "3.2.0", path = ".." }