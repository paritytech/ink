[package]
name = "ink_primitives"
version = "4.0.0-alpha.3"
authors = ["Parity Technologies <admin@parity.io>", "Robin Freyler <robin@parity.io>"]
edition = "2021"

license = "Apache-2.0"
readme = "README.md"
repository = "https://github.com/paritytech/ink"
documentation = "https://docs.rs/ink_primitives/"
homepage = "https://www.parity.io/"
description = "[ink!] Fundamental primitive types for ink! smart contracts."
keywords = ["wasm", "parity", "webassembly", "blockchain", "edsl"]
categories = ["no-std", "embedded"]
include = ["/Cargo.toml", "src/**/*.rs", "/README.md", "/LICENSE"]

[dependencies]
derive_more = { version = "0.99", default-features = false, features = ["from", "display"] }
ink_prelude = { version = "4.0.0-alpha.3", path = "../prelude/", default-features = false }
scale = { package = "parity-scale-codec", version = "3", default-features = false, features = ["derive", "full"] }
<<<<<<< HEAD
scale-info = { version = "2", default-features = false, features = ["derive"], optional = true }
xxhash-rust = { version = "0.8", features = ["const_xxh32", "const_xxh3"] }
=======
scale-info = { version = "2.3", default-features = false, features = ["derive"], optional = true }
xxhash-rust = { version = "0.8", features = ["const_xxh32"] }
>>>>>>> 1e895788

[features]
default = ["std"]
std = [
    "ink_prelude/std",
    "scale/std",
    "scale-info/std",
]<|MERGE_RESOLUTION|>--- conflicted
+++ resolved
@@ -18,13 +18,8 @@
 derive_more = { version = "0.99", default-features = false, features = ["from", "display"] }
 ink_prelude = { version = "4.0.0-alpha.3", path = "../prelude/", default-features = false }
 scale = { package = "parity-scale-codec", version = "3", default-features = false, features = ["derive", "full"] }
-<<<<<<< HEAD
-scale-info = { version = "2", default-features = false, features = ["derive"], optional = true }
+scale-info = { version = "2.3", default-features = false, features = ["derive"], optional = true }
 xxhash-rust = { version = "0.8", features = ["const_xxh32", "const_xxh3"] }
-=======
-scale-info = { version = "2.3", default-features = false, features = ["derive"], optional = true }
-xxhash-rust = { version = "0.8", features = ["const_xxh32"] }
->>>>>>> 1e895788
 
 [features]
 default = ["std"]
