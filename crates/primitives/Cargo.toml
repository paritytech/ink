--- conflicted
+++ resolved
@@ -15,11 +15,7 @@
 include = ["/Cargo.toml", "src/**/*.rs", "/README.md", "/LICENSE"]
 
 [dependencies]
-<<<<<<< HEAD
-ink_prelude = { version = "3.1.0", path = "../prelude", default-features = false }
-=======
 ink_prelude = { version = "3.2.0", path = "../prelude/", default-features = false }
->>>>>>> 80d302eb
 scale = { package = "parity-scale-codec", version = "3", default-features = false, features = ["derive", "full"] }
 scale-info = { version = "2", default-features = false, features = ["derive"], optional = true }
 sha2-const = { version = "0.1.2", default-features = false }
