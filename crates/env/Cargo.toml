[package]
name = "ink_env"
version.workspace = true
authors = ["Parity Technologies <admin@parity.io>", "Robin Freyler <robin@parity.io>"]
edition.workspace = true
rust-version = "1.68"

license.workspace = true
readme = "README.md"
repository.workspace = true
documentation = "https://docs.rs/ink_env/"
homepage.workspace = true
description = "[ink!] Low-level interface for interacting with the smart contract Wasm executor."
keywords.workspace = true
categories.workspace = true
include = ["Cargo.toml", "src/**/*.rs", "README.md", "LICENSE"]

[dependencies]
ink_allocator = { workspace = true }
ink_storage_traits = { workspace = true }
ink_prelude = { workspace = true }
ink_primitives = { workspace = true }
pallet-contracts-uapi = { workspace = true }

scale = { workspace = true, features = ["max-encoded-len"] }
derive_more = { workspace = true, features = ["from", "display"] }
num-traits = { workspace = true, features = ["i128"] }
cfg-if = { workspace = true }
paste = { workspace = true }
static_assertions = { workspace = true }
const_env = { workspace = true }

[target.'cfg(target_arch = "wasm32")'.dependencies]
rlibc = "1"

[target.'cfg(not(target_arch = "wasm32"))'.dependencies]
ink_engine = { workspace = true, default-features = true, optional = true }

# Hashes for the off-chain environment.
sha2 = { workspace = true, optional = true }
sha3 = { workspace = true, optional = true }
blake2 = { workspace = true, optional = true }

# ECDSA for the off-chain environment.
secp256k1 = { workspace = true, features = ["recovery", "global-context"], optional = true }

# schnorrkel for the off-chain environment.
schnorrkel = { version = "0.11.4", optional = true }

# Only used in the off-chain environment.
#
# Sadly couldn't be marked as dev-dependency.
# Never use this crate outside the off-chain environment!
scale-decode = { workspace = true, optional = true }
scale-encode = { workspace = true, optional = true }
scale-info = { workspace = true, features = ["derive"], optional = true }

[dev-dependencies]
ink = { path = "../ink" }

[features]
default = [ "std" ]
std = [
	"blake2",
	"ink_allocator/std",
	"ink_engine/std",
	"ink_prelude/std",
	"ink_primitives/std",
	"ink_storage_traits/std",
	"num-traits/std",
	"scale-decode",
	"scale-encode",
	"scale-info/std",
	"scale/std",
	"schnorrkel",
	"secp256k1",
	# Enables hashing crates for off-chain environment.
	"sha2",
	"sha3",
	"scale-decode?/std",
	"scale-encode?/std"
]

# Enable contract debug messages via `debug_print!` and `debug_println!`.
ink-debug = []

# Disable the ink! provided global memory allocator.
<<<<<<< HEAD
no-allocator = ["ink_allocator/no-allocator"]

# Disable the ink! provided panic handler.
no-panic-handler = []
=======
no-allocator = [ "ink_allocator/no-allocator" ]
>>>>>>> 0e841939
<|MERGE_RESOLUTION|>--- conflicted
+++ resolved
@@ -85,11 +85,7 @@
 ink-debug = []
 
 # Disable the ink! provided global memory allocator.
-<<<<<<< HEAD
-no-allocator = ["ink_allocator/no-allocator"]
+no-allocator = [ "ink_allocator/no-allocator" ]
 
 # Disable the ink! provided panic handler.
-no-panic-handler = []
-=======
-no-allocator = [ "ink_allocator/no-allocator" ]
->>>>>>> 0e841939
+no-panic-handler = []