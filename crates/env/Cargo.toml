[package]
name = "ink_env"
version = "4.0.0"
authors = ["Parity Technologies <admin@parity.io>", "Robin Freyler <robin@parity.io>"]
edition = "2021"

license = "Apache-2.0"
readme = "README.md"
repository = "https://github.com/paritytech/ink"
documentation = "https://docs.rs/ink_env/"
homepage = "https://www.parity.io/"
description = "[ink!] Low-level interface for interacting with the smart contract Wasm executor."
keywords = ["wasm", "parity", "webassembly", "blockchain", "edsl"]
categories = ["no-std", "embedded"]
include = ["Cargo.toml", "src/**/*.rs", "README.md", "LICENSE"]

[dependencies]
ink_metadata = { version = "4.0.0", path = "../metadata", default-features = false, features = ["derive"], optional = true }
ink_allocator = { version = "4.0.0", path = "../allocator", default-features = false }
ink_storage_traits = { version = "4.0.0", path = "../storage/traits", default-features = false }
ink_prelude = { version = "4.0.0", path = "../prelude", default-features = false }
ink_primitives = { version = "4.0.0", path = "../primitives", default-features = false }

scale = { package = "parity-scale-codec", version = "3", default-features = false, features = ["derive", "full"] }
derive_more = { version = "0.99", default-features = false, features = ["from", "display"] }
num-traits = { version = "0.2", default-features = false, features = ["i128"] }
cfg-if = "1.0"
paste = "1.0"
arrayref = "0.3"
static_assertions = "1.1"

[target.'cfg(target_arch = "wasm32")'.dependencies]
rlibc = "1"

[target.'cfg(not(target_arch = "wasm32"))'.dependencies]
ink_engine = { version = "4.0.0", path = "../engine/", optional = true }

# Hashes for the off-chain environment.
sha2 = { version = "0.10", optional = true }
sha3 = { version = "0.10", optional = true }
blake2 = { version = "0.10", optional = true }

# ECDSA for the off-chain environment.
secp256k1 = { version = "0.26.0", features = ["recovery", "global-context"], optional = true }

# Only used in the off-chain environment.
#
# Sadly couldn't be marked as dev-dependency.
# Never use this crate outside the off-chain environment!
scale-info = { version = "2.3", default-features = false, features = ["derive"], optional = true }

[dev-dependencies]
ink = { path = "../ink" }

[features]
default = ["std"]
std = [
    "ink_metadata/std",
    "ink_allocator/std",
    "ink_prelude/std",
    "ink_primitives/std",
    "ink_storage_traits/std",
    "ink_engine/std",
    "scale/std",
    "scale-info/std",
    "secp256k1",
    "num-traits/std",
    # Enables hashing crates for off-chain environment.
    "sha2",
    "sha3",
    "blake2",
]
<<<<<<< HEAD
# Enable direct call to a pallet dispatchable via `call_runtime()`.
call-runtime = []
=======

>>>>>>> e9321aa4
# Enable contract debug messages via `debug_print!` and `debug_println!`.
ink-debug = []

# Disable the ink! provided global memory allocator.
no-allocator = ["ink_allocator/no-allocator"]<|MERGE_RESOLUTION|>--- conflicted
+++ resolved
@@ -70,12 +70,10 @@
     "sha3",
     "blake2",
 ]
-<<<<<<< HEAD
+
 # Enable direct call to a pallet dispatchable via `call_runtime()`.
 call-runtime = []
-=======
 
->>>>>>> e9321aa4
 # Enable contract debug messages via `debug_print!` and `debug_println!`.
 ink-debug = []
 
