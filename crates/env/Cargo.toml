--- conflicted
+++ resolved
@@ -41,13 +41,10 @@
 blake2 = { workspace = true, optional = true }
 
 # ECDSA for the off-chain environment.
-<<<<<<< HEAD
-secp256k1 = { version = "0.27.0", features = ["recovery", "global-context"], optional = true }
+secp256k1 = { workspace = true, features = ["recovery", "global-context"], optional = true }
+
 # schnorrkel for the off-chain environment.
 schnorrkel = { version = "0.10.2", optional = true }
-=======
-secp256k1 = { workspace = true, features = ["recovery", "global-context"], optional = true }
->>>>>>> bcbfa669
 
 # Only used in the off-chain environment.
 #
