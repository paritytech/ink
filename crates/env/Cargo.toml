[package]
name = "ink_env"
version.workspace = true
authors = ["Parity Technologies <admin@parity.io>", "Robin Freyler <robin@parity.io>"]
edition.workspace = true
rust-version = "1.68"

license.workspace = true
readme = "README.md"
repository.workspace = true
documentation = "https://docs.rs/ink_env/"
homepage.workspace = true
description = "[ink!] Low-level interface for interacting with the smart contract Wasm executor."
keywords.workspace = true
categories.workspace = true
include = ["Cargo.toml", "src/**/*.rs", "README.md", "LICENSE"]

[dependencies]
ink_allocator = { workspace = true }
ink_storage_traits = { workspace = true }
ink_prelude = { workspace = true }
ink_primitives = { workspace = true }
pallet-contracts-uapi = { workspace = true }

log = { workspace = true }
scale = { workspace = true, features = ["max-encoded-len"] }
derive_more = { workspace = true, features = ["from", "display"] }
num-traits = { workspace = true, features = ["i128"] }
cfg-if = { workspace = true }
paste = { workspace = true }
static_assertions = { workspace = true }
const_env = { workspace = true }
xcm = { workspace = true }
xcm-builder = { workspace = true }
xcm-executor = { workspace = true }

[target.'cfg(target_arch = "wasm32")'.dependencies]
rlibc = "1"

[target.'cfg(not(target_arch = "wasm32"))'.dependencies]
ink_engine = { workspace = true, default-features = true, optional = true }

# Hashes for the off-chain environment.
sha2 = { workspace = true, optional = true }
sha3 = { workspace = true, optional = true }
blake2 = { workspace = true, optional = true }

# ECDSA for the off-chain environment.
secp256k1 = { workspace = true, features = ["recovery", "global-context"], optional = true }

# schnorrkel for the off-chain environment.
schnorrkel = { version = "0.11.4", optional = true }

# Only used in the off-chain environment.
#
# Sadly couldn't be marked as dev-dependency.
# Never use this crate outside the off-chain environment!
scale-decode = { workspace = true, optional = true }
scale-encode = { workspace = true, optional = true }
scale-info = { workspace = true, features = ["derive"], optional = true }

[dev-dependencies]
ink = { path = "../ink" }

[features]
default = [ "std" ]
std = [
<<<<<<< HEAD
	"ink_allocator/std",
	"ink_prelude/std",
	"ink_primitives/std",
	"ink_storage_traits/std",
	"ink_engine/std",
	"scale/std",
	"scale-decode",
	"scale-encode",
	"scale-info/std",
	"secp256k1",
	"schnorrkel",
	"num-traits/std",
    # Enables hashing crates for off-chain environment.
	"sha2",
	"sha3",
	"blake2",
=======
	"blake2",
	"ink_allocator/std",
	"ink_engine/std",
	"ink_prelude/std",
	"ink_primitives/std",
	"ink_storage_traits/std",
	"num-traits/std",
	"scale-decode",
	"scale-encode",
	"scale-info/std",
	"scale/std",
	"schnorrkel",
	"secp256k1",
	# Enables hashing crates for off-chain environment.
	"sha2",
	"sha3",
>>>>>>> f107a920
	"scale-decode?/std",
	"scale-encode?/std"
]

# Enable contract debug messages via `debug_print!` and `debug_println!`.
ink-debug = []

# Disable the ink! provided global memory allocator.
no-allocator = [ "ink_allocator/no-allocator" ]

# Disable the ink! provided panic handler.
no-panic-handler = []<|MERGE_RESOLUTION|>--- conflicted
+++ resolved
@@ -65,7 +65,7 @@
 [features]
 default = [ "std" ]
 std = [
-<<<<<<< HEAD
+	"blake2",
 	"ink_allocator/std",
 	"ink_prelude/std",
 	"ink_primitives/std",
@@ -81,25 +81,6 @@
     # Enables hashing crates for off-chain environment.
 	"sha2",
 	"sha3",
-	"blake2",
-=======
-	"blake2",
-	"ink_allocator/std",
-	"ink_engine/std",
-	"ink_prelude/std",
-	"ink_primitives/std",
-	"ink_storage_traits/std",
-	"num-traits/std",
-	"scale-decode",
-	"scale-encode",
-	"scale-info/std",
-	"scale/std",
-	"schnorrkel",
-	"secp256k1",
-	# Enables hashing crates for off-chain environment.
-	"sha2",
-	"sha3",
->>>>>>> f107a920
 	"scale-decode?/std",
 	"scale-encode?/std"
 ]
