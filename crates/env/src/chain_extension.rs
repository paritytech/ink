--- conflicted
+++ resolved
@@ -103,14 +103,8 @@
     /// # Note
     ///
     /// `I` represents the input type of the chain extension method.
-<<<<<<< HEAD
-    /// All tuple types that may act as input parameters for the chain extension method are valid.
-    /// Examples include `()`, `i32`, `(u8, [u8; 5], i32)`, etc.
-=======
     /// All tuple types that may act as input parameters for the chain extension method
     /// are valid. Examples include `()`, `i32`, `(u8, [u8; 5], i32)`, etc.
-    #[inline]
->>>>>>> 6b572a71
     pub fn input<I>(self) -> ChainExtensionMethod<I, O, ErrorCode, IS_RESULT>
     where
         I: scale::Encode,
@@ -155,13 +149,8 @@
     /// method call. Use this only if you are sure that the chain extension method
     /// call will never return an error code that represents failure.
     ///
-<<<<<<< HEAD
-    /// The output of the chain extension method call is always decoded and returned in this case.
-=======
     /// The output of the chain extension method call is always decoded and returned in
     /// this case.
-    #[inline]
->>>>>>> 6b572a71
     pub fn ignore_error_code(
         self,
     ) -> ChainExtensionMethod<I, O, state::IgnoreErrorCode, IS_RESULT> {
