--- conflicted
+++ resolved
@@ -14,11 +14,7 @@
 
 use crate::{
     call::{
-<<<<<<< HEAD
-        utils::ReturnType,
         Call,
-=======
->>>>>>> 776df42c
         CallParams,
         CreateParams,
         DelegateCall,
@@ -369,56 +365,23 @@
     /// # Note
     ///
     /// For more details visit: [`invoke_contract`][`crate::invoke_contract`]
-<<<<<<< HEAD
-    fn invoke_contract<E, Args>(
+    fn invoke_contract<E, Args, R>(
         &mut self,
-        call_data: &CallParams<E, Call<E>, Args, ()>,
-    ) -> Result<()>
-    where
-        E: Environment,
-        Args: scale::Encode;
-
-    /// Invokes a contract message via delegate call.
-    ///
-    ///
-    /// # Note
-    ///
-    /// For more details visit: [`invoke_contract_delegate`][`crate::invoke_contract_delegate`]
-    fn invoke_contract_delegate<E, Args>(
-        &mut self,
-        call_data: &CallParams<E, DelegateCall<E>, Args, ()>,
-    ) -> Result<()>
-    where
-        E: Environment,
-        Args: scale::Encode;
-
-    /// Evaluates a contract message and returns its result.
-    ///
-    /// # Note
-    ///
-    /// For more details visit: [`eval_contract`][`crate::eval_contract`]
-    fn eval_contract<E, Args, R>(
-        &mut self,
-        call_data: &CallParams<E, Call<E>, Args, ReturnType<R>>,
+        call_data: &CallParams<E, Call<E>, Args, R>,
     ) -> Result<R>
     where
         E: Environment,
         Args: scale::Encode,
         R: scale::Decode;
 
-    /// Evaluates a contract message via delegate call and returns its result.
-    ///
-    /// # Note
-    ///
-    /// For more details visit: [`eval_contract_delegate`][`crate::eval_contract_delegate`]
-    fn eval_contract_delegate<E, Args, R>(
+    /// Invokes a contract message via delegate call and returns its result.
+    ///
+    /// # Note
+    ///
+    /// For more details visit: [`invoke_contract_delegate`][`crate::invoke_contract_delegate`]
+    fn invoke_contract_delegate<E, Args, R>(
         &mut self,
-        call_data: &CallParams<E, DelegateCall<E>, Args, ReturnType<R>>,
-=======
-    fn invoke_contract<T, Args, R>(
-        &mut self,
-        call_data: &CallParams<T, Args, R>,
->>>>>>> 776df42c
+        call_data: &CallParams<E, DelegateCall<E>, Args, R>,
     ) -> Result<R>
     where
         E: Environment,
