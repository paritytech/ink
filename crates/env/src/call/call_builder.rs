// Copyright 2018-2022 Parity Technologies (UK) Ltd.
//
// Licensed under the Apache License, Version 2.0 (the "License");
// you may not use this file except in compliance with the License.
// You may obtain a copy of the License at
//
//     http://www.apache.org/licenses/LICENSE-2.0
//
// Unless required by applicable law or agreed to in writing, software
// distributed under the License is distributed on an "AS IS" BASIS,
// WITHOUT WARRANTIES OR CONDITIONS OF ANY KIND, either express or implied.
// See the License for the specific language governing permissions and
// limitations under the License.

use crate::{
    backend::CallFlags,
    call::{
        utils::{
            EmptyArgumentList,
            ReturnType,
            Set,
            Unset,
        },
        ExecutionInput,
    },
    types::Gas,
    Clear,
    Environment,
    Error,
};
use core::marker::PhantomData;
use num_traits::Zero;

/// The final parameters to the cross-contract call.
#[derive(Debug)]
pub struct CallParams<E, CallType, Args, R>
where
    E: Environment,
{
    /// A marker to indicate which type of call to perform.
    call_type: CallType,
    /// The flags used to change the behavior of a contract call.
    call_flags: CallFlags,
    /// The expected return type.
    _return_type: ReturnType<R>,
    /// The inputs to the execution which is a selector and encoded arguments.
    exec_input: ExecutionInput<Args>,
    /// `Environment` is used by `CallType` for correct types
    _phantom: PhantomData<fn() -> E>,
}

impl<E, CallType, Args, R> CallParams<E, CallType, Args, R>
where
    E: Environment,
{
    /// Returns the call flags.
    #[inline]
    pub(crate) fn call_flags(&self) -> &CallFlags {
        &self.call_flags
    }

    /// Returns the execution input.
    #[inline]
    pub(crate) fn exec_input(&self) -> &ExecutionInput<Args> {
        &self.exec_input
    }
}

impl<E, Args, R> CallParams<E, Call<E>, Args, R>
where
    E: Environment,
{
    /// Returns the account ID of the called contract instance.
    #[inline]
    pub(crate) fn callee(&self) -> &E::AccountId {
        &self.call_type.callee
    }

    /// Returns the chosen gas limit for the called contract execution.
    #[inline]
    pub(crate) fn gas_limit(&self) -> &Gas {
        &self.call_type.gas_limit
    }

    /// Returns the transferred value for the called contract.
    #[inline]
    pub(crate) fn transferred_value(&self) -> &E::Balance {
        &self.call_type.transferred_value
    }
}

impl<E, Args, R> CallParams<E, DelegateCall<E>, Args, R>
where
    E: Environment,
{
    /// Returns the code hash which we use to perform a delegate call.
    #[inline]
    pub(crate) fn code_hash(&self) -> &E::Hash {
        &self.call_type.code_hash
    }
}

<<<<<<< HEAD
impl<E, Args> CallParams<E, Call<E>, Args, ()>
where
    E: Environment,
    Args: scale::Encode,
{
    /// Invokes the contract with the given built-up call parameters.
    ///
    /// # Note
    ///
    /// Prefer [`invoke`](`Self::invoke`) over [`eval`](`Self::eval`) if the
    /// called contract message does not return anything because it is more efficient.
    pub fn invoke(&self) -> Result<(), crate::Error> {
        crate::invoke_contract(self)
    }
}

impl<E, Args> CallParams<E, DelegateCall<E>, Args, ()>
where
    E: Environment,
    Args: scale::Encode,
{
    /// Invokes the contract with the given built-up call parameters.
    ///
    /// # Note
    ///
    /// Prefer [`invoke`](`Self::invoke`) over [`eval`](`Self::eval`) if the
    /// called contract message does not return anything because it is more efficient.
    pub fn invoke(&self) -> Result<(), crate::Error> {
        crate::invoke_contract_delegate(self)
    }
}

impl<E, Args, R> CallParams<E, Call<E>, Args, ReturnType<R>>
=======
impl<E, Args, R> CallParams<E, Args, R>
>>>>>>> 776df42c
where
    E: Environment,
    Args: scale::Encode,
    R: scale::Decode,
{
    /// Invokes the contract with the given built-up call parameters.
    ///
    /// Returns the result of the contract execution.
    pub fn invoke(&self) -> Result<R, crate::Error> {
        crate::invoke_contract(self)
    }
}

impl<E, Args, R> CallParams<E, DelegateCall<E>, Args, ReturnType<R>>
where
    E: Environment,
    Args: scale::Encode,
    R: scale::Decode,
{
    /// Evaluates the contract with the given built-up call parameters.
    ///
    /// Returns the result of the contract execution.
    ///
    /// # Note
    ///
    /// Prefer [`invoke`](`Self::invoke`) over [`eval`](`Self::eval`) if the
    /// called contract message does not return anything because it is more efficient.
    pub fn eval(&self) -> Result<R, crate::Error> {
        crate::eval_contract_delegate(self)
    }
}

/// Returns a new [`CallBuilder`] to build up the parameters to a cross-contract call.
///
/// # Example
///
/// **Note:** The shown examples panic because there is currently no cross-calling
///           support in the off-chain testing environment. However, this code
///           should work fine in on-chain environments.
///
/// ## Example 1: No Return Value
///
/// The below example shows calling of a message of another contract that does
/// not return any value back to its caller. The called function:
///
/// - has a selector equal to `0xDEADBEEF`
/// - is provided with 5000 units of gas for its execution
/// - is provided with 10 units of transferred value for the contract instance
/// - receives the following arguments in order
///    1. an `i32` with value `42`
///    2. a `bool` with value `true`
///    3. an array of 32 `u8` with value `0x10`
///
/// ```should_panic
/// # use ::ink_env::{
/// #     Environment,
/// #     DefaultEnvironment,
/// #     call::{build_call, Selector, ExecutionInput}
/// # };
/// # use ink_env::call::Call;
/// # type AccountId = <DefaultEnvironment as Environment>::AccountId;
/// # type Balance = <DefaultEnvironment as Environment>::Balance;
/// build_call::<DefaultEnvironment>()
///     .set_call_type(Call::new().callee(AccountId::from([0x42; 32])).gas_limit(5000).transferred_value(10))
///     .exec_input(
///         ExecutionInput::new(Selector::new([0xDE, 0xAD, 0xBE, 0xEF]))
///             .push_arg(42u8)
///             .push_arg(true)
///             .push_arg(&[0x10u8; 32])
///     )
///     .returns::<()>()
///     .fire()
///     .unwrap();
/// ```
///
/// ## Example 2: With Return Value
///
/// The below example shows calling of a message of another contract that does
/// return a `i32` value back to its caller. The called function:
///
/// - has a selector equal to `0xDEADBEEF`
/// - is provided with 5000 units of gas for its execution
/// - is provided with 10 units of transferred value for the contract instance
/// - receives the following arguments in order
///    1. an `i32` with value `42`
///    2. a `bool` with value `true`
///    3. an array of 32 `u8` with value `0x10`
///
/// ```should_panic
/// # use ::ink_env::{
/// #     Environment,
/// #     DefaultEnvironment,
<<<<<<< HEAD
/// #     call::{build_call, Selector, ExecutionInput, utils::ReturnType, Call},
=======
/// #     call::{build_call, Selector, ExecutionInput},
>>>>>>> 776df42c
/// # };
/// # type AccountId = <DefaultEnvironment as Environment>::AccountId;
/// let my_return_value: i32 = build_call::<DefaultEnvironment>()
///     .set_call_type(Call::new().callee(AccountId::from([0x42; 32]))
///                 .gas_limit(5000)
///                 .transferred_value(10))
///     .exec_input(
///         ExecutionInput::new(Selector::new([0xDE, 0xAD, 0xBE, 0xEF]))
///             .push_arg(42u8)
///             .push_arg(true)
///             .push_arg(&[0x10u8; 32])
///     )
///     .returns::<ReturnType<i32>>()
///     .fire()
///     .unwrap();
/// ```
///
/// ## Example 3: Delegate call
///
/// **Note:** The shown example panics because there is currently no delegate calling
///           support in the off-chain testing environment. However, this code
///           should work fine in on-chain environments.
///
/// ```should_panic
/// # use ::ink_env::{
/// #     Environment,
/// #     DefaultEnvironment,
/// #     Clear,
/// #     call::{build_call, Selector, ExecutionInput, utils::ReturnType, DelegateCall},
/// # };
/// # type AccountId = <DefaultEnvironment as Environment>::AccountId;
/// let my_return_value: i32 = build_call::<DefaultEnvironment>()
///     .set_call_type(DelegateCall::new().code_hash(<DefaultEnvironment as Environment>::Hash::clear()))
///     .exec_input(
///         ExecutionInput::new(Selector::new([0xDE, 0xAD, 0xBE, 0xEF]))
///             .push_arg(42u8)
///             .push_arg(true)
///             .push_arg(&[0x10u8; 32])
///     )
///     .returns::<i32>()
///     .fire()
///     .unwrap();
/// ```
#[allow(clippy::type_complexity)]
pub fn build_call<E>() -> CallBuilder<
    E,
    Unset<Call<E>>,
    Unset<ExecutionInput<EmptyArgumentList>>,
    Unset<ReturnType<()>>,
>
where
    E: Environment,
{
    CallBuilder {
        call_type: Default::default(),
        call_flags: Default::default(),
        exec_input: Default::default(),
        return_type: Default::default(),
        _phantom: Default::default(),
    }
}

/// The default call type for cross-contract calls. Performs a cross-contract call to `callee`
/// with gas limit `gas_limit`, transferring `transferred_value` of currency.
pub struct Call<E: Environment> {
    callee: E::AccountId,
    gas_limit: Gas,
    transferred_value: E::Balance,
}

impl<E: Environment> Default for Call<E> {
    fn default() -> Self {
        Call {
            callee: Default::default(),
            gas_limit: Default::default(),
            transferred_value: E::Balance::zero(),
        }
    }
}

impl<E: Environment> Call<E> {
    /// Returns a clean builder for [`Call`].
    pub fn new() -> Self {
        Default::default()
    }
}

impl<E> Call<E>
where
    E: Environment,
{
    /// Sets the `callee` for the current cross-contract call.
    pub fn callee(self, callee: E::AccountId) -> Self {
        Call {
            callee,
            gas_limit: self.gas_limit,
            transferred_value: self.transferred_value,
        }
    }

    /// Sets the `gas_limit` for the current cross-contract call.
    pub fn gas_limit(self, gas_limit: Gas) -> Self {
        Call {
            callee: self.callee,
            gas_limit,
            transferred_value: self.transferred_value,
        }
    }

    /// Sets the `transferred_value` for the current cross-contract call.
    pub fn transferred_value(self, transferred_value: E::Balance) -> Self {
        Call {
            callee: self.callee,
            gas_limit: self.gas_limit,
            transferred_value,
        }
    }
}

/// The `delegatecall` call type. Performs a call with the given code hash.
pub struct DelegateCall<E: Environment> {
    code_hash: E::Hash,
}

impl<E: Environment> DelegateCall<E> {
    /// Returns a clean builder for [`DelegateCall`]
    pub fn new() -> Self {
        Default::default()
    }
}

impl<E: Environment> Default for DelegateCall<E> {
    fn default() -> Self {
        DelegateCall {
            code_hash: E::Hash::clear(),
        }
    }
}

impl<E: Environment> DelegateCall<E> {
    /// Sets the `code_hash` to perform a delegate call with.
    pub fn code_hash(self, code_hash: E::Hash) -> Self {
        DelegateCall { code_hash }
    }
}

/// Builds up a cross contract call.
pub struct CallBuilder<E, CallType, Args, RetType>
where
    E: Environment,
{
    /// The current parameters that have been built up so far.
    call_type: CallType,
    call_flags: CallFlags,
    exec_input: Args,
    return_type: RetType,
    _phantom: PhantomData<fn() -> E>,
}

impl<E, CallType, Args, RetType> CallBuilder<E, Unset<CallType>, Args, RetType>
where
    E: Environment,
{
    /// The type of the call.
    #[inline]
    #[must_use]
    pub fn set_call_type<NewCallType>(
        self,
        call_type: NewCallType,
    ) -> CallBuilder<E, Set<NewCallType>, Args, RetType> {
        CallBuilder {
            call_type: Set(call_type),
            call_flags: self.call_flags,
            exec_input: self.exec_input,
            return_type: self.return_type,
            _phantom: Default::default(),
        }
    }
}

impl<E, CallType, Args, RetType> CallBuilder<E, CallType, Args, RetType>
where
    E: Environment,
{
    /// The flags used to change the behavior of the contract call.
    #[inline]
    #[must_use]
    pub fn call_flags(
        self,
        call_flags: CallFlags,
    ) -> CallBuilder<E, CallType, Args, RetType> {
        CallBuilder {
            call_type: self.call_type,
            call_flags,
            exec_input: self.exec_input,
            return_type: self.return_type,
            _phantom: Default::default(),
        }
    }
}

<<<<<<< HEAD
mod seal {
    /// Used to prevent users from implementing `IndicateReturnType` for their own types.
    pub trait Sealed {}
    impl Sealed for () {}
    impl<T> Sealed for super::ReturnType<T> {}
}

/// Types that can be used in [`CallBuilder::returns`] to signal return type.
pub trait IndicateReturnType: Default + self::seal::Sealed {}
impl IndicateReturnType for () {}
impl<T> IndicateReturnType for ReturnType<T> {}

impl<E, CallType, Args> CallBuilder<E, CallType, Args, Unset<ReturnType<()>>>
=======
impl<E, Callee, GasLimit, TransferredValue, Args>
    CallBuilder<E, Callee, GasLimit, TransferredValue, Args, Unset<ReturnType<()>>>
>>>>>>> 776df42c
where
    E: Environment,
{
    /// Sets the type of the returned value upon the execution of the call.
    ///
    /// # Note
    ///
    /// Either use `.returns::<()>` to signal that the call does not return a value
    /// or use `.returns::<T>` to signal that the call returns a value of type `T`.
    #[inline]
<<<<<<< HEAD
    pub fn returns<R>(self) -> CallBuilder<E, CallType, Args, Set<R>>
    where
        R: IndicateReturnType,
=======
    pub fn returns<R>(
        self,
    ) -> CallBuilder<E, Callee, GasLimit, TransferredValue, Args, Set<ReturnType<R>>>
>>>>>>> 776df42c
    {
        CallBuilder {
            call_type: self.call_type,
            call_flags: self.call_flags,
            exec_input: self.exec_input,
            return_type: Set(Default::default()),
            _phantom: Default::default(),
        }
    }
}

impl<E, CallType, RetType>
    CallBuilder<E, CallType, Unset<ExecutionInput<EmptyArgumentList>>, RetType>
where
    E: Environment,
{
    /// Sets the execution input to the given value.
    pub fn exec_input<Args>(
        self,
        exec_input: ExecutionInput<Args>,
    ) -> CallBuilder<E, CallType, Set<ExecutionInput<Args>>, RetType> {
        CallBuilder {
            call_type: self.call_type,
            call_flags: self.call_flags,
            exec_input: Set(exec_input),
            return_type: self.return_type,
            _phantom: Default::default(),
        }
    }
}

<<<<<<< HEAD
impl<E, Args, RetType>
    CallBuilder<E, Set<Call<E>>, Set<ExecutionInput<Args>>, Set<RetType>>
where
    E: Environment,
{
    /// Finalizes the call builder to call a function.
    pub fn params(self) -> CallParams<E, Call<E>, Args, RetType> {
        CallParams {
            call_type: self.call_type.value(),
            call_flags: self.call_flags,
            _return_type: Default::default(),
            exec_input: self.exec_input.value(),
            _phantom: self._phantom,
        }
    }
}

impl<E, Args, RetType>
    CallBuilder<E, Set<DelegateCall<E>>, Set<ExecutionInput<Args>>, Set<RetType>>
=======
impl<E, GasLimit, TransferredValue, Args, RetType>
    CallBuilder<
        E,
        Set<E::AccountId>,
        GasLimit,
        TransferredValue,
        Set<ExecutionInput<Args>>,
        Set<ReturnType<RetType>>,
    >
>>>>>>> 776df42c
where
    E: Environment,
{
    /// Finalizes the call builder to call a function.
    pub fn params(self) -> CallParams<E, DelegateCall<E>, Args, RetType> {
        CallParams {
            call_type: self.call_type.value(),
            call_flags: self.call_flags,
            _return_type: Default::default(),
            exec_input: self.exec_input.value(),
            _phantom: self._phantom,
        }
    }
}

impl<E, RetType>
    CallBuilder<E, Set<Call<E>>, Unset<ExecutionInput<EmptyArgumentList>>, Unset<RetType>>
where
    E: Environment,
{
    /// Finalizes the call builder to call a function.
    pub fn params(self) -> CallParams<E, Call<E>, EmptyArgumentList, ()> {
        CallParams {
            call_type: self.call_type.value(),
            call_flags: self.call_flags,
            _return_type: Default::default(),
            exec_input: Default::default(),
            _phantom: self._phantom,
        }
    }
}

impl<E, RetType>
    CallBuilder<
        E,
        Set<DelegateCall<E>>,
        Unset<ExecutionInput<EmptyArgumentList>>,
        Unset<RetType>,
    >
where
    E: Environment,
{
    /// Finalizes the call builder to call a function.
    pub fn params(self) -> CallParams<E, DelegateCall<E>, EmptyArgumentList, ()> {
        CallParams {
            call_type: self.call_type.value(),
            call_flags: self.call_flags,
            _return_type: Default::default(),
            exec_input: Default::default(),
            _phantom: self._phantom,
        }
    }
}

<<<<<<< HEAD
impl<E, Args> CallBuilder<E, Set<Call<E>>, Set<ExecutionInput<Args>>, Set<()>>
where
    E: Environment,
    Args: scale::Encode,
{
    /// Invokes the cross-chain function call.
    pub fn fire(self) -> Result<(), Error> {
        self.params().invoke()
    }
}

impl<E, Args> CallBuilder<E, Set<DelegateCall<E>>, Set<ExecutionInput<Args>>, Set<()>>
where
    E: Environment,
    Args: scale::Encode,
{
    /// Invokes the cross-chain function call.
    pub fn fire(self) -> Result<(), Error> {
        self.params().invoke()
    }
}

impl<E>
=======
impl<E, GasLimit, TransferredValue>
>>>>>>> 776df42c
    CallBuilder<
        E,
        Set<Call<E>>,
        Unset<ExecutionInput<EmptyArgumentList>>,
        Unset<ReturnType<()>>,
    >
where
    E: Environment,
{
    /// Invokes the cross-chain function call.
    pub fn fire(self) -> Result<(), Error> {
        self.params().invoke()
    }
}

impl<E>
    CallBuilder<
        E,
        Set<DelegateCall<E>>,
        Unset<ExecutionInput<EmptyArgumentList>>,
        Unset<ReturnType<()>>,
    >
where
    E: Environment,
{
    /// Invokes the cross-chain function call.
    pub fn fire(self) -> Result<(), Error> {
        self.params().invoke()
    }
}

impl<E, Args, R>
    CallBuilder<E, Set<Call<E>>, Set<ExecutionInput<Args>>, Set<ReturnType<R>>>
where
    E: Environment,
    Args: scale::Encode,
    R: scale::Decode,
{
    /// Invokes the cross-chain function call and returns the result.
    pub fn fire(self) -> Result<R, Error> {
        self.params().eval()
    }
}

impl<E, Args, R>
    CallBuilder<E, Set<DelegateCall<E>>, Set<ExecutionInput<Args>>, Set<ReturnType<R>>>
where
    E: Environment,
    Args: scale::Encode,
    R: scale::Decode,
{
    /// Invokes the cross-chain function call and returns the result.
    pub fn fire(self) -> Result<R, Error> {
        self.params().invoke()
    }
}<|MERGE_RESOLUTION|>--- conflicted
+++ resolved
@@ -100,43 +100,7 @@
     }
 }
 
-<<<<<<< HEAD
-impl<E, Args> CallParams<E, Call<E>, Args, ()>
-where
-    E: Environment,
-    Args: scale::Encode,
-{
-    /// Invokes the contract with the given built-up call parameters.
-    ///
-    /// # Note
-    ///
-    /// Prefer [`invoke`](`Self::invoke`) over [`eval`](`Self::eval`) if the
-    /// called contract message does not return anything because it is more efficient.
-    pub fn invoke(&self) -> Result<(), crate::Error> {
-        crate::invoke_contract(self)
-    }
-}
-
-impl<E, Args> CallParams<E, DelegateCall<E>, Args, ()>
-where
-    E: Environment,
-    Args: scale::Encode,
-{
-    /// Invokes the contract with the given built-up call parameters.
-    ///
-    /// # Note
-    ///
-    /// Prefer [`invoke`](`Self::invoke`) over [`eval`](`Self::eval`) if the
-    /// called contract message does not return anything because it is more efficient.
-    pub fn invoke(&self) -> Result<(), crate::Error> {
-        crate::invoke_contract_delegate(self)
-    }
-}
-
-impl<E, Args, R> CallParams<E, Call<E>, Args, ReturnType<R>>
-=======
-impl<E, Args, R> CallParams<E, Args, R>
->>>>>>> 776df42c
+impl<E, Args, R> CallParams<E, Call<E>, Args, R>
 where
     E: Environment,
     Args: scale::Encode,
@@ -156,16 +120,12 @@
     Args: scale::Encode,
     R: scale::Decode,
 {
-    /// Evaluates the contract with the given built-up call parameters.
+    /// Invokes the contract via delegated call with the given
+    /// built-up call parameters.
     ///
     /// Returns the result of the contract execution.
-    ///
-    /// # Note
-    ///
-    /// Prefer [`invoke`](`Self::invoke`) over [`eval`](`Self::eval`) if the
-    /// called contract message does not return anything because it is more efficient.
-    pub fn eval(&self) -> Result<R, crate::Error> {
-        crate::eval_contract_delegate(self)
+    pub fn invoke(&self) -> Result<R, crate::Error> {
+        crate::invoke_contract_delegate(self)
     }
 }
 
@@ -229,11 +189,7 @@
 /// # use ::ink_env::{
 /// #     Environment,
 /// #     DefaultEnvironment,
-<<<<<<< HEAD
-/// #     call::{build_call, Selector, ExecutionInput, utils::ReturnType, Call},
-=======
-/// #     call::{build_call, Selector, ExecutionInput},
->>>>>>> 776df42c
+/// #     call::{build_call, Selector, ExecutionInput, Call},
 /// # };
 /// # type AccountId = <DefaultEnvironment as Environment>::AccountId;
 /// let my_return_value: i32 = build_call::<DefaultEnvironment>()
@@ -435,24 +391,7 @@
     }
 }
 
-<<<<<<< HEAD
-mod seal {
-    /// Used to prevent users from implementing `IndicateReturnType` for their own types.
-    pub trait Sealed {}
-    impl Sealed for () {}
-    impl<T> Sealed for super::ReturnType<T> {}
-}
-
-/// Types that can be used in [`CallBuilder::returns`] to signal return type.
-pub trait IndicateReturnType: Default + self::seal::Sealed {}
-impl IndicateReturnType for () {}
-impl<T> IndicateReturnType for ReturnType<T> {}
-
 impl<E, CallType, Args> CallBuilder<E, CallType, Args, Unset<ReturnType<()>>>
-=======
-impl<E, Callee, GasLimit, TransferredValue, Args>
-    CallBuilder<E, Callee, GasLimit, TransferredValue, Args, Unset<ReturnType<()>>>
->>>>>>> 776df42c
 where
     E: Environment,
 {
@@ -463,16 +402,7 @@
     /// Either use `.returns::<()>` to signal that the call does not return a value
     /// or use `.returns::<T>` to signal that the call returns a value of type `T`.
     #[inline]
-<<<<<<< HEAD
-    pub fn returns<R>(self) -> CallBuilder<E, CallType, Args, Set<R>>
-    where
-        R: IndicateReturnType,
-=======
-    pub fn returns<R>(
-        self,
-    ) -> CallBuilder<E, Callee, GasLimit, TransferredValue, Args, Set<ReturnType<R>>>
->>>>>>> 776df42c
-    {
+    pub fn returns<R>(self) -> CallBuilder<E, CallType, Args, Set<ReturnType<R>>> {
         CallBuilder {
             call_type: self.call_type,
             call_flags: self.call_flags,
@@ -503,7 +433,6 @@
     }
 }
 
-<<<<<<< HEAD
 impl<E, Args, RetType>
     CallBuilder<E, Set<Call<E>>, Set<ExecutionInput<Args>>, Set<RetType>>
 where
@@ -522,18 +451,12 @@
 }
 
 impl<E, Args, RetType>
-    CallBuilder<E, Set<DelegateCall<E>>, Set<ExecutionInput<Args>>, Set<RetType>>
-=======
-impl<E, GasLimit, TransferredValue, Args, RetType>
     CallBuilder<
         E,
-        Set<E::AccountId>,
-        GasLimit,
-        TransferredValue,
+        Set<DelegateCall<E>>,
         Set<ExecutionInput<Args>>,
         Set<ReturnType<RetType>>,
     >
->>>>>>> 776df42c
 where
     E: Environment,
 {
@@ -588,8 +511,7 @@
     }
 }
 
-<<<<<<< HEAD
-impl<E, Args> CallBuilder<E, Set<Call<E>>, Set<ExecutionInput<Args>>, Set<()>>
+impl<E, Args> CallBuilder<E, Set<Call<E>>, Set<ExecutionInput<Args>>, Set<ReturnType<()>>>
 where
     E: Environment,
     Args: scale::Encode,
@@ -600,7 +522,8 @@
     }
 }
 
-impl<E, Args> CallBuilder<E, Set<DelegateCall<E>>, Set<ExecutionInput<Args>>, Set<()>>
+impl<E, Args>
+    CallBuilder<E, Set<DelegateCall<E>>, Set<ExecutionInput<Args>>, Set<ReturnType<()>>>
 where
     E: Environment,
     Args: scale::Encode,
@@ -612,9 +535,6 @@
 }
 
 impl<E>
-=======
-impl<E, GasLimit, TransferredValue>
->>>>>>> 776df42c
     CallBuilder<
         E,
         Set<Call<E>>,
