--- conflicted
+++ resolved
@@ -65,34 +65,34 @@
 /// mod contract {
 ///     #[ink(storage)]
 ///     pub struct Contract {}
-/// 
+///
 ///     #[derive(Debug, PartialEq, Eq, scale::Encode, scale::Decode)]
 ///     #[cfg_attr(feature = "std", derive(::scale_info::TypeInfo))]
 ///     pub enum Error {
 ///         Foo,
 ///     }
-/// 
+///
 ///     impl Contract {
 ///         #[ink(constructor)]
 ///         pub fn new_self() -> Self {
 ///             Self {}
 ///         }
-/// 
+///
 ///         #[ink(constructor)]
 ///         pub fn new_storage_name() -> Contract {
 ///             Contract {}
 ///         }
-/// 
+///
 ///         #[ink(constructor)]
 ///         pub fn new_result_self() -> Result<Self, Error> {
 ///             Ok(Self {})
 ///         }
-/// 
+///
 ///         #[ink(constructor)]
 ///         pub fn new_result_storage_name() -> Result<Contract, Error> {
 ///             Ok(Contract {})
 ///         }
-/// 
+///
 ///         #[ink(message)]
 ///         pub fn message(&self) {}
 ///     }
@@ -251,29 +251,17 @@
     /// [`ink::primitives::LangError`][`ink_primitives::LangError`]. If you want to handle those
     /// use the [`try_instantiate`][`CreateParams::try_instantiate`] method instead.
     #[inline]
-<<<<<<< HEAD
-    pub fn instantiate(
-        &self,
-    ) -> Result<<R as ConstructorReturnType<ContractRef>>::Output, crate::Error> {
-        crate::instantiate_contract(self).map(|inner| {
-            inner.unwrap_or_else(|error| {
-                panic!("Received a `LangError` while instantiating: {:?}", error)
-            })
-        })
-=======
     pub fn instantiate(&self) -> R {
         crate::instantiate_contract(self)
             .unwrap_or_else(|env_error| {
                 panic!("Cross-contract instantiation failed with {:?}", env_error)
             })
-            .map(FromAccountId::from_account_id)
             .unwrap_or_else(|lang_error| {
                 panic!(
                     "Received a `LangError` while instantiating: {:?}",
                     lang_error
                 )
             })
->>>>>>> 0c568b5b
     }
 
     /// Instantiates the contract and returns its account ID back to the caller.
@@ -373,15 +361,9 @@
 ///             .push_arg(&[0x10u8; 32])
 ///     )
 ///     .salt_bytes(&[0xDE, 0xAD, 0xBE, 0xEF])
-<<<<<<< HEAD
 ///     .returns::<MyContractRef>()
 ///     .instantiate()
 ///     .unwrap();
-=======
-///     .returns::<MyContract>()
-///     .params()
-///     .instantiate();
->>>>>>> 0c568b5b
 /// ```
 ///
 /// ## Example 2: Handles Result from Fallible Constructor
@@ -758,13 +740,9 @@
     /// [`ink::primitives::LangError`][`ink_primitives::LangError`]. If you want to handle those
     /// use the [`try_instantiate`][`CreateBuilder::try_instantiate`] method instead.
     #[inline]
-<<<<<<< HEAD
     pub fn instantiate(
         self,
-    ) -> Result<<RetType as ConstructorReturnType<ContractRef>>::Output, Error> {
-=======
-    pub fn instantiate(self) -> RetType {
->>>>>>> 0c568b5b
+    ) -> <RetType as ConstructorReturnType<ContractRef>>::Output {
         self.params().instantiate()
     }
 
