--- conflicted
+++ resolved
@@ -122,37 +122,33 @@
     ///
     /// # Panics
     ///
-<<<<<<< HEAD
-    /// This method panics if it encounters an [`ink_primitives::LangError`]. If you want to handle
-    /// those use the [`try_instantiate`][`CreateParams::try_instantiate`] method instead.
-    #[inline]
-    pub fn instantiate(&self) -> Result<R, crate::Error> {
-        crate::instantiate_contract(self)
-            .map(|inner| {
-                inner.unwrap_or_else(|error| {
-                    panic!("Received a `LangError` while instantiating: {:?}", error)
-                })
-            })
-            .map(FromAccountId::from_account_id)
-=======
     /// This method panics if it encounters an [`ink::env::Error`][`crate::Error`]. If you want to
     /// handle those use the [`try_instantiate`][`CreateParams::try_instantiate`] method instead.
+    ///
+    /// This method panics if it encounters an [`ink::env::Error`][`crate::Error`] or an
+    /// [`ink::primitives::LangError`][`ink_primitives::LangError`]. If you want to handle those
+    /// use the [`try_instantiate`][`CreateParams::try_instantiate`] method instead.
     #[inline]
     pub fn instantiate(&self) -> R {
         crate::instantiate_contract(self)
-            .map(FromAccountId::from_account_id)
             .unwrap_or_else(|env_error| {
                 panic!("Cross-contract instantiation failed with {:?}", env_error)
             })
->>>>>>> 72f78835
+            .map(FromAccountId::from_account_id)
+            .unwrap_or_else(|lang_error| {
+                panic!(
+                    "Received a `LangError` while instantiating: {:?}",
+                    lang_error
+                )
+            })
     }
 
     /// Instantiates the contract and returns its account ID back to the caller.
     ///
     /// # Note
     ///
-<<<<<<< HEAD
-    /// On failure this returns an [`ink_primitives::LangError`] which can be handled by the caller.
+    /// On failure this returns an outer [`ink::env::Error`][`crate::Error`] or inner
+    /// [`ink_primitives::LangError`], both of which can be handled by the caller.
     #[inline]
     pub fn try_instantiate(
         &self,
@@ -203,13 +199,6 @@
                 contract_result.map(FromAccountId::from_account_id)
             })
         })
-=======
-    /// On failure this returns an [`ink::env::Error`][`crate::Error`] which can be handled by the
-    /// caller.
-    #[inline]
-    pub fn try_instantiate(&self) -> Result<R, crate::Error> {
-        crate::instantiate_contract(self).map(FromAccountId::from_account_id)
->>>>>>> 72f78835
     }
 }
 
@@ -549,23 +538,24 @@
     Salt: AsRef<[u8]>,
     RetType: FromAccountId<E>,
 {
-<<<<<<< HEAD
-    /// Instantiates the contract using the given instantiation parameters.
+    /// Instantiates the contract and returns its account ID back to the caller.
     ///
     /// # Panics
     ///
-    /// This method panics if it encounters an [`ink_primitives::LangError`]. If you want to handle
-    /// those use the [`try_instantiate`][`CreateBuilder::try_instantiate`] method instead.
-    #[inline]
-    pub fn instantiate(self) -> Result<RetType, Error> {
+    /// This method panics if it encounters an [`ink::env::Error`][`crate::Error`] or an
+    /// [`ink::primitives::LangError`][`ink_primitives::LangError`]. If you want to handle those
+    /// use the [`try_instantiate`][`CreateBuilder::try_instantiate`] method instead.
+    #[inline]
+    pub fn instantiate(self) -> RetType {
         self.params().instantiate()
     }
 
-    /// Instantiates the contract using the given instantiation parameters.
+    /// Instantiates the contract and returns its account ID back to the caller.
     ///
     /// # Note
     ///
-    /// On failure this returns an [`ink_primitives::LangError`] which can be handled by the caller.
+    /// On failure this returns an outer [`ink::env::Error`][`crate::Error`] or inner
+    /// [`ink_primitives::LangError`], both of which can be handled by the caller.
     #[inline]
     pub fn try_instantiate(
         self,
@@ -615,27 +605,4 @@
     {
         self.params().try_instantiate_fallible()
     }
-=======
-    /// Instantiates the contract and returns its account ID back to the caller.
-    ///
-    /// # Panics
-    ///
-    /// This method panics if it encounters an [`ink::env::Error`][`crate::Error`]. If you want to
-    /// handle those use the [`try_instantiate`][`CreateBuilder::try_instantiate`] method instead.
-    #[inline]
-    pub fn instantiate(self) -> R {
-        self.params().instantiate()
-    }
-
-    /// Instantiates the contract and returns its account ID back to the caller.
-    ///
-    /// # Note
-    ///
-    /// On failure this returns an [`ink::env::Error`][`crate::Error`] which can be handled by the
-    /// caller.
-    #[inline]
-    pub fn try_instantiate(self) -> Result<R, Error> {
-        self.params().try_instantiate()
-    }
->>>>>>> 72f78835
 }