--- conflicted
+++ resolved
@@ -21,11 +21,7 @@
         TypedEnvBackend,
     },
     call::{
-<<<<<<< HEAD
-        utils::ReturnType,
         Call,
-=======
->>>>>>> 776df42c
         CallParams,
         CreateParams,
         DelegateCall,
@@ -222,63 +218,7 @@
     })
 }
 
-<<<<<<< HEAD
-/// Invokes a contract message.
-///
-/// # Note
-///
-/// - Prefer using this over [`eval_contract`] if possible. [`invoke_contract`]
-///   will generally have a better performance since it won't try to fetch any results.
-/// - This is a low level way to invoke another smart contract.
-///   Prefer to use the ink! guided and type safe approach to using this.
-///
-/// # Errors
-///
-/// - If the called account does not exist.
-/// - If the called account is not a contract.
-/// - If arguments passed to the called contract message are invalid.
-/// - If the called contract execution has trapped.
-/// - If the called contract ran out of gas upon execution.
-pub fn invoke_contract<E, Args>(params: &CallParams<E, Call<E>, Args, ()>) -> Result<()>
-where
-    E: Environment,
-    Args: scale::Encode,
-{
-    <EnvInstance as OnInstance>::on_instance(|instance| {
-        TypedEnvBackend::invoke_contract::<E, Args>(instance, params)
-    })
-}
-
-/// Invokes a contract message via delegate call.
-///
-/// # Note
-///
-/// - Prefer using this over [`eval_contract_delegate`] if possible. [`invoke_contract_delegate`]
-///   will generally have a better performance since it won't try to fetch any results.
-/// - This is a low level way to invoke another smart contract via delegate call.
-///   Prefer to use the ink! guided and type safe approach to using this.
-///
-/// # Errors
-///
-/// - If the specified code hash does not exist.
-/// - If arguments passed to the called code message are invalid.
-/// - If the called code execution has trapped.
-pub fn invoke_contract_delegate<E, Args>(
-    params: &CallParams<E, DelegateCall<E>, Args, ()>,
-) -> Result<()>
-where
-    E: Environment,
-    Args: scale::Encode,
-{
-    <EnvInstance as OnInstance>::on_instance(|instance| {
-        TypedEnvBackend::invoke_contract_delegate::<E, Args>(instance, params)
-    })
-}
-
-/// Evaluates a contract message and returns its result.
-=======
 /// Invokes a contract message and returns its result.
->>>>>>> 776df42c
 ///
 /// # Note
 ///
@@ -293,21 +233,18 @@
 /// - If the called contract execution has trapped.
 /// - If the called contract ran out of gas upon execution.
 /// - If the returned value failed to decode properly.
-<<<<<<< HEAD
-pub fn eval_contract<E, Args, R>(
-    params: &CallParams<E, Call<E>, Args, ReturnType<R>>,
-) -> Result<R>
+pub fn invoke_contract<E, Args, R>(params: &CallParams<E, Call<E>, Args, R>) -> Result<R>
 where
     E: Environment,
     Args: scale::Encode,
     R: scale::Decode,
 {
     <EnvInstance as OnInstance>::on_instance(|instance| {
-        TypedEnvBackend::eval_contract::<E, Args, R>(instance, params)
-    })
-}
-
-/// Evaluates a contract message via delegate call and returns its result.
+        TypedEnvBackend::invoke_contract::<E, Args, R>(instance, params)
+    })
+}
+
+/// Invokes a contract message via delegate call and returns its result.
 ///
 /// # Note
 ///
@@ -320,22 +257,15 @@
 /// - If arguments passed to the called code message are invalid.
 /// - If the called code execution has trapped.
 pub fn eval_contract_delegate<E, Args, R>(
-    params: &CallParams<E, DelegateCall<E>, Args, ReturnType<R>>,
+    params: &CallParams<E, DelegateCall<E>, Args, R>,
 ) -> Result<R>
-=======
-pub fn invoke_contract<T, Args, R>(params: &CallParams<T, Args, R>) -> Result<R>
->>>>>>> 776df42c
 where
     E: Environment,
     Args: scale::Encode,
     R: scale::Decode,
 {
     <EnvInstance as OnInstance>::on_instance(|instance| {
-<<<<<<< HEAD
-        TypedEnvBackend::eval_contract_delegate::<E, Args, R>(instance, params)
-=======
-        TypedEnvBackend::invoke_contract::<T, Args, R>(instance, params)
->>>>>>> 776df42c
+        TypedEnvBackend::invoke_contract_delegate::<E, Args, R>(instance, params)
     })
 }
 
