--- conflicted
+++ resolved
@@ -186,13 +186,8 @@
     ///
     /// # Note
     ///
-<<<<<<< HEAD
-    /// This skips the potentially costly decoding step that is often equivalent to a `memcpy`.
-=======
     /// This skips the potentially costly decoding step that is often equivalent to a
     /// `memcpy`.
-    #[inline(always)]
->>>>>>> 6b572a71
     fn get_property_little_endian<T>(&mut self, ext_fn: fn(output: &mut &mut [u8])) -> T
     where
         T: FromLittleEndian,
