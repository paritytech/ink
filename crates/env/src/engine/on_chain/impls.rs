// Copyright 2018-2022 Parity Technologies (UK) Ltd.
//
// Licensed under the Apache License, Version 2.0 (the "License");
// you may not use this file except in compliance with the License.
// You may obtain a copy of the License at
//
//     http://www.apache.org/licenses/LICENSE-2.0
//
// Unless required by applicable law or agreed to in writing, software
// distributed under the License is distributed on an "AS IS" BASIS,
// WITHOUT WARRANTIES OR CONDITIONS OF ANY KIND, either express or implied.
// See the License for the specific language governing permissions and
// limitations under the License.

use super::{
    ext,
    EnvInstance,
    Error as ExtError,
    ScopedBuffer,
};
use crate::{
    call::{
<<<<<<< HEAD
        utils::ReturnType,
        Call,
=======
>>>>>>> 776df42c
        CallParams,
        CreateParams,
        DelegateCall,
    },
    hash::{
        Blake2x128,
        Blake2x256,
        CryptoHash,
        HashOutput,
        Keccak256,
        Sha2x256,
    },
    topics::{
        Topics,
        TopicsBuilderBackend,
    },
    Clear,
    EnvBackend,
    Environment,
    Error,
    FromLittleEndian,
    Result,
    ReturnFlags,
    TypedEnvBackend,
};
use ink_primitives::Key;

impl CryptoHash for Blake2x128 {
    fn hash(input: &[u8], output: &mut <Self as HashOutput>::Type) {
        type OutputType = [u8; 16];
        static_assertions::assert_type_eq_all!(
            <Blake2x128 as HashOutput>::Type,
            OutputType
        );
        let output: &mut OutputType = arrayref::array_mut_ref!(output, 0, 16);
        ext::hash_blake2_128(input, output);
    }
}

impl CryptoHash for Blake2x256 {
    fn hash(input: &[u8], output: &mut <Self as HashOutput>::Type) {
        type OutputType = [u8; 32];
        static_assertions::assert_type_eq_all!(
            <Blake2x256 as HashOutput>::Type,
            OutputType
        );
        let output: &mut OutputType = arrayref::array_mut_ref!(output, 0, 32);
        ext::hash_blake2_256(input, output);
    }
}

impl CryptoHash for Sha2x256 {
    fn hash(input: &[u8], output: &mut <Self as HashOutput>::Type) {
        type OutputType = [u8; 32];
        static_assertions::assert_type_eq_all!(
            <Sha2x256 as HashOutput>::Type,
            OutputType
        );
        let output: &mut OutputType = arrayref::array_mut_ref!(output, 0, 32);
        ext::hash_sha2_256(input, output);
    }
}

impl CryptoHash for Keccak256 {
    fn hash(input: &[u8], output: &mut <Self as HashOutput>::Type) {
        type OutputType = [u8; 32];
        static_assertions::assert_type_eq_all!(
            <Keccak256 as HashOutput>::Type,
            OutputType
        );
        let output: &mut OutputType = arrayref::array_mut_ref!(output, 0, 32);
        ext::hash_keccak_256(input, output);
    }
}

impl From<ext::Error> for Error {
    fn from(ext_error: ext::Error) -> Self {
        match ext_error {
            ext::Error::Unknown => Self::Unknown,
            ext::Error::CalleeTrapped => Self::CalleeTrapped,
            ext::Error::CalleeReverted => Self::CalleeReverted,
            ext::Error::KeyNotFound => Self::KeyNotFound,
            ext::Error::_BelowSubsistenceThreshold => Self::_BelowSubsistenceThreshold,
            ext::Error::TransferFailed => Self::TransferFailed,
            ext::Error::_EndowmentTooLow => Self::_EndowmentTooLow,
            ext::Error::CodeNotFound => Self::CodeNotFound,
            ext::Error::NotCallable => Self::NotCallable,
            ext::Error::LoggingDisabled => Self::LoggingDisabled,
            ext::Error::EcdsaRecoveryFailed => Self::EcdsaRecoveryFailed,
        }
    }
}

pub struct TopicsBuilder<'a, E> {
    scoped_buffer: ScopedBuffer<'a>,
    marker: core::marker::PhantomData<fn() -> E>,
}

impl<'a, E> From<ScopedBuffer<'a>> for TopicsBuilder<'a, E>
where
    E: Environment,
{
    fn from(scoped_buffer: ScopedBuffer<'a>) -> Self {
        Self {
            scoped_buffer,
            marker: Default::default(),
        }
    }
}

impl<'a, E> TopicsBuilderBackend<E> for TopicsBuilder<'a, E>
where
    E: Environment,
{
    type Output = (ScopedBuffer<'a>, &'a mut [u8]);

    fn expect(&mut self, expected_topics: usize) {
        self.scoped_buffer
            .append_encoded(&scale::Compact(expected_topics as u32));
    }

    fn push_topic<T>(&mut self, topic_value: &T)
    where
        T: scale::Encode,
    {
        fn inner<E: Environment>(encoded: &mut [u8]) -> <E as Environment>::Hash {
            let len_encoded = encoded.len();
            let mut result = <E as Environment>::Hash::clear();
            let len_result = result.as_ref().len();
            if len_encoded <= len_result {
                result.as_mut()[..len_encoded].copy_from_slice(encoded);
            } else {
                let mut hash_output = <Blake2x256 as HashOutput>::Type::default();
                <Blake2x256 as CryptoHash>::hash(encoded, &mut hash_output);
                let copy_len = core::cmp::min(hash_output.len(), len_result);
                result.as_mut()[0..copy_len].copy_from_slice(&hash_output[0..copy_len]);
            }
            result
        }

        let mut split = self.scoped_buffer.split();
        let encoded = split.take_encoded(topic_value);
        let result = inner::<E>(encoded);
        self.scoped_buffer.append_encoded(&result);
    }

    fn output(mut self) -> Self::Output {
        let encoded_topics = self.scoped_buffer.take_appended();
        (self.scoped_buffer, encoded_topics)
    }
}

impl EnvInstance {
    /// Returns a new scoped buffer for the entire scope of the static 16 kB buffer.
    fn scoped_buffer(&mut self) -> ScopedBuffer {
        ScopedBuffer::from(&mut self.buffer[..])
    }

    /// Returns the contract property value into the given result buffer.
    ///
    /// # Note
    ///
    /// This skips the potentially costly decoding step that is often equivalent to a `memcpy`.
    fn get_property_inplace<T>(&mut self, ext_fn: fn(output: &mut &mut [u8])) -> T
    where
        T: Default + AsMut<[u8]>,
    {
        let mut result = T::default();
        ext_fn(&mut result.as_mut());
        result
    }

    /// Returns the contract property value from its little-endian representation.
    ///
    /// # Note
    ///
    /// This skips the potentially costly decoding step that is often equivalent to a `memcpy`.
    fn get_property_little_endian<T>(&mut self, ext_fn: fn(output: &mut &mut [u8])) -> T
    where
        T: FromLittleEndian,
    {
        let mut result = <T as FromLittleEndian>::Bytes::default();
        ext_fn(&mut result.as_mut());
        <T as FromLittleEndian>::from_le_bytes(result)
    }

    /// Returns the contract property value.
    fn get_property<T>(&mut self, ext_fn: fn(output: &mut &mut [u8])) -> Result<T>
    where
        T: scale::Decode,
    {
        let full_scope = &mut self.scoped_buffer().take_rest();
        ext_fn(full_scope);
        scale::Decode::decode(&mut &full_scope[..]).map_err(Into::into)
    }
<<<<<<< HEAD

    /// Reusable implementation for invoking another contract message.
    fn invoke_contract_impl<E, Args, RetType, R>(
        &mut self,
        params: &CallParams<E, Call<E>, Args, RetType>,
    ) -> Result<R>
    where
        E: Environment,
        Args: scale::Encode,
        R: scale::Decode,
    {
        let mut scope = self.scoped_buffer();
        let gas_limit = *params.gas_limit();
        let enc_callee = scope.take_encoded(params.callee());
        let enc_transferred_value = scope.take_encoded(params.transferred_value());
        let call_flags = params.call_flags();
        let enc_input = if !call_flags.forward_input() && !call_flags.clone_input() {
            scope.take_encoded(params.exec_input())
        } else {
            &mut []
        };
        let output = &mut scope.take_rest();
        let flags = params.call_flags().into_u32();
        let call_result = ext::call(
            flags,
            enc_callee,
            gas_limit,
            enc_transferred_value,
            enc_input,
            output,
        );
        match call_result {
            Ok(()) | Err(ext::Error::CalleeReverted) => {
                let decoded = scale::Decode::decode(&mut &output[..])?;
                Ok(decoded)
            }
            Err(actual_error) => Err(actual_error.into()),
        }
    }

    /// Reusable implementation for invoking another contract message via delegate call.
    fn invoke_contract_delegate_impl<E, Args, RetType, R>(
        &mut self,
        params: &CallParams<E, DelegateCall<E>, Args, RetType>,
    ) -> Result<R>
    where
        E: Environment,
        Args: scale::Encode,
        R: scale::Decode,
    {
        let mut scope = self.scoped_buffer();
        let call_flags = params.call_flags();
        let enc_code_hash = scope.take_encoded(params.code_hash());
        let enc_input = if !call_flags.forward_input() && !call_flags.clone_input() {
            scope.take_encoded(params.exec_input())
        } else {
            &mut []
        };
        let output = &mut scope.take_rest();
        let flags = params.call_flags().into_u32();
        let call_result = ext::delegate_call(flags, enc_code_hash, enc_input, output);
        match call_result {
            Ok(()) | Err(ext::Error::CalleeReverted) => {
                let decoded = scale::Decode::decode(&mut &output[..])?;
                Ok(decoded)
            }
            Err(actual_error) => Err(actual_error.into()),
        }
    }
=======
>>>>>>> 776df42c
}

impl EnvBackend for EnvInstance {
    fn set_contract_storage<V>(&mut self, key: &Key, value: &V)
    where
        V: scale::Encode,
    {
        let buffer = self.scoped_buffer().take_encoded(value);
        ext::set_storage(key.as_ref(), buffer);
    }

    fn get_contract_storage<R>(&mut self, key: &Key) -> Result<Option<R>>
    where
        R: scale::Decode,
    {
        let output = &mut self.scoped_buffer().take_rest();
        match ext::get_storage(key.as_ref(), output) {
            Ok(_) => (),
            Err(ExtError::KeyNotFound) => return Ok(None),
            Err(_) => panic!("encountered unexpected error"),
        }
        let decoded = scale::Decode::decode(&mut &output[..])?;
        Ok(Some(decoded))
    }

    fn clear_contract_storage(&mut self, key: &Key) {
        ext::clear_storage(key.as_ref())
    }

    fn decode_input<T>(&mut self) -> Result<T>
    where
        T: scale::Decode,
    {
        self.get_property::<T>(ext::input)
    }

    fn return_value<R>(&mut self, flags: ReturnFlags, return_value: &R) -> !
    where
        R: scale::Encode,
    {
        let mut scope = self.scoped_buffer();
        let enc_return_value = scope.take_encoded(return_value);
        ext::return_value(flags, enc_return_value);
    }

    fn debug_message(&mut self, content: &str) {
        ext::debug_message(content)
    }

    fn hash_bytes<H>(&mut self, input: &[u8], output: &mut <H as HashOutput>::Type)
    where
        H: CryptoHash,
    {
        <H as CryptoHash>::hash(input, output)
    }

    fn hash_encoded<H, T>(&mut self, input: &T, output: &mut <H as HashOutput>::Type)
    where
        H: CryptoHash,
        T: scale::Encode,
    {
        let mut scope = self.scoped_buffer();
        let enc_input = scope.take_encoded(input);
        <H as CryptoHash>::hash(enc_input, output)
    }

    fn ecdsa_recover(
        &mut self,
        signature: &[u8; 65],
        message_hash: &[u8; 32],
        output: &mut [u8; 33],
    ) -> Result<()> {
        ext::ecdsa_recover(signature, message_hash, output).map_err(Into::into)
    }

    fn call_chain_extension<I, T, E, ErrorCode, F, D>(
        &mut self,
        func_id: u32,
        input: &I,
        status_to_result: F,
        decode_to_result: D,
    ) -> ::core::result::Result<T, E>
    where
        I: scale::Encode,
        T: scale::Decode,
        E: From<ErrorCode>,
        F: FnOnce(u32) -> ::core::result::Result<(), ErrorCode>,
        D: FnOnce(&[u8]) -> ::core::result::Result<T, E>,
    {
        let mut scope = self.scoped_buffer();
        let enc_input = scope.take_encoded(input);
        let output = &mut scope.take_rest();
        status_to_result(ext::call_chain_extension(func_id, enc_input, output))?;
        let decoded = decode_to_result(&output[..])?;
        Ok(decoded)
    }
}

impl TypedEnvBackend for EnvInstance {
    fn caller<E: Environment>(&mut self) -> E::AccountId {
        self.get_property_inplace::<E::AccountId>(ext::caller)
    }

    fn transferred_value<E: Environment>(&mut self) -> E::Balance {
        self.get_property_little_endian::<E::Balance>(ext::value_transferred)
    }

    fn gas_left<E: Environment>(&mut self) -> u64 {
        self.get_property_little_endian::<u64>(ext::gas_left)
    }

    fn block_timestamp<E: Environment>(&mut self) -> E::Timestamp {
        self.get_property_little_endian::<E::Timestamp>(ext::now)
    }

    fn account_id<E: Environment>(&mut self) -> E::AccountId {
        self.get_property_inplace::<E::AccountId>(ext::address)
    }

    fn balance<E: Environment>(&mut self) -> E::Balance {
        self.get_property_little_endian::<E::Balance>(ext::balance)
    }

    fn block_number<E: Environment>(&mut self) -> E::BlockNumber {
        self.get_property_little_endian::<E::BlockNumber>(ext::block_number)
    }

    fn minimum_balance<E: Environment>(&mut self) -> E::Balance {
        self.get_property_little_endian::<E::Balance>(ext::minimum_balance)
    }

    fn emit_event<E, Event>(&mut self, event: Event)
    where
        E: Environment,
        Event: Topics + scale::Encode,
    {
        let (mut scope, enc_topics) =
            event.topics::<E, _>(TopicsBuilder::from(self.scoped_buffer()).into());
        let enc_data = scope.take_encoded(&event);
        ext::deposit_event(enc_topics, enc_data);
    }

<<<<<<< HEAD
    fn invoke_contract<E, Args>(
        &mut self,
        call_params: &CallParams<E, Call<E>, Args, ()>,
    ) -> Result<()>
    where
        E: Environment,
        Args: scale::Encode,
    {
        self.invoke_contract_impl(call_params)
    }

    fn invoke_contract_delegate<E, Args>(
        &mut self,
        call_params: &CallParams<E, DelegateCall<E>, Args, ()>,
    ) -> Result<()>
    where
        E: Environment,
        Args: scale::Encode,
    {
        self.invoke_contract_delegate_impl(call_params)
    }

    fn eval_contract<E, Args, R>(
        &mut self,
        call_params: &CallParams<E, Call<E>, Args, ReturnType<R>>,
=======
    fn invoke_contract<T, Args, R>(
        &mut self,
        params: &CallParams<T, Args, R>,
>>>>>>> 776df42c
    ) -> Result<R>
    where
        E: Environment,
        Args: scale::Encode,
        R: scale::Decode,
    {
        let mut scope = self.scoped_buffer();
        let gas_limit = params.gas_limit();
        let enc_callee = scope.take_encoded(params.callee());
        let enc_transferred_value = scope.take_encoded(params.transferred_value());
        let call_flags = params.call_flags();
        let enc_input = if !call_flags.forward_input() && !call_flags.clone_input() {
            scope.take_encoded(params.exec_input())
        } else {
            &mut []
        };
        let output = &mut scope.take_rest();
        let flags = params.call_flags().into_u32();
        let call_result = ext::call(
            flags,
            enc_callee,
            gas_limit,
            enc_transferred_value,
            enc_input,
            output,
        );
        match call_result {
            Ok(()) | Err(ext::Error::CalleeReverted) => {
                let decoded = scale::Decode::decode(&mut &output[..])?;
                Ok(decoded)
            }
            Err(actual_error) => Err(actual_error.into()),
        }
    }

    fn eval_contract_delegate<E, Args, R>(
        &mut self,
        call_params: &CallParams<E, DelegateCall<E>, Args, ReturnType<R>>,
    ) -> Result<R>
    where
        E: Environment,
        Args: scale::Encode,
        R: scale::Decode,
    {
        self.invoke_contract_delegate_impl(call_params)
    }

    fn instantiate_contract<E, Args, Salt, C>(
        &mut self,
        params: &CreateParams<E, Args, Salt, C>,
    ) -> Result<E::AccountId>
    where
        E: Environment,
        Args: scale::Encode,
        Salt: AsRef<[u8]>,
    {
        let mut scoped = self.scoped_buffer();
        let gas_limit = params.gas_limit();
        let enc_code_hash = scoped.take_encoded(params.code_hash());
        let enc_endowment = scoped.take_encoded(params.endowment());
        let enc_input = scoped.take_encoded(params.exec_input());
        // We support `AccountId` types with an encoding that requires up to
        // 1024 bytes. Beyond that limit ink! contracts will trap for now.
        // In the default configuration encoded `AccountId` require 32 bytes.
        let out_address = &mut scoped.take(1024);
        let salt = params.salt_bytes().as_ref();
        let out_return_value = &mut scoped.take_rest();
        // We currently do nothing with the `out_return_value` buffer.
        // This should change in the future but for that we need to add support
        // for constructors that may return values.
        // This is useful to support fallible constructors for example.
        ext::instantiate(
            enc_code_hash,
            gas_limit,
            enc_endowment,
            enc_input,
            out_address,
            out_return_value,
            salt,
        )?;
        let account_id = scale::Decode::decode(&mut &out_address[..])?;
        Ok(account_id)
    }

    fn terminate_contract<E>(&mut self, beneficiary: E::AccountId) -> !
    where
        E: Environment,
    {
        let buffer = self.scoped_buffer().take_encoded(&beneficiary);
        ext::terminate(buffer);
    }

    fn transfer<E>(&mut self, destination: E::AccountId, value: E::Balance) -> Result<()>
    where
        E: Environment,
    {
        let mut scope = self.scoped_buffer();
        let enc_destination = scope.take_encoded(&destination);
        let enc_value = scope.take_encoded(&value);
        ext::transfer(enc_destination, enc_value).map_err(Into::into)
    }

    fn weight_to_fee<E: Environment>(&mut self, gas: u64) -> E::Balance {
        let mut result = <E::Balance as FromLittleEndian>::Bytes::default();
        ext::weight_to_fee(gas, &mut result.as_mut());
        <E::Balance as FromLittleEndian>::from_le_bytes(result)
    }

    fn random<E>(&mut self, subject: &[u8]) -> Result<(E::Hash, E::BlockNumber)>
    where
        E: Environment,
    {
        let mut scope = self.scoped_buffer();
        let enc_subject = scope.take_bytes(subject);
        let output = &mut scope.take_rest();
        ext::random(enc_subject, output);
        scale::Decode::decode(&mut &output[..]).map_err(Into::into)
    }

    fn is_contract<E>(&mut self, account_id: &E::AccountId) -> bool
    where
        E: Environment,
    {
        let mut scope = self.scoped_buffer();
        let enc_account_id = scope.take_encoded(account_id);
        ext::is_contract(enc_account_id)
    }

    fn caller_is_origin<E>(&mut self) -> bool
    where
        E: Environment,
    {
        ext::caller_is_origin()
    }
}<|MERGE_RESOLUTION|>--- conflicted
+++ resolved
@@ -20,11 +20,7 @@
 };
 use crate::{
     call::{
-<<<<<<< HEAD
-        utils::ReturnType,
         Call,
-=======
->>>>>>> 776df42c
         CallParams,
         CreateParams,
         DelegateCall,
@@ -220,12 +216,151 @@
         ext_fn(full_scope);
         scale::Decode::decode(&mut &full_scope[..]).map_err(Into::into)
     }
-<<<<<<< HEAD
-
-    /// Reusable implementation for invoking another contract message.
-    fn invoke_contract_impl<E, Args, RetType, R>(
+}
+
+impl EnvBackend for EnvInstance {
+    fn set_contract_storage<V>(&mut self, key: &Key, value: &V)
+    where
+        V: scale::Encode,
+    {
+        let buffer = self.scoped_buffer().take_encoded(value);
+        ext::set_storage(key.as_ref(), buffer);
+    }
+
+    fn get_contract_storage<R>(&mut self, key: &Key) -> Result<Option<R>>
+    where
+        R: scale::Decode,
+    {
+        let output = &mut self.scoped_buffer().take_rest();
+        match ext::get_storage(key.as_ref(), output) {
+            Ok(_) => (),
+            Err(ExtError::KeyNotFound) => return Ok(None),
+            Err(_) => panic!("encountered unexpected error"),
+        }
+        let decoded = scale::Decode::decode(&mut &output[..])?;
+        Ok(Some(decoded))
+    }
+
+    fn clear_contract_storage(&mut self, key: &Key) {
+        ext::clear_storage(key.as_ref())
+    }
+
+    fn decode_input<T>(&mut self) -> Result<T>
+    where
+        T: scale::Decode,
+    {
+        self.get_property::<T>(ext::input)
+    }
+
+    fn return_value<R>(&mut self, flags: ReturnFlags, return_value: &R) -> !
+    where
+        R: scale::Encode,
+    {
+        let mut scope = self.scoped_buffer();
+        let enc_return_value = scope.take_encoded(return_value);
+        ext::return_value(flags, enc_return_value);
+    }
+
+    fn debug_message(&mut self, content: &str) {
+        ext::debug_message(content)
+    }
+
+    fn hash_bytes<H>(&mut self, input: &[u8], output: &mut <H as HashOutput>::Type)
+    where
+        H: CryptoHash,
+    {
+        <H as CryptoHash>::hash(input, output)
+    }
+
+    fn hash_encoded<H, T>(&mut self, input: &T, output: &mut <H as HashOutput>::Type)
+    where
+        H: CryptoHash,
+        T: scale::Encode,
+    {
+        let mut scope = self.scoped_buffer();
+        let enc_input = scope.take_encoded(input);
+        <H as CryptoHash>::hash(enc_input, output)
+    }
+
+    fn ecdsa_recover(
         &mut self,
-        params: &CallParams<E, Call<E>, Args, RetType>,
+        signature: &[u8; 65],
+        message_hash: &[u8; 32],
+        output: &mut [u8; 33],
+    ) -> Result<()> {
+        ext::ecdsa_recover(signature, message_hash, output).map_err(Into::into)
+    }
+
+    fn call_chain_extension<I, T, E, ErrorCode, F, D>(
+        &mut self,
+        func_id: u32,
+        input: &I,
+        status_to_result: F,
+        decode_to_result: D,
+    ) -> ::core::result::Result<T, E>
+    where
+        I: scale::Encode,
+        T: scale::Decode,
+        E: From<ErrorCode>,
+        F: FnOnce(u32) -> ::core::result::Result<(), ErrorCode>,
+        D: FnOnce(&[u8]) -> ::core::result::Result<T, E>,
+    {
+        let mut scope = self.scoped_buffer();
+        let enc_input = scope.take_encoded(input);
+        let output = &mut scope.take_rest();
+        status_to_result(ext::call_chain_extension(func_id, enc_input, output))?;
+        let decoded = decode_to_result(&output[..])?;
+        Ok(decoded)
+    }
+}
+
+impl TypedEnvBackend for EnvInstance {
+    fn caller<E: Environment>(&mut self) -> E::AccountId {
+        self.get_property_inplace::<E::AccountId>(ext::caller)
+    }
+
+    fn transferred_value<E: Environment>(&mut self) -> E::Balance {
+        self.get_property_little_endian::<E::Balance>(ext::value_transferred)
+    }
+
+    fn gas_left<E: Environment>(&mut self) -> u64 {
+        self.get_property_little_endian::<u64>(ext::gas_left)
+    }
+
+    fn block_timestamp<E: Environment>(&mut self) -> E::Timestamp {
+        self.get_property_little_endian::<E::Timestamp>(ext::now)
+    }
+
+    fn account_id<E: Environment>(&mut self) -> E::AccountId {
+        self.get_property_inplace::<E::AccountId>(ext::address)
+    }
+
+    fn balance<E: Environment>(&mut self) -> E::Balance {
+        self.get_property_little_endian::<E::Balance>(ext::balance)
+    }
+
+    fn block_number<E: Environment>(&mut self) -> E::BlockNumber {
+        self.get_property_little_endian::<E::BlockNumber>(ext::block_number)
+    }
+
+    fn minimum_balance<E: Environment>(&mut self) -> E::Balance {
+        self.get_property_little_endian::<E::Balance>(ext::minimum_balance)
+    }
+
+    fn emit_event<E, Event>(&mut self, event: Event)
+    where
+        E: Environment,
+        Event: Topics + scale::Encode,
+    {
+        let (mut scope, enc_topics) =
+            event.topics::<E, _>(TopicsBuilder::from(self.scoped_buffer()).into());
+        let enc_data = scope.take_encoded(&event);
+        ext::deposit_event(enc_topics, enc_data);
+    }
+
+    fn invoke_contract<E, Args, R>(
+        &mut self,
+        params: &CallParams<E, Call<E>, Args, R>,
     ) -> Result<R>
     where
         E: Environment,
@@ -261,10 +396,9 @@
         }
     }
 
-    /// Reusable implementation for invoking another contract message via delegate call.
-    fn invoke_contract_delegate_impl<E, Args, RetType, R>(
+    fn invoke_contract_delegate<E, Args, R>(
         &mut self,
-        params: &CallParams<E, DelegateCall<E>, Args, RetType>,
+        params: &CallParams<E, DelegateCall<E>, Args, R>,
     ) -> Result<R>
     where
         E: Environment,
@@ -289,227 +423,6 @@
             }
             Err(actual_error) => Err(actual_error.into()),
         }
-    }
-=======
->>>>>>> 776df42c
-}
-
-impl EnvBackend for EnvInstance {
-    fn set_contract_storage<V>(&mut self, key: &Key, value: &V)
-    where
-        V: scale::Encode,
-    {
-        let buffer = self.scoped_buffer().take_encoded(value);
-        ext::set_storage(key.as_ref(), buffer);
-    }
-
-    fn get_contract_storage<R>(&mut self, key: &Key) -> Result<Option<R>>
-    where
-        R: scale::Decode,
-    {
-        let output = &mut self.scoped_buffer().take_rest();
-        match ext::get_storage(key.as_ref(), output) {
-            Ok(_) => (),
-            Err(ExtError::KeyNotFound) => return Ok(None),
-            Err(_) => panic!("encountered unexpected error"),
-        }
-        let decoded = scale::Decode::decode(&mut &output[..])?;
-        Ok(Some(decoded))
-    }
-
-    fn clear_contract_storage(&mut self, key: &Key) {
-        ext::clear_storage(key.as_ref())
-    }
-
-    fn decode_input<T>(&mut self) -> Result<T>
-    where
-        T: scale::Decode,
-    {
-        self.get_property::<T>(ext::input)
-    }
-
-    fn return_value<R>(&mut self, flags: ReturnFlags, return_value: &R) -> !
-    where
-        R: scale::Encode,
-    {
-        let mut scope = self.scoped_buffer();
-        let enc_return_value = scope.take_encoded(return_value);
-        ext::return_value(flags, enc_return_value);
-    }
-
-    fn debug_message(&mut self, content: &str) {
-        ext::debug_message(content)
-    }
-
-    fn hash_bytes<H>(&mut self, input: &[u8], output: &mut <H as HashOutput>::Type)
-    where
-        H: CryptoHash,
-    {
-        <H as CryptoHash>::hash(input, output)
-    }
-
-    fn hash_encoded<H, T>(&mut self, input: &T, output: &mut <H as HashOutput>::Type)
-    where
-        H: CryptoHash,
-        T: scale::Encode,
-    {
-        let mut scope = self.scoped_buffer();
-        let enc_input = scope.take_encoded(input);
-        <H as CryptoHash>::hash(enc_input, output)
-    }
-
-    fn ecdsa_recover(
-        &mut self,
-        signature: &[u8; 65],
-        message_hash: &[u8; 32],
-        output: &mut [u8; 33],
-    ) -> Result<()> {
-        ext::ecdsa_recover(signature, message_hash, output).map_err(Into::into)
-    }
-
-    fn call_chain_extension<I, T, E, ErrorCode, F, D>(
-        &mut self,
-        func_id: u32,
-        input: &I,
-        status_to_result: F,
-        decode_to_result: D,
-    ) -> ::core::result::Result<T, E>
-    where
-        I: scale::Encode,
-        T: scale::Decode,
-        E: From<ErrorCode>,
-        F: FnOnce(u32) -> ::core::result::Result<(), ErrorCode>,
-        D: FnOnce(&[u8]) -> ::core::result::Result<T, E>,
-    {
-        let mut scope = self.scoped_buffer();
-        let enc_input = scope.take_encoded(input);
-        let output = &mut scope.take_rest();
-        status_to_result(ext::call_chain_extension(func_id, enc_input, output))?;
-        let decoded = decode_to_result(&output[..])?;
-        Ok(decoded)
-    }
-}
-
-impl TypedEnvBackend for EnvInstance {
-    fn caller<E: Environment>(&mut self) -> E::AccountId {
-        self.get_property_inplace::<E::AccountId>(ext::caller)
-    }
-
-    fn transferred_value<E: Environment>(&mut self) -> E::Balance {
-        self.get_property_little_endian::<E::Balance>(ext::value_transferred)
-    }
-
-    fn gas_left<E: Environment>(&mut self) -> u64 {
-        self.get_property_little_endian::<u64>(ext::gas_left)
-    }
-
-    fn block_timestamp<E: Environment>(&mut self) -> E::Timestamp {
-        self.get_property_little_endian::<E::Timestamp>(ext::now)
-    }
-
-    fn account_id<E: Environment>(&mut self) -> E::AccountId {
-        self.get_property_inplace::<E::AccountId>(ext::address)
-    }
-
-    fn balance<E: Environment>(&mut self) -> E::Balance {
-        self.get_property_little_endian::<E::Balance>(ext::balance)
-    }
-
-    fn block_number<E: Environment>(&mut self) -> E::BlockNumber {
-        self.get_property_little_endian::<E::BlockNumber>(ext::block_number)
-    }
-
-    fn minimum_balance<E: Environment>(&mut self) -> E::Balance {
-        self.get_property_little_endian::<E::Balance>(ext::minimum_balance)
-    }
-
-    fn emit_event<E, Event>(&mut self, event: Event)
-    where
-        E: Environment,
-        Event: Topics + scale::Encode,
-    {
-        let (mut scope, enc_topics) =
-            event.topics::<E, _>(TopicsBuilder::from(self.scoped_buffer()).into());
-        let enc_data = scope.take_encoded(&event);
-        ext::deposit_event(enc_topics, enc_data);
-    }
-
-<<<<<<< HEAD
-    fn invoke_contract<E, Args>(
-        &mut self,
-        call_params: &CallParams<E, Call<E>, Args, ()>,
-    ) -> Result<()>
-    where
-        E: Environment,
-        Args: scale::Encode,
-    {
-        self.invoke_contract_impl(call_params)
-    }
-
-    fn invoke_contract_delegate<E, Args>(
-        &mut self,
-        call_params: &CallParams<E, DelegateCall<E>, Args, ()>,
-    ) -> Result<()>
-    where
-        E: Environment,
-        Args: scale::Encode,
-    {
-        self.invoke_contract_delegate_impl(call_params)
-    }
-
-    fn eval_contract<E, Args, R>(
-        &mut self,
-        call_params: &CallParams<E, Call<E>, Args, ReturnType<R>>,
-=======
-    fn invoke_contract<T, Args, R>(
-        &mut self,
-        params: &CallParams<T, Args, R>,
->>>>>>> 776df42c
-    ) -> Result<R>
-    where
-        E: Environment,
-        Args: scale::Encode,
-        R: scale::Decode,
-    {
-        let mut scope = self.scoped_buffer();
-        let gas_limit = params.gas_limit();
-        let enc_callee = scope.take_encoded(params.callee());
-        let enc_transferred_value = scope.take_encoded(params.transferred_value());
-        let call_flags = params.call_flags();
-        let enc_input = if !call_flags.forward_input() && !call_flags.clone_input() {
-            scope.take_encoded(params.exec_input())
-        } else {
-            &mut []
-        };
-        let output = &mut scope.take_rest();
-        let flags = params.call_flags().into_u32();
-        let call_result = ext::call(
-            flags,
-            enc_callee,
-            gas_limit,
-            enc_transferred_value,
-            enc_input,
-            output,
-        );
-        match call_result {
-            Ok(()) | Err(ext::Error::CalleeReverted) => {
-                let decoded = scale::Decode::decode(&mut &output[..])?;
-                Ok(decoded)
-            }
-            Err(actual_error) => Err(actual_error.into()),
-        }
-    }
-
-    fn eval_contract_delegate<E, Args, R>(
-        &mut self,
-        call_params: &CallParams<E, DelegateCall<E>, Args, ReturnType<R>>,
-    ) -> Result<R>
-    where
-        E: Environment,
-        Args: scale::Encode,
-        R: scale::Decode,
-    {
-        self.invoke_contract_delegate_impl(call_params)
     }
 
     fn instantiate_contract<E, Args, Salt, C>(
