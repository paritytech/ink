// Copyright 2018-2022 Parity Technologies (UK) Ltd.
//
// Licensed under the Apache License, Version 2.0 (the "License");
// you may not use this file except in compliance with the License.
// You may obtain a copy of the License at
//
//     http://www.apache.org/licenses/LICENSE-2.0
//
// Unless required by applicable law or agreed to in writing, software
// distributed under the License is distributed on an "AS IS" BASIS,
// WITHOUT WARRANTIES OR CONDITIONS OF ANY KIND, either express or implied.
// See the License for the specific language governing permissions and
// limitations under the License.

use super::{
    ext,
    EnvInstance,
    Error as ExtError,
    ScopedBuffer,
};
use crate::{
    call::{
        Call,
        CallParams,
        ConstructorReturnType,
        CreateParams,
        DelegateCall,
        FromAccountId,
    },
    hash::{
        Blake2x128,
        Blake2x256,
        CryptoHash,
        HashOutput,
        Keccak256,
        Sha2x256,
    },
    topics::{
        Topics,
        TopicsBuilderBackend,
    },
    Clear,
    EnvBackend,
    Environment,
    Error,
    FromLittleEndian,
    Result,
    ReturnFlags,
    TypedEnvBackend,
};
use ink_storage_traits::Storable;

impl CryptoHash for Blake2x128 {
    fn hash(input: &[u8], output: &mut <Self as HashOutput>::Type) {
        type OutputType = [u8; 16];
        static_assertions::assert_type_eq_all!(
            <Blake2x128 as HashOutput>::Type,
            OutputType
        );
        let output: &mut OutputType = arrayref::array_mut_ref!(output, 0, 16);
        ext::hash_blake2_128(input, output);
    }
}

impl CryptoHash for Blake2x256 {
    fn hash(input: &[u8], output: &mut <Self as HashOutput>::Type) {
        type OutputType = [u8; 32];
        static_assertions::assert_type_eq_all!(
            <Blake2x256 as HashOutput>::Type,
            OutputType
        );
        let output: &mut OutputType = arrayref::array_mut_ref!(output, 0, 32);
        ext::hash_blake2_256(input, output);
    }
}

impl CryptoHash for Sha2x256 {
    fn hash(input: &[u8], output: &mut <Self as HashOutput>::Type) {
        type OutputType = [u8; 32];
        static_assertions::assert_type_eq_all!(
            <Sha2x256 as HashOutput>::Type,
            OutputType
        );
        let output: &mut OutputType = arrayref::array_mut_ref!(output, 0, 32);
        ext::hash_sha2_256(input, output);
    }
}

impl CryptoHash for Keccak256 {
    fn hash(input: &[u8], output: &mut <Self as HashOutput>::Type) {
        type OutputType = [u8; 32];
        static_assertions::assert_type_eq_all!(
            <Keccak256 as HashOutput>::Type,
            OutputType
        );
        let output: &mut OutputType = arrayref::array_mut_ref!(output, 0, 32);
        ext::hash_keccak_256(input, output);
    }
}

impl From<ext::Error> for Error {
    fn from(ext_error: ext::Error) -> Self {
        match ext_error {
            ext::Error::Unknown => Self::Unknown,
            ext::Error::CalleeTrapped => Self::CalleeTrapped,
            ext::Error::CalleeReverted => Self::CalleeReverted,
            ext::Error::KeyNotFound => Self::KeyNotFound,
            ext::Error::_BelowSubsistenceThreshold => Self::_BelowSubsistenceThreshold,
            ext::Error::TransferFailed => Self::TransferFailed,
            ext::Error::_EndowmentTooLow => Self::_EndowmentTooLow,
            ext::Error::CodeNotFound => Self::CodeNotFound,
            ext::Error::NotCallable => Self::NotCallable,
            ext::Error::LoggingDisabled => Self::LoggingDisabled,
            ext::Error::EcdsaRecoveryFailed => Self::EcdsaRecoveryFailed,
        }
    }
}

pub struct TopicsBuilder<'a, E> {
    scoped_buffer: ScopedBuffer<'a>,
    marker: core::marker::PhantomData<fn() -> E>,
}

impl<'a, E> From<ScopedBuffer<'a>> for TopicsBuilder<'a, E>
where
    E: Environment,
{
    fn from(scoped_buffer: ScopedBuffer<'a>) -> Self {
        Self {
            scoped_buffer,
            marker: Default::default(),
        }
    }
}

impl<'a, E> TopicsBuilderBackend<E> for TopicsBuilder<'a, E>
where
    E: Environment,
{
    type Output = (ScopedBuffer<'a>, &'a mut [u8]);

    fn expect(&mut self, expected_topics: usize) {
        self.scoped_buffer
            .append_encoded(&scale::Compact(expected_topics as u32));
    }

    fn push_topic<T>(&mut self, topic_value: &T)
    where
        T: scale::Encode,
    {
        fn inner<E: Environment>(encoded: &mut [u8]) -> <E as Environment>::Hash {
            let len_encoded = encoded.len();
            let mut result = <E as Environment>::Hash::CLEAR_HASH;
            let len_result = result.as_ref().len();
            if len_encoded <= len_result {
                result.as_mut()[..len_encoded].copy_from_slice(encoded);
            } else {
                let mut hash_output = <Blake2x256 as HashOutput>::Type::default();
                <Blake2x256 as CryptoHash>::hash(encoded, &mut hash_output);
                let copy_len = core::cmp::min(hash_output.len(), len_result);
                result.as_mut()[0..copy_len].copy_from_slice(&hash_output[0..copy_len]);
            }
            result
        }

        let mut split = self.scoped_buffer.split();
        let encoded = split.take_encoded(topic_value);
        let result = inner::<E>(encoded);
        self.scoped_buffer.append_encoded(&result);
    }

    fn output(mut self) -> Self::Output {
        let encoded_topics = self.scoped_buffer.take_appended();
        (self.scoped_buffer, encoded_topics)
    }
}

impl EnvInstance {
    #[inline(always)]
    /// Returns a new scoped buffer for the entire scope of the static 16 kB buffer.
    fn scoped_buffer(&mut self) -> ScopedBuffer {
        ScopedBuffer::from(&mut self.buffer[..])
    }

<<<<<<< HEAD
=======
    /// Returns the contract property value into the given result buffer.
    ///
    /// # Note
    ///
    /// This skips the potentially costly decoding step that is often equivalent to a `memcpy`.
    #[inline(always)]
    fn get_property_inplace<T>(&mut self, ext_fn: fn(output: &mut &mut [u8])) -> T
    where
        T: Default + AsMut<[u8]>,
    {
        let mut result = T::default();
        ext_fn(&mut result.as_mut());
        result
    }

>>>>>>> 3cec2786
    /// Returns the contract property value from its little-endian representation.
    ///
    /// # Note
    ///
    /// This skips the potentially costly decoding step that is often equivalent to a `memcpy`.
    #[inline(always)]
    fn get_property_little_endian<T>(&mut self, ext_fn: fn(output: &mut &mut [u8])) -> T
    where
        T: FromLittleEndian,
    {
        let mut result = <T as FromLittleEndian>::Bytes::default();
        ext_fn(&mut result.as_mut());
        <T as FromLittleEndian>::from_le_bytes(result)
    }

    /// Returns the contract property value.
    #[inline(always)]
    fn get_property<T>(&mut self, ext_fn: fn(output: &mut &mut [u8])) -> Result<T>
    where
        T: scale::Decode,
    {
        let full_scope = &mut self.scoped_buffer().take_rest();
        ext_fn(full_scope);
        scale::Decode::decode(&mut &full_scope[..]).map_err(Into::into)
    }
}

impl EnvBackend for EnvInstance {
    fn set_contract_storage<K, V>(&mut self, key: &K, value: &V) -> Option<u32>
    where
        K: scale::Encode,
        V: Storable,
    {
        let mut buffer = self.scoped_buffer();
        let key = buffer.take_encoded(key);
        let value = buffer.take_storable_encoded(value);
        ext::set_storage(key, value)
    }

    fn get_contract_storage<K, R>(&mut self, key: &K) -> Result<Option<R>>
    where
        K: scale::Encode,
        R: Storable,
    {
        let mut buffer = self.scoped_buffer();
        let key = buffer.take_encoded(key);
        let output = &mut buffer.take_rest();
        match ext::get_storage(key, output) {
            Ok(_) => (),
            Err(ExtError::KeyNotFound) => return Ok(None),
            Err(_) => panic!("encountered unexpected error"),
        }
        let decoded = Storable::decode(&mut &output[..])?;
        Ok(Some(decoded))
    }

    fn take_contract_storage<K, R>(&mut self, key: &K) -> Result<Option<R>>
    where
        K: scale::Encode,
        R: Storable,
    {
        let mut buffer = self.scoped_buffer();
        let key = buffer.take_encoded(key);
        let output = &mut buffer.take_rest();
        match ext::take_storage(key, output) {
            Ok(_) => (),
            Err(ExtError::KeyNotFound) => return Ok(None),
            Err(_) => panic!("encountered unexpected error"),
        }
        let decoded = Storable::decode(&mut &output[..])?;
        Ok(Some(decoded))
    }

    fn contains_contract_storage<K>(&mut self, key: &K) -> Option<u32>
    where
        K: scale::Encode,
    {
        let mut buffer = self.scoped_buffer();
        let key = buffer.take_encoded(key);
        ext::storage_contains(key)
    }

    fn clear_contract_storage<K>(&mut self, key: &K) -> Option<u32>
    where
        K: scale::Encode,
    {
        let mut buffer = self.scoped_buffer();
        let key = buffer.take_encoded(key);
        ext::clear_storage(key)
    }

    fn decode_input<T>(&mut self) -> Result<T>
    where
        T: scale::Decode,
    {
        self.get_property::<T>(ext::input)
    }

    fn return_value<R>(&mut self, flags: ReturnFlags, return_value: &R) -> !
    where
        R: scale::Encode,
    {
        let mut scope = super::EncodeScope::from(&mut self.buffer[..]);
        return_value.encode_to(&mut scope);
        let len = scope.len();
        ext::return_value(flags, &self.buffer[..][..len]);
    }

    fn debug_message(&mut self, content: &str) {
        ext::debug_message(content)
    }

    fn hash_bytes<H>(&mut self, input: &[u8], output: &mut <H as HashOutput>::Type)
    where
        H: CryptoHash,
    {
        <H as CryptoHash>::hash(input, output)
    }

    fn hash_encoded<H, T>(&mut self, input: &T, output: &mut <H as HashOutput>::Type)
    where
        H: CryptoHash,
        T: scale::Encode,
    {
        let mut scope = self.scoped_buffer();
        let enc_input = scope.take_encoded(input);
        <H as CryptoHash>::hash(enc_input, output)
    }

    fn ecdsa_recover(
        &mut self,
        signature: &[u8; 65],
        message_hash: &[u8; 32],
        output: &mut [u8; 33],
    ) -> Result<()> {
        ext::ecdsa_recover(signature, message_hash, output).map_err(Into::into)
    }

    fn ecdsa_to_eth_address(
        &mut self,
        pubkey: &[u8; 33],
        output: &mut [u8; 20],
    ) -> Result<()> {
        ext::ecdsa_to_eth_address(pubkey, output).map_err(Into::into)
    }

    fn call_chain_extension<I, T, E, ErrorCode, F, D>(
        &mut self,
        func_id: u32,
        input: &I,
        status_to_result: F,
        decode_to_result: D,
    ) -> ::core::result::Result<T, E>
    where
        I: scale::Encode,
        T: scale::Decode,
        E: From<ErrorCode>,
        F: FnOnce(u32) -> ::core::result::Result<(), ErrorCode>,
        D: FnOnce(&[u8]) -> ::core::result::Result<T, E>,
    {
        let mut scope = self.scoped_buffer();
        let enc_input = scope.take_encoded(input);
        let output = &mut scope.take_rest();
        status_to_result(ext::call_chain_extension(func_id, enc_input, output))?;
        let decoded = decode_to_result(&output[..])?;
        Ok(decoded)
    }

    fn set_code_hash(&mut self, code_hash_ptr: &[u8]) -> Result<()> {
        ext::set_code_hash(code_hash_ptr).map_err(Into::into)
    }
}

impl TypedEnvBackend for EnvInstance {
    fn caller<E: Environment>(&mut self) -> E::AccountId {
        self.get_property::<E::AccountId>(ext::caller)
            .expect("The executed contract must have a caller with a valid account id.")
    }

    fn transferred_value<E: Environment>(&mut self) -> E::Balance {
        self.get_property_little_endian::<E::Balance>(ext::value_transferred)
    }

    fn gas_left<E: Environment>(&mut self) -> u64 {
        self.get_property_little_endian::<u64>(ext::gas_left)
    }

    fn block_timestamp<E: Environment>(&mut self) -> E::Timestamp {
        self.get_property_little_endian::<E::Timestamp>(ext::now)
    }

    fn account_id<E: Environment>(&mut self) -> E::AccountId {
        self.get_property::<E::AccountId>(ext::address)
            .expect("A contract being executed must have a valid account id.")
    }

    fn balance<E: Environment>(&mut self) -> E::Balance {
        self.get_property_little_endian::<E::Balance>(ext::balance)
    }

    fn block_number<E: Environment>(&mut self) -> E::BlockNumber {
        self.get_property_little_endian::<E::BlockNumber>(ext::block_number)
    }

    fn minimum_balance<E: Environment>(&mut self) -> E::Balance {
        self.get_property_little_endian::<E::Balance>(ext::minimum_balance)
    }

    fn emit_event<E, Event>(&mut self, event: Event)
    where
        E: Environment,
        Event: Topics + scale::Encode,
    {
        let (mut scope, enc_topics) =
            event.topics::<E, _>(TopicsBuilder::from(self.scoped_buffer()).into());
        let enc_data = scope.take_encoded(&event);
        ext::deposit_event(enc_topics, enc_data);
    }

    fn invoke_contract<E, Args, R>(
        &mut self,
        params: &CallParams<E, Call<E>, Args, R>,
    ) -> Result<ink_primitives::MessageResult<R>>
    where
        E: Environment,
        Args: scale::Encode,
        R: scale::Decode,
    {
        let mut scope = self.scoped_buffer();
        let gas_limit = params.gas_limit();
        let enc_callee = scope.take_encoded(params.callee());
        let enc_transferred_value = scope.take_encoded(params.transferred_value());
        let call_flags = params.call_flags();
        let enc_input = if !call_flags.forward_input() && !call_flags.clone_input() {
            scope.take_encoded(params.exec_input())
        } else {
            &mut []
        };
        let output = &mut scope.take_rest();
        let flags = params.call_flags().into_u32();
        let call_result = ext::call(
            flags,
            enc_callee,
            gas_limit,
            enc_transferred_value,
            enc_input,
            output,
        );
        match call_result {
            Ok(()) | Err(ext::Error::CalleeReverted) => {
                let decoded = scale::Decode::decode(&mut &output[..])?;
                Ok(decoded)
            }
            Err(actual_error) => Err(actual_error.into()),
        }
    }

    fn invoke_contract_delegate<E, Args, R>(
        &mut self,
        params: &CallParams<E, DelegateCall<E>, Args, R>,
    ) -> Result<R>
    where
        E: Environment,
        Args: scale::Encode,
        R: scale::Decode,
    {
        let mut scope = self.scoped_buffer();
        let call_flags = params.call_flags();
        let enc_code_hash = scope.take_encoded(params.code_hash());
        let enc_input = if !call_flags.forward_input() && !call_flags.clone_input() {
            scope.take_encoded(params.exec_input())
        } else {
            &mut []
        };
        let output = &mut scope.take_rest();
        let flags = params.call_flags().into_u32();
        let call_result = ext::delegate_call(flags, enc_code_hash, enc_input, output);
        match call_result {
            Ok(()) | Err(ext::Error::CalleeReverted) => {
                let decoded = scale::Decode::decode(&mut &output[..])?;
                Ok(decoded)
            }
            Err(actual_error) => Err(actual_error.into()),
        }
    }

    fn instantiate_contract<E, ContractRef, Args, Salt, RetType>(
        &mut self,
        params: &CreateParams<E, ContractRef, Args, Salt, RetType>,
    ) -> Result<
        ink_primitives::ConstructorResult<
            <RetType as ConstructorReturnType<ContractRef>>::Output,
        >,
    >
    where
        E: Environment,
        ContractRef: FromAccountId<E>,
        Args: scale::Encode,
        Salt: AsRef<[u8]>,
        RetType: ConstructorReturnType<ContractRef>,
    {
        let mut scoped = self.scoped_buffer();
        let gas_limit = params.gas_limit();
        let enc_code_hash = scoped.take_encoded(params.code_hash());
        let enc_endowment = scoped.take_encoded(params.endowment());
        let enc_input = scoped.take_encoded(params.exec_input());
        // We support `AccountId` types with an encoding that requires up to
        // 1024 bytes. Beyond that limit ink! contracts will trap for now.
        // In the default configuration encoded `AccountId` require 32 bytes.
        let out_address = &mut scoped.take(1024);
        let salt = params.salt_bytes().as_ref();
        let out_return_value = &mut scoped.take_rest();

        let instantiate_result = ext::instantiate(
            enc_code_hash,
            gas_limit,
            enc_endowment,
            enc_input,
            out_address,
            out_return_value,
            salt,
        );

        crate::engine::decode_instantiate_result::<_, E, ContractRef, RetType>(
            instantiate_result.map_err(Into::into),
            &mut &out_address[..],
            &mut &out_return_value[..],
        )
    }

    fn terminate_contract<E>(&mut self, beneficiary: E::AccountId) -> !
    where
        E: Environment,
    {
        let buffer = self.scoped_buffer().take_encoded(&beneficiary);
        ext::terminate(buffer);
    }

    fn transfer<E>(&mut self, destination: E::AccountId, value: E::Balance) -> Result<()>
    where
        E: Environment,
    {
        let mut scope = self.scoped_buffer();
        let enc_destination = scope.take_encoded(&destination);
        let enc_value = scope.take_encoded(&value);
        ext::transfer(enc_destination, enc_value).map_err(Into::into)
    }

    fn weight_to_fee<E: Environment>(&mut self, gas: u64) -> E::Balance {
        let mut result = <E::Balance as FromLittleEndian>::Bytes::default();
        ext::weight_to_fee(gas, &mut result.as_mut());
        <E::Balance as FromLittleEndian>::from_le_bytes(result)
    }

    fn is_contract<E>(&mut self, account_id: &E::AccountId) -> bool
    where
        E: Environment,
    {
        let mut scope = self.scoped_buffer();
        let enc_account_id = scope.take_encoded(account_id);
        ext::is_contract(enc_account_id)
    }

    fn caller_is_origin<E>(&mut self) -> bool
    where
        E: Environment,
    {
        ext::caller_is_origin()
    }

    fn code_hash<E>(&mut self, account_id: &E::AccountId) -> Result<E::Hash>
    where
        E: Environment,
    {
        let mut scope = self.scoped_buffer();
        let output = scope.take(32);
        scope.append_encoded(account_id);
        let enc_account_id = scope.take_appended();

        ext::code_hash(enc_account_id, output)?;
        let hash = scale::Decode::decode(&mut &output[..])?;
        Ok(hash)
    }

    fn own_code_hash<E>(&mut self) -> Result<E::Hash>
    where
        E: Environment,
    {
        let output = &mut self.scoped_buffer().take(32);
        ext::own_code_hash(output);
        let hash = scale::Decode::decode(&mut &output[..])?;
        Ok(hash)
    }
}<|MERGE_RESOLUTION|>--- conflicted
+++ resolved
@@ -182,8 +182,6 @@
         ScopedBuffer::from(&mut self.buffer[..])
     }
 
-<<<<<<< HEAD
-=======
     /// Returns the contract property value into the given result buffer.
     ///
     /// # Note
@@ -199,7 +197,6 @@
         result
     }
 
->>>>>>> 3cec2786
     /// Returns the contract property value from its little-endian representation.
     ///
     /// # Note
