--- conflicted
+++ resolved
@@ -606,11 +606,11 @@
     ret_code.into()
 }
 
-<<<<<<< HEAD
 pub fn reentrance_count() -> u32 {
     let ret_code = unsafe { sys::reentrance_count() };
     ret_code.into_u32()
-=======
+}
+
 pub fn sr25519_verify(
     signature: &[u8; 64],
     message: &[u8],
@@ -625,7 +625,6 @@
         )
     };
     ret_code.into()
->>>>>>> 3aba345f
 }
 
 pub fn is_contract(account_id: &[u8]) -> bool {
