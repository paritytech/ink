--- conflicted
+++ resolved
@@ -220,601 +220,8 @@
 
 type Result = core::result::Result<(), Error>;
 
-<<<<<<< HEAD
-mod sys {
-    use super::{
-        Ptr32,
-        Ptr32Mut,
-        ReturnCode,
-    };
-
-    #[link(wasm_import_module = "seal0")]
-    extern "C" {
-        pub fn transfer(
-            account_id_ptr: Ptr32<[u8]>,
-            account_id_len: u32,
-            transferred_value_ptr: Ptr32<[u8]>,
-            transferred_value_len: u32,
-        ) -> ReturnCode;
-
-        pub fn deposit_event(
-            topics_ptr: Ptr32<[u8]>,
-            topics_len: u32,
-            data_ptr: Ptr32<[u8]>,
-            data_len: u32,
-        );
-
-        pub fn call_chain_extension(
-            func_id: u32,
-            input_ptr: Ptr32<[u8]>,
-            input_len: u32,
-            output_ptr: Ptr32Mut<[u8]>,
-            output_len_ptr: Ptr32Mut<u32>,
-        ) -> ReturnCode;
-
-        pub fn input(buf_ptr: Ptr32Mut<[u8]>, buf_len_ptr: Ptr32Mut<u32>);
-        pub fn seal_return(flags: u32, data_ptr: Ptr32<[u8]>, data_len: u32) -> !;
-
-        pub fn caller(output_ptr: Ptr32Mut<[u8]>, output_len_ptr: Ptr32Mut<u32>);
-        pub fn block_number(output_ptr: Ptr32Mut<[u8]>, output_len_ptr: Ptr32Mut<u32>);
-        pub fn address(output_ptr: Ptr32Mut<[u8]>, output_len_ptr: Ptr32Mut<u32>);
-        pub fn balance(output_ptr: Ptr32Mut<[u8]>, output_len_ptr: Ptr32Mut<u32>);
-        pub fn weight_to_fee(
-            gas: u64,
-            output_ptr: Ptr32Mut<[u8]>,
-            output_len_ptr: Ptr32Mut<u32>,
-        );
-        pub fn gas_left(output_ptr: Ptr32Mut<[u8]>, output_len_ptr: Ptr32Mut<u32>);
-        pub fn value_transferred(
-            output_ptr: Ptr32Mut<[u8]>,
-            output_len_ptr: Ptr32Mut<u32>,
-        );
-        pub fn now(output_ptr: Ptr32Mut<[u8]>, output_len_ptr: Ptr32Mut<u32>);
-        pub fn minimum_balance(output_ptr: Ptr32Mut<[u8]>, output_len_ptr: Ptr32Mut<u32>);
-
-        pub fn hash_keccak_256(
-            input_ptr: Ptr32<[u8]>,
-            input_len: u32,
-            output_ptr: Ptr32Mut<[u8]>,
-        );
-        pub fn hash_blake2_256(
-            input_ptr: Ptr32<[u8]>,
-            input_len: u32,
-            output_ptr: Ptr32Mut<[u8]>,
-        );
-        pub fn hash_blake2_128(
-            input_ptr: Ptr32<[u8]>,
-            input_len: u32,
-            output_ptr: Ptr32Mut<[u8]>,
-        );
-        pub fn hash_sha2_256(
-            input_ptr: Ptr32<[u8]>,
-            input_len: u32,
-            output_ptr: Ptr32Mut<[u8]>,
-        );
-
-        pub fn is_contract(account_id_ptr: Ptr32<[u8]>) -> ReturnCode;
-
-        pub fn caller_is_origin() -> ReturnCode;
-
-        pub fn set_code_hash(code_hash_ptr: Ptr32<[u8]>) -> ReturnCode;
-
-        pub fn code_hash(
-            account_id_ptr: Ptr32<[u8]>,
-            output_ptr: Ptr32Mut<[u8]>,
-            output_len_ptr: Ptr32Mut<u32>,
-        ) -> ReturnCode;
-
-        pub fn own_code_hash(output_ptr: Ptr32Mut<[u8]>, output_len_ptr: Ptr32Mut<u32>);
-
-        #[cfg(feature = "ink-debug")]
-        pub fn debug_message(str_ptr: Ptr32<[u8]>, str_len: u32) -> ReturnCode;
-
-        pub fn delegate_call(
-            flags: u32,
-            code_hash_ptr: Ptr32<[u8]>,
-            input_data_ptr: Ptr32<[u8]>,
-            input_data_len: u32,
-            output_ptr: Ptr32Mut<[u8]>,
-            output_len_ptr: Ptr32Mut<u32>,
-        ) -> ReturnCode;
-
-        pub fn ecdsa_recover(
-            // 65 bytes of ecdsa signature
-            signature_ptr: Ptr32<[u8]>,
-            // 32 bytes hash of the message
-            message_hash_ptr: Ptr32<[u8]>,
-            output_ptr: Ptr32Mut<[u8]>,
-        ) -> ReturnCode;
-
-        pub fn ecdsa_to_eth_address(
-            public_key_ptr: Ptr32<[u8]>,
-            output_ptr: Ptr32Mut<[u8]>,
-        ) -> ReturnCode;
-
-        pub fn take_storage(
-            key_ptr: Ptr32<[u8]>,
-            key_len: u32,
-            out_ptr: Ptr32Mut<[u8]>,
-            out_len_ptr: Ptr32Mut<u32>,
-        ) -> ReturnCode;
-
-        #[cfg(feature = "call-runtime")]
-        pub fn call_runtime(call_ptr: Ptr32<[u8]>, call_len: u32) -> ReturnCode;
-    }
-
-    #[link(wasm_import_module = "seal1")]
-    extern "C" {
-        pub fn instantiate(
-            init_code_ptr: Ptr32<[u8]>,
-            gas: u64,
-            endowment_ptr: Ptr32<[u8]>,
-            input_ptr: Ptr32<[u8]>,
-            input_len: u32,
-            address_ptr: Ptr32Mut<[u8]>,
-            address_len_ptr: Ptr32Mut<u32>,
-            output_ptr: Ptr32Mut<[u8]>,
-            output_len_ptr: Ptr32Mut<u32>,
-            salt_ptr: Ptr32<[u8]>,
-            salt_len: u32,
-        ) -> ReturnCode;
-
-        pub fn terminate(beneficiary_ptr: Ptr32<[u8]>) -> !;
-
-        pub fn call(
-            flags: u32,
-            callee_ptr: Ptr32<[u8]>,
-            gas: u64,
-            transferred_value_ptr: Ptr32<[u8]>,
-            input_data_ptr: Ptr32<[u8]>,
-            input_data_len: u32,
-            output_ptr: Ptr32Mut<[u8]>,
-            output_len_ptr: Ptr32Mut<u32>,
-        ) -> ReturnCode;
-
-        // # Parameters
-        //
-        // - `key_ptr`: pointer into the linear memory where the key is placed.
-        // - `key_len`: the length of the key in bytes.
-        //
-        // # Return Value
-        //
-        // Returns the size of the pre-existing value at the specified key if any. Otherwise
-        // `SENTINEL` is returned as a sentinel value.
-        pub fn clear_storage(key_ptr: Ptr32<[u8]>, key_len: u32) -> ReturnCode;
-
-        // # Parameters
-        //
-        // - `key_ptr`: pointer into the linear memory where the key of the requested value is placed.
-        // - `key_len`: the length of the key in bytes.
-        //
-        // # Return Value
-        //
-        // Returns the size of the pre-existing value at the specified key if any. Otherwise
-        // `SENTINEL` is returned as a sentinel value.
-        pub fn contains_storage(key_ptr: Ptr32<[u8]>, key_len: u32) -> ReturnCode;
-
-        // # Parameters
-        //
-        // - `key_ptr`: pointer into the linear memory where the key of the requested value is placed.
-        // - `key_len`: the length of the key in bytes.
-        // - `out_ptr`: pointer to the linear memory where the value is written to.
-        // - `out_len_ptr`: in-out pointer into linear memory where the buffer length
-        //   is read from and the value length is written to.
-        //
-        // # Errors
-        //
-        // `ReturnCode::KeyNotFound`
-        pub fn get_storage(
-            key_ptr: Ptr32<[u8]>,
-            key_len: u32,
-            out_ptr: Ptr32Mut<[u8]>,
-            out_len_ptr: Ptr32Mut<u32>,
-        ) -> ReturnCode;
-    }
-
-    #[link(wasm_import_module = "seal2")]
-    extern "C" {
-        // # Parameters
-        //
-        // - `key_ptr`: pointer into the linear memory where the location to store the value is placed.
-        // - `key_len`: the length of the key in bytes.
-        // - `value_ptr`: pointer into the linear memory where the value to set is placed.
-        // - `value_len`: the length of the value in bytes.
-        //
-        // # Return Value
-        //
-        // Returns the size of the pre-existing value at the specified key if any. Otherwise
-        // `SENTINEL` is returned as a sentinel value.
-        pub fn set_storage(
-            key_ptr: Ptr32<[u8]>,
-            key_len: u32,
-            value_ptr: Ptr32<[u8]>,
-            value_len: u32,
-        ) -> ReturnCode;
-    }
-}
-
-=======
-#[inline(always)]
->>>>>>> 6b572a71
 fn extract_from_slice(output: &mut &mut [u8], new_len: usize) {
     debug_assert!(new_len <= output.len());
     let tmp = core::mem::take(output);
     *output = &mut tmp[..new_len];
-<<<<<<< HEAD
-}
-
-pub fn instantiate(
-    code_hash: &[u8],
-    gas_limit: u64,
-    endowment: &[u8],
-    input: &[u8],
-    out_address: &mut &mut [u8],
-    out_return_value: &mut &mut [u8],
-    salt: &[u8],
-) -> Result {
-    let mut address_len = out_address.len() as u32;
-    let mut return_value_len = out_return_value.len() as u32;
-    let ret_code = {
-        unsafe {
-            sys::instantiate(
-                Ptr32::from_slice(code_hash),
-                gas_limit,
-                Ptr32::from_slice(endowment),
-                Ptr32::from_slice(input),
-                input.len() as u32,
-                Ptr32Mut::from_slice(out_address),
-                Ptr32Mut::from_ref(&mut address_len),
-                Ptr32Mut::from_slice(out_return_value),
-                Ptr32Mut::from_ref(&mut return_value_len),
-                Ptr32::from_slice(salt),
-                salt.len() as u32,
-            )
-        }
-    };
-    extract_from_slice(out_address, address_len as usize);
-    extract_from_slice(out_return_value, return_value_len as usize);
-    ret_code.into()
-}
-
-pub fn call(
-    flags: u32,
-    callee: &[u8],
-    gas_limit: u64,
-    value: &[u8],
-    input: &[u8],
-    output: &mut &mut [u8],
-) -> Result {
-    let mut output_len = output.len() as u32;
-    let ret_code = {
-        unsafe {
-            sys::call(
-                flags,
-                Ptr32::from_slice(callee),
-                gas_limit,
-                Ptr32::from_slice(value),
-                Ptr32::from_slice(input),
-                input.len() as u32,
-                Ptr32Mut::from_slice(output),
-                Ptr32Mut::from_ref(&mut output_len),
-            )
-        }
-    };
-    extract_from_slice(output, output_len as usize);
-    ret_code.into()
-}
-
-pub fn delegate_call(
-    flags: u32,
-    code_hash: &[u8],
-    input: &[u8],
-    output: &mut &mut [u8],
-) -> Result {
-    let mut output_len = output.len() as u32;
-    let ret_code = {
-        unsafe {
-            sys::delegate_call(
-                flags,
-                Ptr32::from_slice(code_hash),
-                Ptr32::from_slice(input),
-                input.len() as u32,
-                Ptr32Mut::from_slice(output),
-                Ptr32Mut::from_ref(&mut output_len),
-            )
-        }
-    };
-    extract_from_slice(output, output_len as usize);
-    ret_code.into()
-}
-
-pub fn transfer(account_id: &[u8], value: &[u8]) -> Result {
-    let ret_code = unsafe {
-        sys::transfer(
-            Ptr32::from_slice(account_id),
-            account_id.len() as u32,
-            Ptr32::from_slice(value),
-            value.len() as u32,
-        )
-    };
-    ret_code.into()
-}
-
-pub fn deposit_event(topics: &[u8], data: &[u8]) {
-    unsafe {
-        sys::deposit_event(
-            Ptr32::from_slice(topics),
-            topics.len() as u32,
-            Ptr32::from_slice(data),
-            data.len() as u32,
-        )
-    }
-}
-
-pub fn set_storage(key: &[u8], encoded_value: &[u8]) -> Option<u32> {
-    let ret_code = unsafe {
-        sys::set_storage(
-            Ptr32::from_slice(key),
-            key.len() as u32,
-            Ptr32::from_slice(encoded_value),
-            encoded_value.len() as u32,
-        )
-    };
-    ret_code.into()
-}
-
-pub fn clear_storage(key: &[u8]) -> Option<u32> {
-    let ret_code =
-        unsafe { sys::clear_storage(Ptr32::from_slice(key), key.len() as u32) };
-    ret_code.into()
-}
-
-pub fn get_storage(key: &[u8], output: &mut &mut [u8]) -> Result {
-    let mut output_len = output.len() as u32;
-    let ret_code = {
-        unsafe {
-            sys::get_storage(
-                Ptr32::from_slice(key),
-                key.len() as u32,
-                Ptr32Mut::from_slice(output),
-                Ptr32Mut::from_ref(&mut output_len),
-            )
-        }
-    };
-    extract_from_slice(output, output_len as usize);
-    ret_code.into()
-}
-
-pub fn take_storage(key: &[u8], output: &mut &mut [u8]) -> Result {
-    let mut output_len = output.len() as u32;
-    let ret_code = {
-        unsafe {
-            sys::take_storage(
-                Ptr32::from_slice(key),
-                key.len() as u32,
-                Ptr32Mut::from_slice(output),
-                Ptr32Mut::from_ref(&mut output_len),
-            )
-        }
-    };
-    extract_from_slice(output, output_len as usize);
-    ret_code.into()
-}
-
-pub fn storage_contains(key: &[u8]) -> Option<u32> {
-    let ret_code =
-        unsafe { sys::contains_storage(Ptr32::from_slice(key), key.len() as u32) };
-    ret_code.into()
-}
-
-pub fn terminate(beneficiary: &[u8]) -> ! {
-    unsafe { sys::terminate(Ptr32::from_slice(beneficiary)) }
-}
-
-pub fn call_chain_extension(func_id: u32, input: &[u8], output: &mut &mut [u8]) -> u32 {
-    let mut output_len = output.len() as u32;
-    let ret_code = {
-        unsafe {
-            sys::call_chain_extension(
-                func_id,
-                Ptr32::from_slice(input),
-                input.len() as u32,
-                Ptr32Mut::from_slice(output),
-                Ptr32Mut::from_ref(&mut output_len),
-            )
-        }
-    };
-    extract_from_slice(output, output_len as usize);
-    ret_code.into_u32()
-}
-
-pub fn input(output: &mut &mut [u8]) {
-    let mut output_len = output.len() as u32;
-    {
-        unsafe {
-            sys::input(
-                Ptr32Mut::from_slice(output),
-                Ptr32Mut::from_ref(&mut output_len),
-            )
-        };
-    }
-    extract_from_slice(output, output_len as usize);
-}
-
-pub fn return_value(flags: ReturnFlags, return_value: &[u8]) -> ! {
-    unsafe {
-        sys::seal_return(
-            flags.into_u32(),
-            Ptr32::from_slice(return_value),
-            return_value.len() as u32,
-        )
-    }
-}
-
-#[cfg(feature = "call-runtime")]
-pub fn call_runtime(call: &[u8]) -> Result {
-    let ret_code =
-        unsafe { sys::call_runtime(Ptr32::from_slice(call), call.len() as u32) };
-    ret_code.into()
-}
-
-macro_rules! impl_wrapper_for {
-    ( $( $name:ident, )* ) => {
-        $(
-            pub fn $name(output: &mut &mut [u8]) {
-                let mut output_len = output.len() as u32;
-                {
-                    unsafe {
-                        sys::$name(
-                            Ptr32Mut::from_slice(output),
-                            Ptr32Mut::from_ref(&mut output_len),
-                        )
-                    };
-                }
-            }
-        )*
-    }
-}
-impl_wrapper_for! {
-    caller,
-    block_number,
-    address,
-    balance,
-    gas_left,
-    value_transferred,
-    now,
-    minimum_balance,
-}
-
-pub fn weight_to_fee(gas: u64, output: &mut &mut [u8]) {
-    let mut output_len = output.len() as u32;
-    {
-        unsafe {
-            sys::weight_to_fee(
-                gas,
-                Ptr32Mut::from_slice(output),
-                Ptr32Mut::from_ref(&mut output_len),
-            )
-        };
-    }
-    extract_from_slice(output, output_len as usize);
-}
-
-#[cfg(feature = "ink-debug")]
-/// Call `debug_message` with the supplied UTF-8 encoded message.
-///
-/// If debug message recording is disabled in the contracts pallet, the first call will
-/// return a `LoggingDisabled` error, and further calls will be a no-op to avoid the cost
-/// of calling into the supervisor.
-///
-/// # Note
-///
-/// This depends on the `debug_message` interface which requires the
-/// `"pallet-contracts/unstable-interface"` feature to be enabled in the target runtime.
-pub fn debug_message(message: &str) {
-    static mut DEBUG_ENABLED: bool = false;
-    static mut FIRST_RUN: bool = true;
-
-    // SAFETY: safe because executing in a single threaded context
-    // We need those two variables in order to make sure that the assignment is performed
-    // in the "logging enabled" case. This is because during RPC execution logging might
-    // be enabled while it is disabled during the actual execution as part of a transaction.
-    // The gas estimation takes place during RPC execution. We want to overestimate instead
-    // of underestimate gas usage. Otherwise using this estimate could lead to a out of gas error.
-    if unsafe { DEBUG_ENABLED || FIRST_RUN } {
-        let bytes = message.as_bytes();
-        let ret_code =
-            unsafe { sys::debug_message(Ptr32::from_slice(bytes), bytes.len() as u32) };
-        if !matches!(ret_code.into(), Err(Error::LoggingDisabled)) {
-            // SAFETY: safe because executing in a single threaded context
-            unsafe { DEBUG_ENABLED = true }
-        }
-        // SAFETY: safe because executing in a single threaded context
-        unsafe { FIRST_RUN = false }
-    }
-}
-
-#[cfg(not(feature = "ink-debug"))]
-/// A no-op. Enable the `ink-debug` feature for debug messages.
-pub fn debug_message(_message: &str) {}
-
-macro_rules! impl_hash_fn {
-    ( $name:ident, $bytes_result:literal ) => {
-        paste::item! {
-            pub fn [<hash_ $name>](input: &[u8], output: &mut [u8; $bytes_result]) {
-                unsafe {
-                    sys::[<hash_ $name>](
-                        Ptr32::from_slice(input),
-                        input.len() as u32,
-                        Ptr32Mut::from_slice(output),
-                    )
-                }
-            }
-        }
-    };
-}
-impl_hash_fn!(sha2_256, 32);
-impl_hash_fn!(keccak_256, 32);
-impl_hash_fn!(blake2_256, 32);
-impl_hash_fn!(blake2_128, 16);
-
-pub fn ecdsa_recover(
-    signature: &[u8; 65],
-    message_hash: &[u8; 32],
-    output: &mut [u8; 33],
-) -> Result {
-    let ret_code = unsafe {
-        sys::ecdsa_recover(
-            Ptr32::from_slice(signature),
-            Ptr32::from_slice(message_hash),
-            Ptr32Mut::from_slice(output),
-        )
-    };
-    ret_code.into()
-}
-
-pub fn ecdsa_to_eth_address(pubkey: &[u8; 33], output: &mut [u8; 20]) -> Result {
-    let ret_code = unsafe {
-        sys::ecdsa_to_eth_address(Ptr32::from_slice(pubkey), Ptr32Mut::from_slice(output))
-    };
-    ret_code.into()
-}
-
-pub fn is_contract(account_id: &[u8]) -> bool {
-    let ret_val = unsafe { sys::is_contract(Ptr32::from_slice(account_id)) };
-    ret_val.into_bool()
-}
-
-pub fn caller_is_origin() -> bool {
-    let ret_val = unsafe { sys::caller_is_origin() };
-    ret_val.into_bool()
-}
-
-pub fn set_code_hash(code_hash: &[u8]) -> Result {
-    let ret_val = unsafe { sys::set_code_hash(Ptr32::from_slice(code_hash)) };
-    ret_val.into()
-}
-
-pub fn code_hash(account_id: &[u8], output: &mut [u8]) -> Result {
-    let mut output_len = output.len() as u32;
-    let ret_val = unsafe {
-        sys::code_hash(
-            Ptr32::from_slice(account_id),
-            Ptr32Mut::from_slice(output),
-            Ptr32Mut::from_ref(&mut output_len),
-        )
-    };
-    ret_val.into()
-}
-
-pub fn own_code_hash(output: &mut [u8]) {
-    let mut output_len = output.len() as u32;
-    unsafe {
-        sys::own_code_hash(
-            Ptr32Mut::from_slice(output),
-            Ptr32Mut::from_ref(&mut output_len),
-        )
-    }
-=======
->>>>>>> 6b572a71
 }