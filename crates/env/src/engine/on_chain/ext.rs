--- conflicted
+++ resolved
@@ -325,22 +325,8 @@
         ) -> ReturnCode;
     }
 
-<<<<<<< HEAD
     #[link(wasm_import_module = "__unstable__")]
     extern "C" {
-        pub fn seal_rent_params(
-            output_ptr: Ptr32Mut<[u8]>,
-            output_len_ptr: Ptr32Mut<u32>,
-        );
-
-        pub fn seal_rent_status(
-            at_refcount: u32,
-            output_ptr: Ptr32Mut<[u8]>,
-            output_len_ptr: Ptr32Mut<u32>,
-        );
-
-=======
->>>>>>> 9ea95ff7
         pub fn seal_ecdsa_recover(
             // 65 bytes of ecdsa signature
             signature_ptr: Ptr32<[u8]>,
