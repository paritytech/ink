// Copyright 2018-2021 Parity Technologies (UK) Ltd.
//
// Licensed under the Apache License, Version 2.0 (the "License");
// you may not use this file except in compliance with the License.
// You may obtain a copy of the License at
//
//     http://www.apache.org/licenses/LICENSE-2.0
//
// Unless required by applicable law or agreed to in writing, software
// distributed under the License is distributed on an "AS IS" BASIS,
// WITHOUT WARRANTIES OR CONDITIONS OF ANY KIND, either express or implied.
// See the License for the specific language governing permissions and
// limitations under the License.

#![allow(dead_code)]

mod attrs;
mod blake2;
mod chain_extension;
mod config;
mod contract;
mod idents_lint;
mod ink_test;
mod item;
mod item_impl;
mod item_mod;
mod selector;
mod trait_def;
pub mod utils;

/// Marker types and definitions.
pub mod marker {
    pub use super::selector::{
        SelectorBytes,
        SelectorId,
    };
}

#[cfg(test)]
use self::attrs::Attribute;

use self::attrs::{
    contains_ink_attributes,
    first_ink_attribute,
    partition_attributes,
    sanitize_attributes,
    sanitize_optional_attributes,
    AttributeArg,
    AttributeArgKind,
    AttributeFrag,
    InkAttribute,
};
pub use self::{
<<<<<<< HEAD
    attrs::{
        IsDocAttribute,
        Namespace,
=======
    attrs::Namespace,
    blake2::{
        blake2b_256,
        Blake2x256Macro,
>>>>>>> bd4b51e3
    },
    chain_extension::{
        ChainExtension,
        ChainExtensionMethod,
        ExtensionId,
    },
    config::Config,
    contract::Contract,
    ink_test::InkTest,
    item::{
        Event,
        InkItem,
        Item,
        Storage,
    },
    item_impl::{
        Callable,
        CallableKind,
        CallableWithSelector,
        Constructor,
        ImplItem,
        InputsIter,
        ItemImpl,
        IterConstructors,
        IterMessages,
        Message,
        Receiver,
        Visibility,
    },
    item_mod::{
        ItemMod,
        IterEvents,
        IterItemImpls,
    },
    selector::{
        Selector,
<<<<<<< HEAD
        TraitPrefix,
=======
        SelectorMacro,
>>>>>>> bd4b51e3
    },
    trait_def::{
        InkItemTrait,
        InkTraitDefinition,
        InkTraitItem,
        InkTraitMessage,
        IterInkTraitItems,
    },
};<|MERGE_RESOLUTION|>--- conflicted
+++ resolved
@@ -51,16 +51,13 @@
     InkAttribute,
 };
 pub use self::{
-<<<<<<< HEAD
     attrs::{
         IsDocAttribute,
         Namespace,
-=======
-    attrs::Namespace,
+    },
     blake2::{
         blake2b_256,
         Blake2x256Macro,
->>>>>>> bd4b51e3
     },
     chain_extension::{
         ChainExtension,
@@ -97,11 +94,8 @@
     },
     selector::{
         Selector,
-<<<<<<< HEAD
+        SelectorMacro,
         TraitPrefix,
-=======
-        SelectorMacro,
->>>>>>> bd4b51e3
     },
     trait_def::{
         InkItemTrait,
