--- conflicted
+++ resolved
@@ -122,28 +122,20 @@
 }
 
 /// Return an error to notify about duplicate ink! configuration arguments.
-<<<<<<< HEAD
-pub(crate) fn duplicate_config_err<F, S>(first: F, second: S, name: &str) -> syn::Error
-=======
 pub(crate) fn duplicate_config_err<F, S>(
     first: F,
     second: S,
     name: &str,
     ink_attr: &str,
 ) -> syn::Error
->>>>>>> c0956e42
 where
     F: Spanned,
     S: Spanned,
 {
     format_err!(
         second.span(),
-<<<<<<< HEAD
-        "encountered duplicate ink! `{}` configuration argument",
-=======
         "encountered duplicate ink! {} `{}` configuration argument",
         ink_attr,
->>>>>>> c0956e42
         name,
     )
     .into_combine(format_err!(
