// Copyright 2018-2021 Parity Technologies (UK) Ltd.
//
// Licensed under the Apache License, Version 2.0 (the "License");
// you may not use this file except in compliance with the License.
// You may obtain a copy of the License at
//
//     http://www.apache.org/licenses/LICENSE-2.0
//
// Unless required by applicable law or agreed to in writing, software
// distributed under the License is distributed on an "AS IS" BASIS,
// WITHOUT WARRANTIES OR CONDITIONS OF ANY KIND, either express or implied.
// See the License for the specific language governing permissions and
// limitations under the License.

use crate::{
    error::ExtError as _,
    ir,
    ir::{
        ExtensionId,
        Selector,
    },
};
use core::{
    convert::TryFrom,
    result::Result,
};
use proc_macro2::{
    Ident,
    Span,
};
use std::collections::HashMap;
use syn::spanned::Spanned;

/// An extension trait for [`syn::Attribute`] in order to query for documentation.
pub trait IsDocAttribute {
    /// Returns `true` if the attribute is a Rust documentation attribute.
    fn is_doc_attribute(&self) -> bool;
}

impl IsDocAttribute for syn::Attribute {
    fn is_doc_attribute(&self) -> bool {
        self.path.is_ident("doc")
    }
}

/// Either an ink! specific attribute, or another uninterpreted attribute.
#[derive(Debug, PartialEq, Eq)]
pub enum Attribute {
    /// An ink! specific attribute, e.g. `#[ink(storage)]`.
    Ink(InkAttribute),
    /// Any other attribute.
    ///
    /// This can be a known `#[derive(Debug)]` or a specific attribute of another
    /// crate.
    Other(syn::Attribute),
}

/// Types implementing this trait can return a slice over their `syn` attributes.
pub trait Attrs {
    /// Returns the slice of attributes of an AST entity.
    fn attrs(&self) -> &[syn::Attribute];
}

impl Attrs for syn::ImplItem {
    fn attrs(&self) -> &[syn::Attribute] {
        match self {
            syn::ImplItem::Const(item) => &item.attrs,
            syn::ImplItem::Method(item) => &item.attrs,
            syn::ImplItem::Type(item) => &item.attrs,
            syn::ImplItem::Macro(item) => &item.attrs,
            _ => &[],
        }
    }
}

impl Attrs for syn::Item {
    fn attrs(&self) -> &[syn::Attribute] {
        use syn::Item;
        match self {
            Item::Const(syn::ItemConst { attrs, .. })
            | Item::Enum(syn::ItemEnum { attrs, .. })
            | Item::ExternCrate(syn::ItemExternCrate { attrs, .. })
            | Item::Fn(syn::ItemFn { attrs, .. })
            | Item::ForeignMod(syn::ItemForeignMod { attrs, .. })
            | Item::Impl(syn::ItemImpl { attrs, .. })
            | Item::Macro(syn::ItemMacro { attrs, .. })
            | Item::Macro2(syn::ItemMacro2 { attrs, .. })
            | Item::Mod(syn::ItemMod { attrs, .. })
            | Item::Static(syn::ItemStatic { attrs, .. })
            | Item::Struct(syn::ItemStruct { attrs, .. })
            | Item::Trait(syn::ItemTrait { attrs, .. })
            | Item::TraitAlias(syn::ItemTraitAlias { attrs, .. })
            | Item::Type(syn::ItemType { attrs, .. })
            | Item::Union(syn::ItemUnion { attrs, .. })
            | Item::Use(syn::ItemUse { attrs, .. }) => attrs,
            _ => &[],
        }
    }
}

/// An ink! specific attribute.
///
/// # Examples
///
/// An attribute with a simple flag:
/// ```no_compile
/// #[ink(storage)]
/// ```
///
/// An attribute with a parameterized flag:
/// ```no_compile
/// #[ink(selector = 0xDEADBEEF)]
/// ```
///
/// An attribute with multiple flags:
/// ```no_compile
/// #[ink(message, payable, selector = 0xDEADBEEF)]
/// ```
#[derive(Debug, Clone, PartialEq, Eq, Hash)]
pub struct InkAttribute {
    /// The internal non-empty sequence of arguments of the ink! attribute.
    args: Vec<AttributeFrag>,
}

impl Spanned for InkAttribute {
    fn span(&self) -> Span {
        self.args
            .iter()
            .map(|arg| arg.span())
            .fold(self.first().span(), |fst, snd| {
                fst.join(snd).unwrap_or_else(|| self.first().span())
            })
    }
}

impl InkAttribute {
    /// Ensure that the first ink! attribute argument is of expected kind.
    ///
    /// # Errors
    ///
    /// If the first ink! attribute argument is not of expected kind.
    pub fn ensure_first(&self, expected: &AttributeArgKind) -> Result<(), syn::Error> {
        if &self.first().arg.kind() != expected {
            return Err(format_err!(
                self.span(),
                "unexpected first ink! attribute argument",
            ))
        }
        Ok(())
    }

    /// Ensures that the given iterator of ink! attribute arguments do not have
    /// duplicates.
    ///
    /// # Errors
    ///
    /// If the given iterator yields duplicate ink! attribute arguments.
    fn ensure_no_duplicate_args<'a, A>(args: A) -> Result<(), syn::Error>
    where
        A: IntoIterator<Item = &'a ir::AttributeFrag>,
    {
        use crate::error::ExtError as _;
        use std::collections::HashSet;
        let mut seen: HashSet<&AttributeFrag> = HashSet::new();
        let mut seen2: HashMap<AttributeArgKind, Span> = HashMap::new();
        for arg in args.into_iter() {
            if let Some(seen) = seen.get(arg) {
                return Err(format_err!(
                    arg.span(),
                    "encountered duplicate ink! attribute arguments"
                )
                .into_combine(format_err!(
                    seen.span(),
                    "first equal ink! attribute argument here"
                )))
            }
            if let Some(seen) = seen2.get(&arg.kind().kind()) {
                return Err(format_err!(
                    arg.span(),
                    "encountered ink! attribute arguments with equal kinds"
                )
                .into_combine(format_err!(
                    *seen,
                    "first equal ink! attribute argument with equal kind here"
                )))
            }
            seen.insert(arg);
            seen2.insert(arg.kind().kind(), arg.span());
        }
        Ok(())
    }

    /// Converts a sequence of `#[ink(..)]` attributes into a single flattened
    /// `#[ink(..)]` attribute that contains all of the input arguments.
    ///
    /// # Example
    ///
    /// Given the input ink! attribute sequence `[ #[ink(message)], #[ink(payable)] ]`
    /// this procedure returns the single attribute `#[ink(message, payable)]`.
    ///
    /// # Errors
    ///
    /// - If the sequence of input ink! attributes contains duplicates.
    /// - If the input sequence is empty.
    pub fn from_expanded<A>(attrs: A) -> Result<Self, syn::Error>
    where
        A: IntoIterator<Item = Self>,
    {
        let args = attrs
            .into_iter()
            .map(|attr| attr.args)
            .flatten()
            .collect::<Vec<_>>();
        if args.is_empty() {
            return Err(format_err!(
                Span::call_site(),
                "encountered unexpected empty expanded ink! attribute arguments",
            ))
        }
        Self::ensure_no_duplicate_args(&args)?;
        Ok(Self { args })
    }

    /// Returns the first ink! attribute argument.
    pub fn first(&self) -> &AttributeFrag {
        self.args
            .first()
            .expect("encountered invalid empty ink! attribute list")
    }

    /// Returns an iterator over the non-empty flags of the ink! attribute.
    ///
    /// # Note
    ///
    /// This yields at least one ink! attribute flag.
    pub fn args(&self) -> ::core::slice::Iter<AttributeFrag> {
        self.args.iter()
    }

    /// Returns the namespace of the ink! attribute if any.
    pub fn namespace(&self) -> Option<ir::Namespace> {
        self.args().find_map(|arg| {
            if let ir::AttributeArg::Namespace(namespace) = arg.kind() {
                return Some(namespace.clone())
            }
            None
        })
    }

    /// Returns the selector of the ink! attribute if any.
    pub fn selector(&self) -> Option<ir::Selector> {
        self.args().find_map(|arg| {
            if let ir::AttributeArg::Selector(selector) = arg.kind() {
                return Some(*selector)
            }
            None
        })
    }

    /// Returns `true` if the ink! attribute contains the `payable` argument.
    pub fn is_payable(&self) -> bool {
        self.args()
            .any(|arg| matches!(arg.kind(), AttributeArg::Payable))
    }

    /// Returns `true` if the ink! attribute contains the `anonymous` argument.
    pub fn is_anonymous(&self) -> bool {
        self.args()
            .any(|arg| matches!(arg.kind(), AttributeArg::Anonymous))
    }

    /// Returns `false` if the ink! attribute contains the `handle_status = false` argument.
    ///
    /// Otherwise returns `true`.
    pub fn is_handle_status(&self) -> bool {
        !self
            .args()
            .any(|arg| matches!(arg.kind(), AttributeArg::HandleStatus(false)))
    }

    /// Returns `false` if the ink! attribute contains the `returns_result = false` argument.
    ///
    /// Otherwise returns `true`.
    pub fn is_returns_result(&self) -> bool {
        !self
            .args()
            .any(|arg| matches!(arg.kind(), AttributeArg::ReturnsResult(false)))
    }
}

/// An ink! specific attribute argument.
#[derive(Debug, Clone, PartialEq, Eq, Hash)]
pub struct AttributeFrag {
    pub ast: syn::Meta,
    pub arg: AttributeArg,
}

impl AttributeFrag {
    /// Returns a shared reference to the attribute argument kind.
    pub fn kind(&self) -> &AttributeArg {
        &self.arg
    }
}

impl Spanned for AttributeFrag {
    fn span(&self) -> Span {
        self.ast.span()
    }
}

/// The kind of an ink! attribute argument.
#[derive(Debug, Clone, PartialEq, Eq, PartialOrd, Ord, Hash)]
pub enum AttributeArgKind {
    /// `#[ink(storage)]`
    Storage,
    /// `#[ink(event)]`
    Event,
    /// `#[ink(anonymous)]`
    Anonymous,
    /// `#[ink(topic)]`
    Topic,
    /// `#[ink(message)]`
    Message,
    /// `#[ink(constructor)]`
    Constructor,
    /// `#[ink(payable)]`
    Payable,
    /// `#[ink(selector = 0xDEADBEEF)]`
    Selector,
    /// `#[ink(extension = N: u32)]`
    Extension,
    /// `#[ink(namespace = "my_namespace")]`
    Namespace,
    /// `#[ink(impl)]`
    Implementation,
    /// `#[ink(handle_status = flag: bool)]`
    HandleStatus,
    /// `#[ink(returns_result = flag: bool)]`
    ReturnsResult,
}

/// An ink! specific attribute flag.
#[derive(Debug, Clone, PartialEq, Eq, PartialOrd, Ord, Hash)]
pub enum AttributeArg {
    /// `#[ink(storage)]`
    ///
    /// Applied on `struct` types in order to flag them for being the
    /// contract's storage definition.
    Storage,
    /// `#[ink(event)]`
    ///
    /// Applied on `struct` types in order to flag them for being an ink! event.
    Event,
    /// `#[ink(anonymous)]`
    ///
    /// Applied on `struct` event types in order to flag them as anonymous.
    /// Anonymous events have similar semantics as in Solidity in that their
    /// event signature won't be included in their event topics serialization
    /// to reduce event emitting overhead. This is especially useful for user
    /// defined events.
    Anonymous,
    /// `#[ink(topic)]`
    ///
    /// Applied on fields of ink! event types to indicate that they are topics.
    Topic,
    /// `#[ink(message)]`
    ///
    /// Applied on `&self` or `&mut self` methods to flag them for being an ink!
    /// exported message.
    Message,
    /// `#[ink(constructor)]`
    ///
    /// Applied on inherent methods returning `Self` to flag them for being ink!
    /// exported contract constructors.
    Constructor,
    /// `#[ink(payable)]`
    ///
    /// Applied on ink! constructors or messages in order to specify that they
    /// can receive funds from callers.
    Payable,
    /// `#[ink(selector = 0xDEADBEEF)]`
    ///
    /// Applied on ink! constructors or messages to manually control their
    /// selectors.
    Selector(Selector),
    /// `#[ink(namespace = "my_namespace")]`
    ///
    /// Applied on ink! trait implementation blocks to disambiguate other trait
    /// implementation blocks with equal names.
    Namespace(Namespace),
    /// `#[ink(impl)]`
    ///
    /// This attribute supports a niche case that is rarely needed.
    ///
    /// Can be applied on ink! implementation blocks in order to make ink! aware
    /// of them. This is useful if such an implementation block does not contain
    /// any other ink! attributes, so it would be flagged by ink! as a Rust item.
    /// Adding `#[ink(impl)]` on such implementation blocks makes them treated
    /// as ink! implementation blocks thus allowing to access the environment
    /// etc. Note that ink! messages and constructors still need to be explicitly
    /// flagged as such.
    Implementation,
    /// `#[ink(extension = N: u32)]`
    ///
    /// Applies on ink! chain extension method to set their `func_id` parameter.
    /// Every chain extension method must have exactly one ink! `extension` attribute.
    ///
    /// Used by the `#[ink::chain_extension]` procedural macro.
    Extension(ExtensionId),
    /// `#[ink(handle_status = flag: bool)]`
    ///
    /// Used by the `#[ink::chain_extension]` procedural macro.
    ///
    /// Default value: `true`
    HandleStatus(bool),
    /// `#[ink(returns_result = flag: bool)]`
    ///
    /// Used by the `#[ink::chain_extension]` procedural macro.
    ///
    /// Default value: `true`
    ReturnsResult(bool),
}

impl core::fmt::Display for AttributeArgKind {
    fn fmt(&self, f: &mut core::fmt::Formatter) -> Result<(), core::fmt::Error> {
        match self {
            Self::Storage => write!(f, "storage"),
            Self::Event => write!(f, "event"),
            Self::Anonymous => write!(f, "anonymous"),
            Self::Topic => write!(f, "topic"),
            Self::Message => write!(f, "message"),
            Self::Constructor => write!(f, "constructor"),
            Self::Payable => write!(f, "payable"),
            Self::Selector => {
                write!(f, "selector = S:[u8; 4]")
            }
            Self::Extension => {
                write!(f, "extension = N:u32)")
            }
            Self::Namespace => {
                write!(f, "namespace = N:string")
            }
            Self::Implementation => write!(f, "impl"),
            Self::HandleStatus => write!(f, "handle_status"),
            Self::ReturnsResult => write!(f, "returns_result"),
        }
    }
}

impl AttributeArg {
    /// Returns the kind of the ink! attribute argument.
    pub fn kind(&self) -> AttributeArgKind {
        match self {
            Self::Storage => AttributeArgKind::Storage,
            Self::Event => AttributeArgKind::Event,
            Self::Anonymous => AttributeArgKind::Anonymous,
            Self::Topic => AttributeArgKind::Topic,
            Self::Message => AttributeArgKind::Message,
            Self::Constructor => AttributeArgKind::Constructor,
            Self::Payable => AttributeArgKind::Payable,
            Self::Selector(_) => AttributeArgKind::Selector,
            Self::Extension(_) => AttributeArgKind::Extension,
            Self::Namespace(_) => AttributeArgKind::Namespace,
            Self::Implementation => AttributeArgKind::Implementation,
            Self::HandleStatus(_) => AttributeArgKind::HandleStatus,
            Self::ReturnsResult(_) => AttributeArgKind::ReturnsResult,
        }
    }
}

impl core::fmt::Display for AttributeArg {
    fn fmt(&self, f: &mut core::fmt::Formatter) -> Result<(), core::fmt::Error> {
        match self {
            Self::Storage => write!(f, "storage"),
            Self::Event => write!(f, "event"),
            Self::Anonymous => write!(f, "anonymous"),
            Self::Topic => write!(f, "topic"),
            Self::Message => write!(f, "message"),
            Self::Constructor => write!(f, "constructor"),
            Self::Payable => write!(f, "payable"),
            Self::Selector(selector) => {
                write!(f, "selector = {:?}", selector.as_bytes())
            }
            Self::Extension(extension) => {
                write!(f, "extension = {:?}", extension.into_u32())
            }
            Self::Namespace(namespace) => {
                write!(f, "namespace = {:?}", namespace.as_bytes())
            }
            Self::Implementation => write!(f, "impl"),
            Self::HandleStatus(value) => write!(f, "handle_status = {:?}", value),
            Self::ReturnsResult(value) => write!(f, "returns_result = {:?}", value),
        }
    }
}

/// An ink! namespace applicable to a trait implementation block.
#[derive(Debug, Clone, Default, PartialEq, Eq, PartialOrd, Ord, Hash)]
pub struct Namespace {
    /// The underlying bytes.
    bytes: Vec<u8>,
}

impl From<Vec<u8>> for Namespace {
    fn from(bytes: Vec<u8>) -> Self {
        Self { bytes }
    }
}

impl Namespace {
    /// Returns the namespace as bytes.
    pub fn as_bytes(&self) -> &[u8] {
        &self.bytes
    }
}

/// Returns `true` if the given iterator yields at least one attribute of the form
/// `#[ink(..)]` or `#[ink]`.
///
/// # Note
///
/// This does not check at this point whether the ink! attribute is valid since
/// this check is optimized for efficiency.
pub fn contains_ink_attributes<'a, I>(attrs: I) -> bool
where
    I: IntoIterator<Item = &'a syn::Attribute>,
{
    attrs.into_iter().any(|attr| attr.path.is_ident("ink"))
}

/// Returns the first valid ink! attribute, if any.
///
/// Returns `None` if there are no ink! attributes.
///
/// # Errors
///
/// Returns an error if the first ink! attribute is invalid.
pub fn first_ink_attribute<'a, I>(
    attrs: I,
) -> Result<Option<ir::InkAttribute>, syn::Error>
where
    I: IntoIterator<Item = &'a syn::Attribute>,
{
    let first = attrs.into_iter().find(|attr| attr.path.is_ident("ink"));
    match first {
        None => Ok(None),
        Some(ink_attr) => InkAttribute::try_from(ink_attr.clone()).map(Some),
    }
}

/// Partitions the given attributes into ink! specific and non-ink! specific attributes.
///
/// # Error
///
/// Returns an error if some ink! specific attributes could not be successfully parsed.
pub fn partition_attributes<I>(
    attrs: I,
) -> Result<(Vec<InkAttribute>, Vec<syn::Attribute>), syn::Error>
where
    I: IntoIterator<Item = syn::Attribute>,
{
    use either::Either;
    use itertools::Itertools as _;
    let (ink_attrs, others) = attrs
        .into_iter()
        .map(<Attribute as TryFrom<_>>::try_from)
        .collect::<Result<Vec<Attribute>, syn::Error>>()?
        .into_iter()
        .partition_map(|attr| {
            match attr {
                Attribute::Ink(ink_attr) => Either::Left(ink_attr),
                Attribute::Other(other_attr) => Either::Right(other_attr),
            }
        });
    Attribute::ensure_no_duplicate_attrs(&ink_attrs)?;
    Ok((ink_attrs, others))
}

/// Sanitizes the given attributes.
///
/// This partitions the attributes into ink! and non-ink! attributes.
/// All ink! attributes are normalized, they are checked to have a valid first
/// ink! attribute argument and no conflicts given the conflict predicate.
///
/// Returns the partitioned ink! and non-ink! attributes.
///
/// # Parameters
///
/// The `is_conflicting_attr` closure returns `Ok` if the attribute does not conflict,
/// returns `Err(None)` if the attribute conflicts but without providing further reasoning
/// and `Err(Some(reason))` if the attribute conflicts given additional context information.
///
/// # Errors
///
/// - If there are invalid ink! attributes.
/// - If there are duplicate ink! attributes.
/// - If the first ink! attribute is not matching the expected.
/// - If there are conflicting ink! attributes.
/// - if there are no ink! attributes.
pub fn sanitize_attributes<I, C>(
    parent_span: Span,
    attrs: I,
    is_valid_first: &ir::AttributeArgKind,
    mut is_conflicting_attr: C,
) -> Result<(InkAttribute, Vec<syn::Attribute>), syn::Error>
where
    I: IntoIterator<Item = syn::Attribute>,
    C: FnMut(&ir::AttributeFrag) -> Result<(), Option<syn::Error>>,
{
    let (ink_attrs, other_attrs) = ir::partition_attributes(attrs)?;
    let normalized = ir::InkAttribute::from_expanded(ink_attrs).map_err(|err| {
        err.into_combine(format_err!(parent_span, "at this invocation",))
    })?;
    normalized.ensure_first(is_valid_first).map_err(|err| {
        err.into_combine(format_err!(
            parent_span,
            "expected {} as first ink! attribute argument",
            is_valid_first,
        ))
    })?;
    normalized.ensure_no_conflicts(|arg| is_conflicting_attr(arg))?;
    Ok((normalized, other_attrs))
}

/// Sanitizes the given optional attributes.
///
/// This partitions the attributes into ink! and non-ink! attributes.
/// If there are ink! attributes they are normalized and deduplicated.
/// Also checks to guard against conflicting ink! attributes are provided.
///
/// Returns the optional partitioned ink! and non-ink! attributes.
///
/// # Parameters
///
/// The `is_conflicting_attr` closure returns `Ok` if the attribute does not conflict,
/// returns `Err(None)` if the attribute conflicts but without providing further reasoning
/// and `Err(Some(reason))` if the attribute conflicts given additional context information.
///
/// # Errors
///
/// - If there are invalid ink! attributes.
/// - If there are duplicate ink! attributes.
/// - If there are conflicting ink! attributes.
pub fn sanitize_optional_attributes<I, C>(
    parent_span: Span,
    attrs: I,
    mut is_conflicting_attr: C,
) -> Result<(Option<InkAttribute>, Vec<syn::Attribute>), syn::Error>
where
    I: IntoIterator<Item = syn::Attribute>,
    C: FnMut(&ir::AttributeFrag) -> Result<(), Option<syn::Error>>,
{
    let (ink_attrs, rust_attrs) = ir::partition_attributes(attrs)?;
    if ink_attrs.is_empty() {
        return Ok((None, rust_attrs))
    }
    let normalized = ir::InkAttribute::from_expanded(ink_attrs).map_err(|err| {
        err.into_combine(format_err!(parent_span, "at this invocation",))
    })?;
    normalized.ensure_no_conflicts(|arg| is_conflicting_attr(arg))?;
    Ok((Some(normalized), rust_attrs))
}

impl Attribute {
    /// Returns `Ok` if the given iterator yields no duplicate ink! attributes.
    ///
    /// # Errors
    ///
    /// If the given iterator yields duplicate ink! attributes.
    /// Note: Duplicate non-ink! attributes are fine.
    fn ensure_no_duplicate_attrs<'a, I>(attrs: I) -> Result<(), syn::Error>
    where
        I: IntoIterator<Item = &'a InkAttribute>,
    {
        use std::collections::HashSet;
        let mut seen: HashSet<&InkAttribute> = HashSet::new();
        for attr in attrs.into_iter() {
            if let Some(seen) = seen.get(attr) {
                use crate::error::ExtError as _;
                return Err(format_err!(
                    attr.span(),
                    "encountered duplicate ink! attribute"
                )
                .into_combine(format_err!(seen.span(), "first ink! attribute here")))
            }
            seen.insert(attr);
        }
        Ok(())
    }
}

impl TryFrom<syn::Attribute> for Attribute {
    type Error = syn::Error;

    fn try_from(attr: syn::Attribute) -> Result<Self, Self::Error> {
        if attr.path.is_ident("ink") {
            return <InkAttribute as TryFrom<_>>::try_from(attr).map(Into::into)
        }
        Ok(Attribute::Other(attr))
    }
}

impl From<InkAttribute> for Attribute {
    fn from(ink_attribute: InkAttribute) -> Self {
        Attribute::Ink(ink_attribute)
    }
}

impl TryFrom<syn::Attribute> for InkAttribute {
    type Error = syn::Error;

    fn try_from(attr: syn::Attribute) -> Result<Self, Self::Error> {
        if !attr.path.is_ident("ink") {
            return Err(format_err_spanned!(attr, "unexpected non-ink! attribute"))
        }
        match attr.parse_meta().map_err(|_| {
            format_err_spanned!(attr, "unexpected ink! attribute structure")
        })? {
            syn::Meta::List(meta_list) => {
                let args = meta_list
                    .nested
                    .into_iter()
                    .map(<AttributeFrag as TryFrom<_>>::try_from)
                    .collect::<Result<Vec<_>, syn::Error>>()?;
                Self::ensure_no_duplicate_args(&args)?;
                if args.is_empty() {
                    return Err(format_err_spanned!(
                        attr,
                        "encountered unsupported empty ink! attribute"
                    ))
                }
                Ok(InkAttribute { args })
            }
            _ => Err(format_err_spanned!(attr, "unknown ink! attribute")),
        }
    }
}

impl InkAttribute {
    /// Ensures that there are no conflicting ink! attribute arguments in `self`.
    ///
    /// The given `is_conflicting` describes for every ink! attribute argument
    /// found in `self` if it is in conflict.
    ///
    /// # Parameters
    ///
    /// The `is_conflicting_attr` closure returns `Ok` if the attribute does not conflict,
    /// returns `Err(None)` if the attribute conflicts but without providing further reasoning
    /// and `Err(Some(reason))` if the attribute conflicts given additional context information.
    pub fn ensure_no_conflicts<'a, P>(
        &'a self,
        mut is_conflicting: P,
    ) -> Result<(), syn::Error>
    where
        P: FnMut(&'a ir::AttributeFrag) -> Result<(), Option<syn::Error>>,
    {
        let mut err: Option<syn::Error> = None;
        for arg in self.args() {
            if let Err(reason) = is_conflicting(arg) {
                let conflict_err = format_err!(
                    arg.span(),
                    "encountered conflicting ink! attribute argument",
                );
                match &mut err {
                    Some(err) => {
                        err.combine(conflict_err);
                    }
                    None => {
                        err = Some(conflict_err);
                    }
                }
                if let Some(reason) = reason {
                    err.as_mut()
                        .expect("must be `Some` at this point")
                        .combine(reason);
                }
            }
        }
        if let Some(err) = err {
            return Err(err)
        }
        Ok(())
    }
}

impl TryFrom<syn::NestedMeta> for AttributeFrag {
    type Error = syn::Error;

    fn try_from(nested_meta: syn::NestedMeta) -> Result<Self, Self::Error> {
        match nested_meta {
            syn::NestedMeta::Meta(meta) => {
                match &meta {
                    syn::Meta::NameValue(name_value) => {
                        if name_value.path.is_ident("selector") {
                            if let syn::Lit::Int(lit_int) = &name_value.lit {
                                let selector_u32 = lit_int.base10_parse::<u32>()
                                    .map_err(|error| {
                                        format_err_spanned!(
                                            lit_int,
                                            "selector value out of range. selector must be a valid `u32` integer: {}",
                                            error
                                        )
                                    })?;
                                let selector = Selector::from_bytes(selector_u32.to_be_bytes());
                                return Ok(AttributeFrag {
                                    ast: meta,
                                    arg: AttributeArg::Selector(selector),
                                })
                            }
                            if let syn::Lit::Str(_) = &name_value.lit {
                                return Err(format_err!(
                                    name_value,
                                    "#[ink(selector = ..)] attributes with string inputs are deprecated. \
                                    use an integer instead, e.g. #[ink(selector = 1)] or #[ink(selector = 0xC0DECAFE)]."
                                ))
                            }
                            return Err(format_err!(name_value, "expecteded 4-digit hexcode for `selector` argument, e.g. #[ink(selector = 0xC0FEBABE]"))
                        }
                        if name_value.path.is_ident("namespace") {
                            if let syn::Lit::Str(lit_str) = &name_value.lit {
                                let bytes = lit_str.value().into_bytes();
                                return Ok(AttributeFrag {
                                    ast: meta,
                                    arg: AttributeArg::Namespace(
                                        Namespace::from(bytes),
                                    ),
                                })
                            }
                            return Err(format_err!(name_value, "expecteded string type for `namespace` argument, e.g. #[ink(namespace = \"hello\")]"))
                        }
                        if name_value.path.is_ident("extension") {
                            if let syn::Lit::Int(lit_int) = &name_value.lit {
                                let id = lit_int.base10_parse::<u32>().map_err(|parse_err| {
                                    format_err!(
                                        name_value,
                                        "could not parse `N` in `#[ink(extension = N)]` into a `u32` integer",
                                    ).into_combine(parse_err)
                                })?;
                                return Ok(AttributeFrag {
                                    ast: meta,
                                    arg: AttributeArg::Extension(
                                        ExtensionId::from_u32(id),
                                    ),
                                })
                            }
                            return Err(format_err!(name_value, "expecteded `u32` integer type for `N` in #[ink(extension = N)]"))
                        }
                        if name_value.path.is_ident("handle_status") {
                            if let syn::Lit::Bool(lit_bool) = &name_value.lit {
                                let value = lit_bool.value;
                                return Ok(AttributeFrag {
                                    ast: meta,
                                    arg: AttributeArg::HandleStatus(value),
                                })
                            }
                            return Err(format_err!(name_value, "expecteded `bool` value type for `flag` in #[ink(handle_status = flag)]"))
                        }
                        if name_value.path.is_ident("returns_result") {
                            if let syn::Lit::Bool(lit_bool) = &name_value.lit {
                                let value = lit_bool.value;
                                return Ok(AttributeFrag {
                                    ast: meta,
                                    arg: AttributeArg::ReturnsResult(value),
                                })
                            }
                            return Err(format_err!(name_value, "expecteded `bool` value type for `flag` in #[ink(returns_result = flag)]"))
                        }
                        Err(format_err_spanned!(
                            meta,
                            "unknown ink! attribute argument (name = value)",
                        ))
                    }
                    syn::Meta::Path(path) => {
                        path
                            .get_ident()
                            .map(Ident::to_string)
                            .ok_or_else(|| format_err_spanned!(meta, "unknown ink! attribute (path)"))
                            .and_then(|ident| match ident.as_str() {
                                "storage" => Ok(AttributeArg::Storage),
                                "message" => Ok(AttributeArg::Message),
                                "constructor" => Ok(AttributeArg::Constructor),
                                "event" => Ok(AttributeArg::Event),
                                "anonymous" => Ok(AttributeArg::Anonymous),
                                "topic" => Ok(AttributeArg::Topic),
                                "payable" => Ok(AttributeArg::Payable),
                                "impl" => Ok(AttributeArg::Implementation),
                                "namespace" => Err(format_err!(
                                    meta,
                                    "encountered #[ink(namespace)] that is missing its string parameter. \
                                    Did you mean #[ink(namespace = name: str)] ?"
                                )),
                                "extension" => Err(format_err!(
                                    meta,
                                    "encountered #[ink(extension)] that is missing its N parameter. \
                                    Did you mean #[ink(extension = N: u32)] ?"
                                )),
                                "handle_status" => Err(format_err!(
                                    meta,
                                    "encountered #[ink(handle_status)] that is missing its `flag: bool` parameter. \
                                    Did you mean #[ink(handle_status = flag: bool)] ?"
                                )),
                                "returns_result" => Err(format_err!(
                                    meta,
                                    "encountered #[ink(returns_result)] that is missing its `flag: bool` parameter. \
                                    Did you mean #[ink(returns_result = flag: bool)] ?"
                                )),
                                _ => Err(format_err_spanned!(
                                    meta, "unknown ink! attribute (path)"
                                ))
                            })
                            .map(|kind| AttributeFrag { ast: meta, arg: kind, })
                    }
                    syn::Meta::List(_) => {
                        Err(format_err_spanned!(
                            meta,
                            "unknown ink! attribute argument (list)"
                        ))
                    }
                }
            }
            syn::NestedMeta::Lit(_) => {
                Err(format_err_spanned!(
                    nested_meta,
                    "unknown ink! attribute argument (literal)"
                ))
            }
        }
    }
}

#[cfg(test)]
mod tests {
    use super::*;

    #[test]
    fn contains_ink_attributes_works() {
        assert!(!contains_ink_attributes(&[]));
        assert!(contains_ink_attributes(&[syn::parse_quote! { #[ink] }]));
        assert!(contains_ink_attributes(&[syn::parse_quote! { #[ink(..)] }]));
        assert!(contains_ink_attributes(&[
            syn::parse_quote! { #[inline] },
            syn::parse_quote! { #[likely] },
            syn::parse_quote! { #[ink(storage)] },
        ]));
        assert!(!contains_ink_attributes(&[
            syn::parse_quote! { #[inline] },
            syn::parse_quote! { #[likely] },
        ]));
    }

    /// Asserts that the given input yields the expected first argument or the
    /// expected error string.
    ///
    /// # Note
    ///
    /// Can be used to assert against the success and failure path.
    fn assert_first_ink_attribute(
        input: &[syn::Attribute],
        expected: Result<Option<Vec<ir::AttributeArg>>, &'static str>,
    ) {
        assert_eq!(
            first_ink_attribute(input)
                .map(|maybe_attr: Option<ir::InkAttribute>| {
                    maybe_attr.map(|attr: ir::InkAttribute| {
                        attr.args.into_iter().map(|arg| arg.arg).collect::<Vec<_>>()
                    })
                })
                .map_err(|err| err.to_string()),
            expected.map_err(ToString::to_string),
        )
    }

    #[test]
    fn first_ink_attribute_works() {
        assert_first_ink_attribute(&[], Ok(None));
        assert_first_ink_attribute(
            &[syn::parse_quote! { #[ink(storage)] }],
            Ok(Some(vec![AttributeArg::Storage])),
        );
        assert_first_ink_attribute(
            &[syn::parse_quote! { #[ink(invalid)] }],
            Err("unknown ink! attribute (path)"),
        );
    }

    mod test {
        use crate::ir;

        /// Mock for `ir::Attribute` to improve the ability to test.
        #[derive(Debug, PartialEq, Eq)]
        pub enum Attribute {
            Ink(Vec<ir::AttributeArg>),
            Other(syn::Attribute),
        }

        impl From<ir::Attribute> for Attribute {
            fn from(attr: ir::Attribute) -> Self {
                match attr {
                    ir::Attribute::Ink(ink_attr) => {
                        Self::Ink(
                            ink_attr
                                .args
                                .into_iter()
                                .map(|arg| arg.arg)
                                .collect::<Vec<_>>(),
                        )
                    }
                    ir::Attribute::Other(other_attr) => Self::Other(other_attr),
                }
            }
        }

        impl From<ir::InkAttribute> for Attribute {
            fn from(ink_attr: ir::InkAttribute) -> Self {
                Attribute::from(ir::Attribute::Ink(ink_attr))
            }
        }

        /// Mock for `ir::InkAttribute` to improve the ability to test.
        #[derive(Debug, PartialEq, Eq)]
        pub struct InkAttribute {
            args: Vec<ir::AttributeArg>,
        }

        impl From<ir::InkAttribute> for InkAttribute {
            fn from(ink_attr: ir::InkAttribute) -> Self {
                Self {
                    args: ink_attr
                        .args
                        .into_iter()
                        .map(|arg| arg.arg)
                        .collect::<Vec<_>>(),
                }
            }
        }

        impl<I> From<I> for InkAttribute
        where
            I: IntoIterator<Item = ir::AttributeArg>,
        {
            fn from(args: I) -> Self {
                Self {
                    args: args.into_iter().collect::<Vec<_>>(),
                }
            }
        }
    }

    /// Asserts that the given [`syn::Attribute`] is converted into the expected
    /// [`ir::Attribute`] or yields the expected error message.
    fn assert_attribute_try_from(
        input: syn::Attribute,
        expected: Result<test::Attribute, &'static str>,
    ) {
        assert_eq!(
            <ir::Attribute as TryFrom<_>>::try_from(input)
                .map(test::Attribute::from)
                .map_err(|err| err.to_string()),
            expected.map_err(ToString::to_string),
        )
    }

    #[test]
    fn storage_works() {
        assert_attribute_try_from(
            syn::parse_quote! {
                #[ink(storage)]
            },
            Ok(test::Attribute::Ink(vec![AttributeArg::Storage])),
        );
    }

    /// This tests that `#[ink(impl)]` works which can be non-trivial since
    /// `impl` is also a Rust keyword.
    #[test]
    fn impl_works() {
        assert_attribute_try_from(
            syn::parse_quote! {
                #[ink(impl)]
            },
            Ok(test::Attribute::Ink(vec![AttributeArg::Implementation])),
        );
    }

    #[test]
    fn selector_works() {
        assert_attribute_try_from(
            syn::parse_quote! {
<<<<<<< HEAD
                #[ink(selector = 42)]
            },
            Ok(test::Attribute::Ink(vec![AttributeArg::Selector(
                Selector::from_bytes([0, 0, 0, 42]),
            )])),
        );
        assert_attribute_try_from(
            syn::parse_quote! {
=======
>>>>>>> 725c2f70
                #[ink(selector = 0xDEADBEEF)]
            },
            Ok(test::Attribute::Ink(vec![AttributeArg::Selector(
                Selector::from_bytes([0xDE, 0xAD, 0xBE, 0xEF]),
            )])),
        );
    }

    #[test]
    fn selector_negative_number() {
        assert_attribute_try_from(
            syn::parse_quote! {
                #[ink(selector = -1)]
            },
<<<<<<< HEAD
            Err("selector value out of range. selector must be a valid `u32` integer: invalid digit found in string"),
=======
            Err(
                "selector value out of range. selector must be a valid `u32` integer: \
                invalid digit found in string",
            ),
>>>>>>> 725c2f70
        );
    }

    #[test]
    fn selector_out_of_range() {
        assert_attribute_try_from(
            syn::parse_quote! {
                #[ink(selector = 0xFFFF_FFFF_FFFF_FFFF)]
            },
<<<<<<< HEAD
            Err("selector value out of range. selector must be a valid `u32` integer: number too large to fit in target type"),
=======
            Err(
                "selector value out of range. \
                selector must be a valid `u32` integer: number too large to fit in target type"
            ),
>>>>>>> 725c2f70
        );
    }

    #[test]
    fn selector_invalid_type() {
        assert_attribute_try_from(
            syn::parse_quote! {
                #[ink(selector = true)]
            },
            Err("expecteded 4-digit hexcode for `selector` argument, e.g. #[ink(selector = 0xC0FEBABE]"),
        );
    }

    #[test]
    fn namespace_works() {
        assert_attribute_try_from(
            syn::parse_quote! {
                #[ink(namespace = "my_namespace")]
            },
            Ok(test::Attribute::Ink(vec![AttributeArg::Namespace(
                Namespace::from("my_namespace".to_string().into_bytes()),
            )])),
        );
    }

    #[test]
    fn namespace_invalid_type() {
        assert_attribute_try_from(
            syn::parse_quote! {
                #[ink(namespace = 42)]
            },
            Err("expecteded string type for `namespace` argument, e.g. #[ink(namespace = \"hello\")]"),
        );
    }

    #[test]
    fn namespace_missing_parameter() {
        assert_attribute_try_from(
            syn::parse_quote! {
                #[ink(namespace)]
            },
            Err(
                "encountered #[ink(namespace)] that is missing its string parameter. \
                Did you mean #[ink(namespace = name: str)] ?",
            ),
        );
    }

    #[test]
    fn extension_works() {
        assert_attribute_try_from(
            syn::parse_quote! {
                #[ink(extension = 42)]
            },
            Ok(test::Attribute::Ink(vec![AttributeArg::Extension(
                ExtensionId::from_u32(42),
            )])),
        );
    }

    #[test]
    fn extension_invalid_value_type() {
        assert_attribute_try_from(
            syn::parse_quote! {
                #[ink(extension = "string")]
            },
            Err("expecteded `u32` integer type for `N` in #[ink(extension = N)]"),
        );
    }

    #[test]
    fn extension_negative_integer() {
        assert_attribute_try_from(
            syn::parse_quote! {
                #[ink(extension = -1)]
            },
            Err("could not parse `N` in `#[ink(extension = N)]` into a `u32` integer"),
        );
    }

    #[test]
    fn extension_too_big_integer() {
        let max_u32_plus_1 = (u32::MAX as u64) + 1;
        assert_attribute_try_from(
            syn::parse_quote! {
                #[ink(extension = #max_u32_plus_1)]
            },
            Err("could not parse `N` in `#[ink(extension = N)]` into a `u32` integer"),
        );
    }

    #[test]
    fn extension_missing_parameter() {
        assert_attribute_try_from(
            syn::parse_quote! {
                #[ink(extension)]
            },
            Err(
                "encountered #[ink(extension)] that is missing its N parameter. \
                Did you mean #[ink(extension = N: u32)] ?",
            ),
        );
    }

    #[test]
    fn handle_status_works() {
        fn expected_ok(value: bool) -> Result<test::Attribute, &'static str> {
            Ok(test::Attribute::Ink(vec![AttributeArg::HandleStatus(
                value,
            )]))
        }
        assert_attribute_try_from(
            syn::parse_quote! {
                #[ink(handle_status = true)]
            },
            expected_ok(true),
        );
        assert_attribute_try_from(
            syn::parse_quote! {
                #[ink(handle_status = false)]
            },
            expected_ok(false),
        );
    }

    #[test]
    fn handle_status_missing_parameter() {
        assert_attribute_try_from(
            syn::parse_quote! {
                #[ink(handle_status)]
            },
            Err(
                "encountered #[ink(handle_status)] that is missing its `flag: bool` parameter. \
                Did you mean #[ink(handle_status = flag: bool)] ?",
            ),
        );
    }

    #[test]
    fn handle_status_invalid_parameter_type() {
        assert_attribute_try_from(
            syn::parse_quote! {
                #[ink(handle_status = "string")]
            },
            Err(
                "expecteded `bool` value type for `flag` in #[ink(handle_status = flag)]",
            ),
        );
    }

    #[test]
    fn returns_result_works() {
        fn expected_ok(value: bool) -> Result<test::Attribute, &'static str> {
            Ok(test::Attribute::Ink(vec![AttributeArg::ReturnsResult(
                value,
            )]))
        }
        assert_attribute_try_from(
            syn::parse_quote! {
                #[ink(returns_result = true)]
            },
            expected_ok(true),
        );
        assert_attribute_try_from(
            syn::parse_quote! {
                #[ink(returns_result = false)]
            },
            expected_ok(false),
        );
    }

    #[test]
    fn returns_result_missing_parameter() {
        assert_attribute_try_from(
            syn::parse_quote! {
                #[ink(returns_result)]
            },
            Err(
                "encountered #[ink(returns_result)] that is missing its `flag: bool` parameter. \
                Did you mean #[ink(returns_result = flag: bool)] ?",
            ),
        );
    }

    #[test]
    fn returns_result_invalid_parameter_type() {
        assert_attribute_try_from(
            syn::parse_quote! {
                #[ink(returns_result = "string")]
            },
            Err("expecteded `bool` value type for `flag` in #[ink(returns_result = flag)]"),
        );
    }

    #[test]
    fn compound_mixed_works() {
        assert_attribute_try_from(
            syn::parse_quote! {
                #[ink(message, namespace = "my_namespace")]
            },
            Ok(test::Attribute::Ink(vec![
                AttributeArg::Message,
                AttributeArg::Namespace(Namespace::from(
                    "my_namespace".to_string().into_bytes(),
                )),
            ])),
        )
    }

    #[test]
    fn compound_simple_works() {
        assert_attribute_try_from(
            syn::parse_quote! {
                #[ink(
                    storage,
                    message,
                    constructor,
                    event,
                    topic,
                    payable,
                    impl,
                )]
            },
            Ok(test::Attribute::Ink(vec![
                AttributeArg::Storage,
                AttributeArg::Message,
                AttributeArg::Constructor,
                AttributeArg::Event,
                AttributeArg::Topic,
                AttributeArg::Payable,
                AttributeArg::Implementation,
            ])),
        );
    }

    #[test]
    fn non_ink_attribute_works() {
        let attr: syn::Attribute = syn::parse_quote! {
            #[non_ink(message)]
        };
        assert_attribute_try_from(attr.clone(), Ok(test::Attribute::Other(attr)));
    }

    #[test]
    fn empty_ink_attribute_fails() {
        assert_attribute_try_from(
            syn::parse_quote! {
                #[ink]
            },
            Err("unknown ink! attribute"),
        );
        assert_attribute_try_from(
            syn::parse_quote! {
                #[ink()]
            },
            Err("encountered unsupported empty ink! attribute"),
        );
    }

    #[test]
    fn duplicate_flags_fails() {
        assert_attribute_try_from(
            syn::parse_quote! {
                #[ink(message, message)]
            },
            Err("encountered duplicate ink! attribute arguments"),
        );
    }

    /// Asserts that the given sequence of [`syn::Attribute`] is correctly
    /// partitioned into the expected tuple of ink! and non-ink! attributes
    /// or that the expected error is returned.
    fn assert_parition_attributes(
        input: Vec<syn::Attribute>,
        expected: Result<(Vec<test::InkAttribute>, Vec<syn::Attribute>), &'static str>,
    ) {
        assert_eq!(
            partition_attributes(input)
                .map(|(ink_attr, other_attr)| {
                    (
                        ink_attr
                            .into_iter()
                            .map(test::InkAttribute::from)
                            .collect::<Vec<_>>(),
                        other_attr,
                    )
                })
                .map_err(|err| err.to_string()),
            expected.map_err(ToString::to_string)
        );
    }

    #[test]
    fn parition_attributes_works() {
        assert_parition_attributes(
            vec![
                syn::parse_quote! { #[ink(message)] },
                syn::parse_quote! { #[non_ink_attribute] },
            ],
            Ok((
                vec![test::InkAttribute::from(vec![AttributeArg::Message])],
                vec![syn::parse_quote! { #[non_ink_attribute] }],
            )),
        )
    }

    #[test]
    fn parition_duplicates_fails() {
        assert_parition_attributes(
            vec![
                syn::parse_quote! { #[ink(message)] },
                syn::parse_quote! { #[ink(message)] },
            ],
            Err("encountered duplicate ink! attribute"),
        )
    }
}<|MERGE_RESOLUTION|>--- conflicted
+++ resolved
@@ -1086,7 +1086,6 @@
     fn selector_works() {
         assert_attribute_try_from(
             syn::parse_quote! {
-<<<<<<< HEAD
                 #[ink(selector = 42)]
             },
             Ok(test::Attribute::Ink(vec![AttributeArg::Selector(
@@ -1095,8 +1094,6 @@
         );
         assert_attribute_try_from(
             syn::parse_quote! {
-=======
->>>>>>> 725c2f70
                 #[ink(selector = 0xDEADBEEF)]
             },
             Ok(test::Attribute::Ink(vec![AttributeArg::Selector(
@@ -1111,14 +1108,10 @@
             syn::parse_quote! {
                 #[ink(selector = -1)]
             },
-<<<<<<< HEAD
-            Err("selector value out of range. selector must be a valid `u32` integer: invalid digit found in string"),
-=======
             Err(
                 "selector value out of range. selector must be a valid `u32` integer: \
                 invalid digit found in string",
             ),
->>>>>>> 725c2f70
         );
     }
 
@@ -1128,14 +1121,10 @@
             syn::parse_quote! {
                 #[ink(selector = 0xFFFF_FFFF_FFFF_FFFF)]
             },
-<<<<<<< HEAD
-            Err("selector value out of range. selector must be a valid `u32` integer: number too large to fit in target type"),
-=======
             Err(
                 "selector value out of range. \
                 selector must be a valid `u32` integer: number too large to fit in target type"
             ),
->>>>>>> 725c2f70
         );
     }
 
