// Copyright 2018-2021 Parity Technologies (UK) Ltd.
//
// Licensed under the Apache License, Version 2.0 (the "License");
// you may not use this file except in compliance with the License.
// You may obtain a copy of the License at
//
//     http://www.apache.org/licenses/LICENSE-2.0
//
// Unless required by applicable law or agreed to in writing, software
// distributed under the License is distributed on an "AS IS" BASIS,
// WITHOUT WARRANTIES OR CONDITIONS OF ANY KIND, either express or implied.
// See the License for the specific language governing permissions and
// limitations under the License.

use crate::{
    error::ExtError as _,
    ir,
    ir::{
        ExtensionId,
        Selector,
    },
};
use core::{
    convert::TryFrom,
    result::Result,
};
use proc_macro2::{
    Ident,
    Span,
};
use std::collections::HashMap;
use syn::spanned::Spanned;

/// An extension trait for [`syn::Attribute`] in order to query for documentation.
pub trait IsDocAttribute {
    /// Returns `true` if the attribute is a Rust documentation attribute.
    fn is_doc_attribute(&self) -> bool;
}

impl IsDocAttribute for syn::Attribute {
    fn is_doc_attribute(&self) -> bool {
        self.path.is_ident("doc")
    }
}

/// Either an ink! specific attribute, or another uninterpreted attribute.
#[derive(Debug, PartialEq, Eq)]
pub enum Attribute {
    /// An ink! specific attribute, e.g. `#[ink(storage)]`.
    Ink(InkAttribute),
    /// Any other attribute.
    ///
    /// This can be a known `#[derive(Debug)]` or a specific attribute of another
    /// crate.
    Other(syn::Attribute),
}

/// Types implementing this trait can return a slice over their `syn` attributes.
pub trait Attrs {
    /// Returns the slice of attributes of an AST entity.
    fn attrs(&self) -> &[syn::Attribute];
}

impl Attrs for syn::ImplItem {
    fn attrs(&self) -> &[syn::Attribute] {
        match self {
            syn::ImplItem::Const(item) => &item.attrs,
            syn::ImplItem::Method(item) => &item.attrs,
            syn::ImplItem::Type(item) => &item.attrs,
            syn::ImplItem::Macro(item) => &item.attrs,
            _ => &[],
        }
    }
}

impl Attrs for syn::Item {
    fn attrs(&self) -> &[syn::Attribute] {
        use syn::Item;
        match self {
            Item::Const(syn::ItemConst { attrs, .. })
            | Item::Enum(syn::ItemEnum { attrs, .. })
            | Item::ExternCrate(syn::ItemExternCrate { attrs, .. })
            | Item::Fn(syn::ItemFn { attrs, .. })
            | Item::ForeignMod(syn::ItemForeignMod { attrs, .. })
            | Item::Impl(syn::ItemImpl { attrs, .. })
            | Item::Macro(syn::ItemMacro { attrs, .. })
            | Item::Macro2(syn::ItemMacro2 { attrs, .. })
            | Item::Mod(syn::ItemMod { attrs, .. })
            | Item::Static(syn::ItemStatic { attrs, .. })
            | Item::Struct(syn::ItemStruct { attrs, .. })
            | Item::Trait(syn::ItemTrait { attrs, .. })
            | Item::TraitAlias(syn::ItemTraitAlias { attrs, .. })
            | Item::Type(syn::ItemType { attrs, .. })
            | Item::Union(syn::ItemUnion { attrs, .. })
            | Item::Use(syn::ItemUse { attrs, .. }) => attrs,
            _ => &[],
        }
    }
}

/// An ink! specific attribute.
///
/// # Examples
///
/// An attribute with a simple flag:
/// ```no_compile
/// #[ink(storage)]
/// ```
///
/// An attribute with a parameterized flag:
/// ```no_compile
/// #[ink(selector = 0xDEADBEEF)]
/// ```
///
/// An attribute with multiple flags:
/// ```no_compile
/// #[ink(message, payable, selector = 0xDEADBEEF)]
/// ```
#[derive(Debug, Clone, PartialEq, Eq, Hash)]
pub struct InkAttribute {
    /// The internal non-empty sequence of arguments of the ink! attribute.
    args: Vec<AttributeFrag>,
}

impl Spanned for InkAttribute {
    fn span(&self) -> Span {
        self.args
            .iter()
            .map(|arg| arg.span())
            .fold(self.first().span(), |fst, snd| {
                fst.join(snd).unwrap_or_else(|| self.first().span())
            })
    }
}

impl InkAttribute {
    /// Ensure that the first ink! attribute argument is of expected kind.
    ///
    /// # Errors
    ///
    /// If the first ink! attribute argument is not of expected kind.
    pub fn ensure_first(&self, expected: &AttributeArgKind) -> Result<(), syn::Error> {
        if &self.first().arg.kind() != expected {
            return Err(format_err!(
                self.span(),
                "unexpected first ink! attribute argument",
            ))
        }
        Ok(())
    }

    /// Ensures that the given iterator of ink! attribute arguments do not have
    /// duplicates.
    ///
    /// # Errors
    ///
    /// If the given iterator yields duplicate ink! attribute arguments.
    fn ensure_no_duplicate_args<'a, A>(args: A) -> Result<(), syn::Error>
    where
        A: IntoIterator<Item = &'a ir::AttributeFrag>,
    {
        use crate::error::ExtError as _;
        use std::collections::HashSet;
        let mut seen: HashSet<&AttributeFrag> = HashSet::new();
        let mut seen2: HashMap<AttributeArgKind, Span> = HashMap::new();
        for arg in args.into_iter() {
            if let Some(seen) = seen.get(arg) {
                return Err(format_err!(
                    arg.span(),
                    "encountered duplicate ink! attribute arguments"
                )
                .into_combine(format_err!(
                    seen.span(),
                    "first equal ink! attribute argument here"
                )))
            }
            if let Some(seen) = seen2.get(&arg.kind().kind()) {
                return Err(format_err!(
                    arg.span(),
                    "encountered ink! attribute arguments with equal kinds"
                )
                .into_combine(format_err!(
                    *seen,
                    "first equal ink! attribute argument with equal kind here"
                )))
            }
            seen.insert(arg);
            seen2.insert(arg.kind().kind(), arg.span());
        }
        Ok(())
    }

    /// Converts a sequence of `#[ink(..)]` attributes into a single flattened
    /// `#[ink(..)]` attribute that contains all of the input arguments.
    ///
    /// # Example
    ///
    /// Given the input ink! attribute sequence `[ #[ink(message)], #[ink(payable)] ]`
    /// this procedure returns the single attribute `#[ink(message, payable)]`.
    ///
    /// # Errors
    ///
    /// - If the sequence of input ink! attributes contains duplicates.
    /// - If the input sequence is empty.
    pub fn from_expanded<A>(attrs: A) -> Result<Self, syn::Error>
    where
        A: IntoIterator<Item = Self>,
    {
        let args = attrs
            .into_iter()
            .map(|attr| attr.args)
            .flatten()
            .collect::<Vec<_>>();
        if args.is_empty() {
            return Err(format_err!(
                Span::call_site(),
                "encountered unexpected empty expanded ink! attribute arguments",
            ))
        }
        Self::ensure_no_duplicate_args(&args)?;
        Ok(Self { args })
    }

    /// Returns the first ink! attribute argument.
    pub fn first(&self) -> &AttributeFrag {
        self.args
            .first()
            .expect("encountered invalid empty ink! attribute list")
    }

    /// Returns an iterator over the non-empty flags of the ink! attribute.
    ///
    /// # Note
    ///
    /// This yields at least one ink! attribute flag.
    pub fn args(&self) -> ::core::slice::Iter<AttributeFrag> {
        self.args.iter()
    }

    /// Returns the namespace of the ink! attribute if any.
    pub fn namespace(&self) -> Option<ir::Namespace> {
        self.args().find_map(|arg| {
            if let ir::AttributeArg::Namespace(namespace) = arg.kind() {
                return Some(namespace.clone())
            }
            None
        })
    }

    /// Returns the selector of the ink! attribute if any.
    pub fn selector(&self) -> Option<ir::Selector> {
        self.args().find_map(|arg| {
            if let ir::AttributeArg::Selector(selector) = arg.kind() {
                return Some(*selector)
            }
            None
        })
    }

    /// Returns `true` if the ink! attribute contains the `payable` argument.
    pub fn is_payable(&self) -> bool {
        self.args()
            .any(|arg| matches!(arg.kind(), AttributeArg::Payable))
    }

    /// Returns `true` if the ink! attribute contains the `anonymous` argument.
    pub fn is_anonymous(&self) -> bool {
        self.args()
            .any(|arg| matches!(arg.kind(), AttributeArg::Anonymous))
    }

    /// Returns `false` if the ink! attribute contains the `handle_status = false` argument.
    ///
    /// Otherwise returns `true`.
    pub fn is_handle_status(&self) -> bool {
        !self
            .args()
            .any(|arg| matches!(arg.kind(), AttributeArg::HandleStatus(false)))
    }

    /// Returns `false` if the ink! attribute contains the `returns_result = false` argument.
    ///
    /// Otherwise returns `true`.
    pub fn is_returns_result(&self) -> bool {
        !self
            .args()
            .any(|arg| matches!(arg.kind(), AttributeArg::ReturnsResult(false)))
    }
}

/// An ink! specific attribute argument.
#[derive(Debug, Clone, PartialEq, Eq, Hash)]
pub struct AttributeFrag {
    pub ast: syn::Meta,
    pub arg: AttributeArg,
}

impl AttributeFrag {
    /// Returns a shared reference to the attribute argument kind.
    pub fn kind(&self) -> &AttributeArg {
        &self.arg
    }
}

impl Spanned for AttributeFrag {
    fn span(&self) -> Span {
        self.ast.span()
    }
}

/// The kind of an ink! attribute argument.
#[derive(Debug, Clone, PartialEq, Eq, PartialOrd, Ord, Hash)]
pub enum AttributeArgKind {
    /// `#[ink(storage)]`
    Storage,
    /// `#[ink(event)]`
    Event,
    /// `#[ink(anonymous)]`
    Anonymous,
    /// `#[ink(topic)]`
    Topic,
    /// `#[ink(message)]`
    Message,
    /// `#[ink(constructor)]`
    Constructor,
    /// `#[ink(payable)]`
    Payable,
    /// `#[ink(selector = 0xDEADBEEF)]`
    Selector,
    /// `#[ink(extension = N: u32)]`
    Extension,
    /// `#[ink(namespace = "my_namespace")]`
    Namespace,
    /// `#[ink(impl)]`
    Implementation,
    /// `#[ink(handle_status = flag: bool)]`
    HandleStatus,
    /// `#[ink(returns_result = flag: bool)]`
    ReturnsResult,
}

/// An ink! specific attribute flag.
#[derive(Debug, Clone, PartialEq, Eq, PartialOrd, Ord, Hash)]
pub enum AttributeArg {
    /// `#[ink(storage)]`
    ///
    /// Applied on `struct` types in order to flag them for being the
    /// contract's storage definition.
    Storage,
    /// `#[ink(event)]`
    ///
    /// Applied on `struct` types in order to flag them for being an ink! event.
    Event,
    /// `#[ink(anonymous)]`
    ///
    /// Applied on `struct` event types in order to flag them as anonymous.
    /// Anonymous events have similar semantics as in Solidity in that their
    /// event signature won't be included in their event topics serialization
    /// to reduce event emitting overhead. This is especially useful for user
    /// defined events.
    Anonymous,
    /// `#[ink(topic)]`
    ///
    /// Applied on fields of ink! event types to indicate that they are topics.
    Topic,
    /// `#[ink(message)]`
    ///
    /// Applied on `&self` or `&mut self` methods to flag them for being an ink!
    /// exported message.
    Message,
    /// `#[ink(constructor)]`
    ///
    /// Applied on inherent methods returning `Self` to flag them for being ink!
    /// exported contract constructors.
    Constructor,
    /// `#[ink(payable)]`
    ///
    /// Applied on ink! constructors or messages in order to specify that they
    /// can receive funds from callers.
    Payable,
    /// `#[ink(selector = 0xDEADBEEF)]`
    ///
    /// Applied on ink! constructors or messages to manually control their
    /// selectors.
    Selector(Selector),
    /// `#[ink(namespace = "my_namespace")]`
    ///
    /// Applied on ink! trait implementation blocks to disambiguate other trait
    /// implementation blocks with equal names.
    Namespace(Namespace),
    /// `#[ink(impl)]`
    ///
    /// This attribute supports a niche case that is rarely needed.
    ///
    /// Can be applied on ink! implementation blocks in order to make ink! aware
    /// of them. This is useful if such an implementation block does not contain
    /// any other ink! attributes, so it would be flagged by ink! as a Rust item.
    /// Adding `#[ink(impl)]` on such implementation blocks makes them treated
    /// as ink! implementation blocks thus allowing to access the environment
    /// etc. Note that ink! messages and constructors still need to be explicitly
    /// flagged as such.
    Implementation,
    /// `#[ink(extension = N: u32)]`
    ///
    /// Applies on ink! chain extension method to set their `func_id` parameter.
    /// Every chain extension method must have exactly one ink! `extension` attribute.
    ///
    /// Used by the `#[ink::chain_extension]` procedural macro.
    Extension(ExtensionId),
    /// `#[ink(handle_status = flag: bool)]`
    ///
    /// Used by the `#[ink::chain_extension]` procedural macro.
    ///
    /// Default value: `true`
    HandleStatus(bool),
    /// `#[ink(returns_result = flag: bool)]`
    ///
    /// Used by the `#[ink::chain_extension]` procedural macro.
    ///
    /// Default value: `true`
    ReturnsResult(bool),
}

impl core::fmt::Display for AttributeArgKind {
    fn fmt(&self, f: &mut core::fmt::Formatter) -> Result<(), core::fmt::Error> {
        match self {
            Self::Storage => write!(f, "storage"),
            Self::Event => write!(f, "event"),
            Self::Anonymous => write!(f, "anonymous"),
            Self::Topic => write!(f, "topic"),
            Self::Message => write!(f, "message"),
            Self::Constructor => write!(f, "constructor"),
            Self::Payable => write!(f, "payable"),
            Self::Selector => {
                write!(f, "selector = S:[u8; 4]")
            }
            Self::Extension => {
                write!(f, "extension = N:u32)")
            }
            Self::Namespace => {
                write!(f, "namespace = N:string")
            }
            Self::Implementation => write!(f, "impl"),
            Self::HandleStatus => write!(f, "handle_status"),
            Self::ReturnsResult => write!(f, "returns_result"),
        }
    }
}

impl AttributeArg {
    /// Returns the kind of the ink! attribute argument.
    pub fn kind(&self) -> AttributeArgKind {
        match self {
            Self::Storage => AttributeArgKind::Storage,
            Self::Event => AttributeArgKind::Event,
            Self::Anonymous => AttributeArgKind::Anonymous,
            Self::Topic => AttributeArgKind::Topic,
            Self::Message => AttributeArgKind::Message,
            Self::Constructor => AttributeArgKind::Constructor,
            Self::Payable => AttributeArgKind::Payable,
            Self::Selector(_) => AttributeArgKind::Selector,
            Self::Extension(_) => AttributeArgKind::Extension,
            Self::Namespace(_) => AttributeArgKind::Namespace,
            Self::Implementation => AttributeArgKind::Implementation,
            Self::HandleStatus(_) => AttributeArgKind::HandleStatus,
            Self::ReturnsResult(_) => AttributeArgKind::ReturnsResult,
        }
    }
}

impl core::fmt::Display for AttributeArg {
    fn fmt(&self, f: &mut core::fmt::Formatter) -> Result<(), core::fmt::Error> {
        match self {
            Self::Storage => write!(f, "storage"),
            Self::Event => write!(f, "event"),
            Self::Anonymous => write!(f, "anonymous"),
            Self::Topic => write!(f, "topic"),
            Self::Message => write!(f, "message"),
            Self::Constructor => write!(f, "constructor"),
            Self::Payable => write!(f, "payable"),
            Self::Selector(selector) => {
                write!(f, "selector = {:?}", selector.as_bytes())
            }
            Self::Extension(extension) => {
                write!(f, "extension = {:?}", extension.into_u32())
            }
            Self::Namespace(namespace) => {
                write!(f, "namespace = {:?}", namespace.as_bytes())
            }
            Self::Implementation => write!(f, "impl"),
            Self::HandleStatus(value) => write!(f, "handle_status = {:?}", value),
            Self::ReturnsResult(value) => write!(f, "returns_result = {:?}", value),
        }
    }
}

/// An ink! namespace applicable to a trait implementation block.
#[derive(Debug, Clone, Default, PartialEq, Eq, PartialOrd, Ord, Hash)]
pub struct Namespace {
    /// The underlying bytes.
    bytes: Vec<u8>,
}

impl From<Vec<u8>> for Namespace {
    fn from(bytes: Vec<u8>) -> Self {
        Self { bytes }
    }
}

impl Namespace {
    /// Returns the namespace as bytes.
    pub fn as_bytes(&self) -> &[u8] {
        &self.bytes
    }
}

/// Returns `true` if the given iterator yields at least one attribute of the form
/// `#[ink(..)]` or `#[ink]`.
///
/// # Note
///
/// This does not check at this point whether the ink! attribute is valid since
/// this check is optimized for efficiency.
pub fn contains_ink_attributes<'a, I>(attrs: I) -> bool
where
    I: IntoIterator<Item = &'a syn::Attribute>,
{
    attrs.into_iter().any(|attr| attr.path.is_ident("ink"))
}

/// Returns the first valid ink! attribute, if any.
///
/// Returns `None` if there are no ink! attributes.
///
/// # Errors
///
/// Returns an error if the first ink! attribute is invalid.
pub fn first_ink_attribute<'a, I>(
    attrs: I,
) -> Result<Option<ir::InkAttribute>, syn::Error>
where
    I: IntoIterator<Item = &'a syn::Attribute>,
{
    let first = attrs.into_iter().find(|attr| attr.path.is_ident("ink"));
    match first {
        None => Ok(None),
        Some(ink_attr) => InkAttribute::try_from(ink_attr.clone()).map(Some),
    }
}

/// Partitions the given attributes into ink! specific and non-ink! specific attributes.
///
/// # Error
///
/// Returns an error if some ink! specific attributes could not be successfully parsed.
pub fn partition_attributes<I>(
    attrs: I,
) -> Result<(Vec<InkAttribute>, Vec<syn::Attribute>), syn::Error>
where
    I: IntoIterator<Item = syn::Attribute>,
{
    use either::Either;
    use itertools::Itertools as _;
    let (ink_attrs, others) = attrs
        .into_iter()
        .map(<Attribute as TryFrom<_>>::try_from)
        .collect::<Result<Vec<Attribute>, syn::Error>>()?
        .into_iter()
        .partition_map(|attr| {
            match attr {
                Attribute::Ink(ink_attr) => Either::Left(ink_attr),
                Attribute::Other(other_attr) => Either::Right(other_attr),
            }
        });
    Attribute::ensure_no_duplicate_attrs(&ink_attrs)?;
    Ok((ink_attrs, others))
}

/// Sanitizes the given attributes.
///
/// This partitions the attributes into ink! and non-ink! attributes.
/// All ink! attributes are normalized, they are checked to have a valid first
/// ink! attribute argument and no conflicts given the conflict predicate.
///
/// Returns the partitioned ink! and non-ink! attributes.
///
/// # Parameters
///
/// The `is_conflicting_attr` closure returns `Ok` if the attribute does not conflict,
/// returns `Err(None)` if the attribute conflicts but without providing further reasoning
/// and `Err(Some(reason))` if the attribute conflicts given additional context information.
///
/// # Errors
///
/// - If there are invalid ink! attributes.
/// - If there are duplicate ink! attributes.
/// - If the first ink! attribute is not matching the expected.
/// - If there are conflicting ink! attributes.
/// - if there are no ink! attributes.
pub fn sanitize_attributes<I, C>(
    parent_span: Span,
    attrs: I,
    is_valid_first: &ir::AttributeArgKind,
    mut is_conflicting_attr: C,
) -> Result<(InkAttribute, Vec<syn::Attribute>), syn::Error>
where
    I: IntoIterator<Item = syn::Attribute>,
    C: FnMut(&ir::AttributeFrag) -> Result<(), Option<syn::Error>>,
{
    let (ink_attrs, other_attrs) = ir::partition_attributes(attrs)?;
    let normalized = ir::InkAttribute::from_expanded(ink_attrs).map_err(|err| {
        err.into_combine(format_err!(parent_span, "at this invocation",))
    })?;
    normalized.ensure_first(is_valid_first).map_err(|err| {
        err.into_combine(format_err!(
            parent_span,
            "expected {} as first ink! attribute argument",
            is_valid_first,
        ))
    })?;
    normalized.ensure_no_conflicts(|arg| is_conflicting_attr(arg))?;
    Ok((normalized, other_attrs))
}

/// Sanitizes the given optional attributes.
///
/// This partitions the attributes into ink! and non-ink! attributes.
/// If there are ink! attributes they are normalized and deduplicated.
/// Also checks to guard against conflicting ink! attributes are provided.
///
/// Returns the optional partitioned ink! and non-ink! attributes.
///
/// # Parameters
///
/// The `is_conflicting_attr` closure returns `Ok` if the attribute does not conflict,
/// returns `Err(None)` if the attribute conflicts but without providing further reasoning
/// and `Err(Some(reason))` if the attribute conflicts given additional context information.
///
/// # Errors
///
/// - If there are invalid ink! attributes.
/// - If there are duplicate ink! attributes.
/// - If there are conflicting ink! attributes.
pub fn sanitize_optional_attributes<I, C>(
    parent_span: Span,
    attrs: I,
    mut is_conflicting_attr: C,
) -> Result<(Option<InkAttribute>, Vec<syn::Attribute>), syn::Error>
where
    I: IntoIterator<Item = syn::Attribute>,
    C: FnMut(&ir::AttributeFrag) -> Result<(), Option<syn::Error>>,
{
    let (ink_attrs, rust_attrs) = ir::partition_attributes(attrs)?;
    if ink_attrs.is_empty() {
        return Ok((None, rust_attrs))
    }
    let normalized = ir::InkAttribute::from_expanded(ink_attrs).map_err(|err| {
        err.into_combine(format_err!(parent_span, "at this invocation",))
    })?;
    normalized.ensure_no_conflicts(|arg| is_conflicting_attr(arg))?;
    Ok((Some(normalized), rust_attrs))
}

impl Attribute {
    /// Returns `Ok` if the given iterator yields no duplicate ink! attributes.
    ///
    /// # Errors
    ///
    /// If the given iterator yields duplicate ink! attributes.
    /// Note: Duplicate non-ink! attributes are fine.
    fn ensure_no_duplicate_attrs<'a, I>(attrs: I) -> Result<(), syn::Error>
    where
        I: IntoIterator<Item = &'a InkAttribute>,
    {
        use std::collections::HashSet;
        let mut seen: HashSet<&InkAttribute> = HashSet::new();
        for attr in attrs.into_iter() {
            if let Some(seen) = seen.get(attr) {
                use crate::error::ExtError as _;
                return Err(format_err!(
                    attr.span(),
                    "encountered duplicate ink! attribute"
                )
                .into_combine(format_err!(seen.span(), "first ink! attribute here")))
            }
            seen.insert(attr);
        }
        Ok(())
    }
}

impl TryFrom<syn::Attribute> for Attribute {
    type Error = syn::Error;

    fn try_from(attr: syn::Attribute) -> Result<Self, Self::Error> {
        if attr.path.is_ident("ink") {
            return <InkAttribute as TryFrom<_>>::try_from(attr).map(Into::into)
        }
        Ok(Attribute::Other(attr))
    }
}

impl From<InkAttribute> for Attribute {
    fn from(ink_attribute: InkAttribute) -> Self {
        Attribute::Ink(ink_attribute)
    }
}

impl TryFrom<syn::Attribute> for InkAttribute {
    type Error = syn::Error;

    fn try_from(attr: syn::Attribute) -> Result<Self, Self::Error> {
        if !attr.path.is_ident("ink") {
            return Err(format_err_spanned!(attr, "unexpected non-ink! attribute"))
        }
        match attr.parse_meta().map_err(|_| {
            format_err_spanned!(attr, "unexpected ink! attribute structure")
        })? {
            syn::Meta::List(meta_list) => {
                let args = meta_list
                    .nested
                    .into_iter()
                    .map(<AttributeFrag as TryFrom<_>>::try_from)
                    .collect::<Result<Vec<_>, syn::Error>>()?;
                Self::ensure_no_duplicate_args(&args)?;
                if args.is_empty() {
                    return Err(format_err_spanned!(
                        attr,
                        "encountered unsupported empty ink! attribute"
                    ))
                }
                Ok(InkAttribute { args })
            }
            _ => Err(format_err_spanned!(attr, "unknown ink! attribute")),
        }
    }
}

impl InkAttribute {
    /// Ensures that there are no conflicting ink! attribute arguments in `self`.
    ///
    /// The given `is_conflicting` describes for every ink! attribute argument
    /// found in `self` if it is in conflict.
    ///
    /// # Parameters
    ///
    /// The `is_conflicting_attr` closure returns `Ok` if the attribute does not conflict,
    /// returns `Err(None)` if the attribute conflicts but without providing further reasoning
    /// and `Err(Some(reason))` if the attribute conflicts given additional context information.
    pub fn ensure_no_conflicts<'a, P>(
        &'a self,
        mut is_conflicting: P,
    ) -> Result<(), syn::Error>
    where
        P: FnMut(&'a ir::AttributeFrag) -> Result<(), Option<syn::Error>>,
    {
        let mut err: Option<syn::Error> = None;
        for arg in self.args() {
            if let Err(reason) = is_conflicting(arg) {
                let conflict_err = format_err!(
                    arg.span(),
                    "encountered conflicting ink! attribute argument",
                );
                match &mut err {
                    Some(err) => {
                        err.combine(conflict_err);
                    }
                    None => {
                        err = Some(conflict_err);
                    }
                }
                if let Some(reason) = reason {
                    err.as_mut()
                        .expect("must be `Some` at this point")
                        .combine(reason);
                }
            }
        }
        if let Some(err) = err {
            return Err(err)
        }
        Ok(())
    }
}

impl TryFrom<syn::NestedMeta> for AttributeFrag {
    type Error = syn::Error;

    fn try_from(nested_meta: syn::NestedMeta) -> Result<Self, Self::Error> {
        match nested_meta {
            syn::NestedMeta::Meta(meta) => {
                match &meta {
                    syn::Meta::NameValue(name_value) => {
                        if name_value.path.is_ident("selector") {
                            if let syn::Lit::Int(lit_int) = &name_value.lit {
                                let selector_u32 = lit_int.base10_parse::<u32>()
                                    .map_err(|error| {
                                        format_err_spanned!(
                                            lit_int,
                                            "selector value out of range. selector must be a valid `u32` integer: {}",
                                            error
                                        )
                                    })?;
                                let selector = Selector::from_bytes(selector_u32.to_be_bytes());
                                return Ok(AttributeFrag {
                                    ast: meta,
                                    arg: AttributeArg::Selector(selector),
                                })
                            }
                            if let syn::Lit::Str(_) = &name_value.lit {
                                return Err(format_err!(
                                    name_value,
                                    "#[ink(selector = ..)] attributes with string inputs are deprecated. \
                                    use an integer instead, e.g. #[ink(selector = 1)] or #[ink(selector = 0xC0DECAFE)]."
                                ))
                            }
                            return Err(format_err!(name_value, "expecteded 4-digit hexcode for `selector` argument, e.g. #[ink(selector = 0xC0FEBABE]"))
                        }
                        if name_value.path.is_ident("namespace") {
                            if let syn::Lit::Str(lit_str) = &name_value.lit {
                                let argument = lit_str.value();
                                syn::parse_str::<syn::Ident>(&argument)
                                    .map_err(|_error| format_err!(
                                        lit_str,
<<<<<<< HEAD
                                        "encountered invalid non-Rust identifier for namespace argument",
=======
                                        "encountered invalid Rust identifier for namespace argument",
>>>>>>> 41b0a1c0
                                    ))?;
                                return Ok(AttributeFrag {
                                    ast: meta,
                                    arg: AttributeArg::Namespace(
                                        Namespace::from(argument.into_bytes()),
                                    ),
                                })
                            }
                            return Err(format_err!(name_value, "expecteded string type for `namespace` argument, e.g. #[ink(namespace = \"hello\")]"))
                        }
                        if name_value.path.is_ident("extension") {
                            if let syn::Lit::Int(lit_int) = &name_value.lit {
                                let id = lit_int.base10_parse::<u32>().map_err(|parse_err| {
                                    format_err!(
                                        name_value,
                                        "could not parse `N` in `#[ink(extension = N)]` into a `u32` integer",
                                    ).into_combine(parse_err)
                                })?;
                                return Ok(AttributeFrag {
                                    ast: meta,
                                    arg: AttributeArg::Extension(
                                        ExtensionId::from_u32(id),
                                    ),
                                })
                            }
                            return Err(format_err!(name_value, "expecteded `u32` integer type for `N` in #[ink(extension = N)]"))
                        }
                        if name_value.path.is_ident("handle_status") {
                            if let syn::Lit::Bool(lit_bool) = &name_value.lit {
                                let value = lit_bool.value;
                                return Ok(AttributeFrag {
                                    ast: meta,
                                    arg: AttributeArg::HandleStatus(value),
                                })
                            }
                            return Err(format_err!(name_value, "expecteded `bool` value type for `flag` in #[ink(handle_status = flag)]"))
                        }
                        if name_value.path.is_ident("returns_result") {
                            if let syn::Lit::Bool(lit_bool) = &name_value.lit {
                                let value = lit_bool.value;
                                return Ok(AttributeFrag {
                                    ast: meta,
                                    arg: AttributeArg::ReturnsResult(value),
                                })
                            }
                            return Err(format_err!(name_value, "expecteded `bool` value type for `flag` in #[ink(returns_result = flag)]"))
                        }
                        Err(format_err_spanned!(
                            meta,
                            "unknown ink! attribute argument (name = value)",
                        ))
                    }
                    syn::Meta::Path(path) => {
                        path
                            .get_ident()
                            .map(Ident::to_string)
                            .ok_or_else(|| format_err_spanned!(meta, "unknown ink! attribute (path)"))
                            .and_then(|ident| match ident.as_str() {
                                "storage" => Ok(AttributeArg::Storage),
                                "message" => Ok(AttributeArg::Message),
                                "constructor" => Ok(AttributeArg::Constructor),
                                "event" => Ok(AttributeArg::Event),
                                "anonymous" => Ok(AttributeArg::Anonymous),
                                "topic" => Ok(AttributeArg::Topic),
                                "payable" => Ok(AttributeArg::Payable),
                                "impl" => Ok(AttributeArg::Implementation),
                                "namespace" => Err(format_err!(
                                    meta,
                                    "encountered #[ink(namespace)] that is missing its string parameter. \
                                    Did you mean #[ink(namespace = name: str)] ?"
                                )),
                                "extension" => Err(format_err!(
                                    meta,
                                    "encountered #[ink(extension)] that is missing its N parameter. \
                                    Did you mean #[ink(extension = N: u32)] ?"
                                )),
                                "handle_status" => Err(format_err!(
                                    meta,
                                    "encountered #[ink(handle_status)] that is missing its `flag: bool` parameter. \
                                    Did you mean #[ink(handle_status = flag: bool)] ?"
                                )),
                                "returns_result" => Err(format_err!(
                                    meta,
                                    "encountered #[ink(returns_result)] that is missing its `flag: bool` parameter. \
                                    Did you mean #[ink(returns_result = flag: bool)] ?"
                                )),
                                _ => Err(format_err_spanned!(
                                    meta, "unknown ink! attribute (path)"
                                ))
                            })
                            .map(|kind| AttributeFrag { ast: meta, arg: kind, })
                    }
                    syn::Meta::List(_) => {
                        Err(format_err_spanned!(
                            meta,
                            "unknown ink! attribute argument (list)"
                        ))
                    }
                }
            }
            syn::NestedMeta::Lit(_) => {
                Err(format_err_spanned!(
                    nested_meta,
                    "unknown ink! attribute argument (literal)"
                ))
            }
        }
    }
}

#[cfg(test)]
mod tests {
    use super::*;

    #[test]
    fn contains_ink_attributes_works() {
        assert!(!contains_ink_attributes(&[]));
        assert!(contains_ink_attributes(&[syn::parse_quote! { #[ink] }]));
        assert!(contains_ink_attributes(&[syn::parse_quote! { #[ink(..)] }]));
        assert!(contains_ink_attributes(&[
            syn::parse_quote! { #[inline] },
            syn::parse_quote! { #[likely] },
            syn::parse_quote! { #[ink(storage)] },
        ]));
        assert!(!contains_ink_attributes(&[
            syn::parse_quote! { #[inline] },
            syn::parse_quote! { #[likely] },
        ]));
    }

    /// Asserts that the given input yields the expected first argument or the
    /// expected error string.
    ///
    /// # Note
    ///
    /// Can be used to assert against the success and failure path.
    fn assert_first_ink_attribute(
        input: &[syn::Attribute],
        expected: Result<Option<Vec<ir::AttributeArg>>, &'static str>,
    ) {
        assert_eq!(
            first_ink_attribute(input)
                .map(|maybe_attr: Option<ir::InkAttribute>| {
                    maybe_attr.map(|attr: ir::InkAttribute| {
                        attr.args.into_iter().map(|arg| arg.arg).collect::<Vec<_>>()
                    })
                })
                .map_err(|err| err.to_string()),
            expected.map_err(ToString::to_string),
        )
    }

    #[test]
    fn first_ink_attribute_works() {
        assert_first_ink_attribute(&[], Ok(None));
        assert_first_ink_attribute(
            &[syn::parse_quote! { #[ink(storage)] }],
            Ok(Some(vec![AttributeArg::Storage])),
        );
        assert_first_ink_attribute(
            &[syn::parse_quote! { #[ink(invalid)] }],
            Err("unknown ink! attribute (path)"),
        );
    }

    mod test {
        use crate::ir;

        /// Mock for `ir::Attribute` to improve the ability to test.
        #[derive(Debug, PartialEq, Eq)]
        pub enum Attribute {
            Ink(Vec<ir::AttributeArg>),
            Other(syn::Attribute),
        }

        impl From<ir::Attribute> for Attribute {
            fn from(attr: ir::Attribute) -> Self {
                match attr {
                    ir::Attribute::Ink(ink_attr) => {
                        Self::Ink(
                            ink_attr
                                .args
                                .into_iter()
                                .map(|arg| arg.arg)
                                .collect::<Vec<_>>(),
                        )
                    }
                    ir::Attribute::Other(other_attr) => Self::Other(other_attr),
                }
            }
        }

        impl From<ir::InkAttribute> for Attribute {
            fn from(ink_attr: ir::InkAttribute) -> Self {
                Attribute::from(ir::Attribute::Ink(ink_attr))
            }
        }

        /// Mock for `ir::InkAttribute` to improve the ability to test.
        #[derive(Debug, PartialEq, Eq)]
        pub struct InkAttribute {
            args: Vec<ir::AttributeArg>,
        }

        impl From<ir::InkAttribute> for InkAttribute {
            fn from(ink_attr: ir::InkAttribute) -> Self {
                Self {
                    args: ink_attr
                        .args
                        .into_iter()
                        .map(|arg| arg.arg)
                        .collect::<Vec<_>>(),
                }
            }
        }

        impl<I> From<I> for InkAttribute
        where
            I: IntoIterator<Item = ir::AttributeArg>,
        {
            fn from(args: I) -> Self {
                Self {
                    args: args.into_iter().collect::<Vec<_>>(),
                }
            }
        }
    }

    /// Asserts that the given [`syn::Attribute`] is converted into the expected
    /// [`ir::Attribute`] or yields the expected error message.
    fn assert_attribute_try_from(
        input: syn::Attribute,
        expected: Result<test::Attribute, &'static str>,
    ) {
        assert_eq!(
            <ir::Attribute as TryFrom<_>>::try_from(input)
                .map(test::Attribute::from)
                .map_err(|err| err.to_string()),
            expected.map_err(ToString::to_string),
        )
    }

    #[test]
    fn storage_works() {
        assert_attribute_try_from(
            syn::parse_quote! {
                #[ink(storage)]
            },
            Ok(test::Attribute::Ink(vec![AttributeArg::Storage])),
        );
    }

    /// This tests that `#[ink(impl)]` works which can be non-trivial since
    /// `impl` is also a Rust keyword.
    #[test]
    fn impl_works() {
        assert_attribute_try_from(
            syn::parse_quote! {
                #[ink(impl)]
            },
            Ok(test::Attribute::Ink(vec![AttributeArg::Implementation])),
        );
    }

    #[test]
    fn selector_works() {
        assert_attribute_try_from(
            syn::parse_quote! {
                #[ink(selector = 42)]
            },
            Ok(test::Attribute::Ink(vec![AttributeArg::Selector(
                Selector::from_bytes([0, 0, 0, 42]),
            )])),
        );
        assert_attribute_try_from(
            syn::parse_quote! {
                #[ink(selector = 0xDEADBEEF)]
            },
            Ok(test::Attribute::Ink(vec![AttributeArg::Selector(
                Selector::from_bytes([0xDE, 0xAD, 0xBE, 0xEF]),
            )])),
        );
    }

    #[test]
    fn selector_negative_number() {
        assert_attribute_try_from(
            syn::parse_quote! {
                #[ink(selector = -1)]
            },
            Err(
                "selector value out of range. selector must be a valid `u32` integer: \
                invalid digit found in string",
            ),
        );
    }

    #[test]
    fn selector_out_of_range() {
        assert_attribute_try_from(
            syn::parse_quote! {
                #[ink(selector = 0xFFFF_FFFF_FFFF_FFFF)]
            },
            Err(
                "selector value out of range. \
                selector must be a valid `u32` integer: number too large to fit in target type"
            ),
        );
    }

    #[test]
    fn selector_invalid_type() {
        assert_attribute_try_from(
            syn::parse_quote! {
                #[ink(selector = true)]
            },
            Err("expecteded 4-digit hexcode for `selector` argument, e.g. #[ink(selector = 0xC0FEBABE]"),
        );
    }

    #[test]
    fn namespace_works() {
        assert_attribute_try_from(
            syn::parse_quote! {
                #[ink(namespace = "my_namespace")]
            },
            Ok(test::Attribute::Ink(vec![AttributeArg::Namespace(
                Namespace::from("my_namespace".to_string().into_bytes()),
            )])),
        );
    }

    #[test]
    fn namespace_invalid_identifier() {
        assert_attribute_try_from(
            syn::parse_quote! {
                #[ink(namespace = "::invalid_identifier")]
            },
<<<<<<< HEAD
            Err("encountered invalid non-Rust identifier for namespace argument"),
=======
            Err("encountered invalid Rust identifier for namespace argument"),
>>>>>>> 41b0a1c0
        );
    }

    #[test]
    fn namespace_invalid_type() {
        assert_attribute_try_from(
            syn::parse_quote! {
                #[ink(namespace = 42)]
            },
            Err("expecteded string type for `namespace` argument, e.g. #[ink(namespace = \"hello\")]"),
        );
    }

    #[test]
    fn namespace_missing_parameter() {
        assert_attribute_try_from(
            syn::parse_quote! {
                #[ink(namespace)]
            },
            Err(
                "encountered #[ink(namespace)] that is missing its string parameter. \
                Did you mean #[ink(namespace = name: str)] ?",
            ),
        );
    }

    #[test]
    fn extension_works() {
        assert_attribute_try_from(
            syn::parse_quote! {
                #[ink(extension = 42)]
            },
            Ok(test::Attribute::Ink(vec![AttributeArg::Extension(
                ExtensionId::from_u32(42),
            )])),
        );
    }

    #[test]
    fn extension_invalid_value_type() {
        assert_attribute_try_from(
            syn::parse_quote! {
                #[ink(extension = "string")]
            },
            Err("expecteded `u32` integer type for `N` in #[ink(extension = N)]"),
        );
    }

    #[test]
    fn extension_negative_integer() {
        assert_attribute_try_from(
            syn::parse_quote! {
                #[ink(extension = -1)]
            },
            Err("could not parse `N` in `#[ink(extension = N)]` into a `u32` integer"),
        );
    }

    #[test]
    fn extension_too_big_integer() {
        let max_u32_plus_1 = (u32::MAX as u64) + 1;
        assert_attribute_try_from(
            syn::parse_quote! {
                #[ink(extension = #max_u32_plus_1)]
            },
            Err("could not parse `N` in `#[ink(extension = N)]` into a `u32` integer"),
        );
    }

    #[test]
    fn extension_missing_parameter() {
        assert_attribute_try_from(
            syn::parse_quote! {
                #[ink(extension)]
            },
            Err(
                "encountered #[ink(extension)] that is missing its N parameter. \
                Did you mean #[ink(extension = N: u32)] ?",
            ),
        );
    }

    #[test]
    fn handle_status_works() {
        fn expected_ok(value: bool) -> Result<test::Attribute, &'static str> {
            Ok(test::Attribute::Ink(vec![AttributeArg::HandleStatus(
                value,
            )]))
        }
        assert_attribute_try_from(
            syn::parse_quote! {
                #[ink(handle_status = true)]
            },
            expected_ok(true),
        );
        assert_attribute_try_from(
            syn::parse_quote! {
                #[ink(handle_status = false)]
            },
            expected_ok(false),
        );
    }

    #[test]
    fn handle_status_missing_parameter() {
        assert_attribute_try_from(
            syn::parse_quote! {
                #[ink(handle_status)]
            },
            Err(
                "encountered #[ink(handle_status)] that is missing its `flag: bool` parameter. \
                Did you mean #[ink(handle_status = flag: bool)] ?",
            ),
        );
    }

    #[test]
    fn handle_status_invalid_parameter_type() {
        assert_attribute_try_from(
            syn::parse_quote! {
                #[ink(handle_status = "string")]
            },
            Err(
                "expecteded `bool` value type for `flag` in #[ink(handle_status = flag)]",
            ),
        );
    }

    #[test]
    fn returns_result_works() {
        fn expected_ok(value: bool) -> Result<test::Attribute, &'static str> {
            Ok(test::Attribute::Ink(vec![AttributeArg::ReturnsResult(
                value,
            )]))
        }
        assert_attribute_try_from(
            syn::parse_quote! {
                #[ink(returns_result = true)]
            },
            expected_ok(true),
        );
        assert_attribute_try_from(
            syn::parse_quote! {
                #[ink(returns_result = false)]
            },
            expected_ok(false),
        );
    }

    #[test]
    fn returns_result_missing_parameter() {
        assert_attribute_try_from(
            syn::parse_quote! {
                #[ink(returns_result)]
            },
            Err(
                "encountered #[ink(returns_result)] that is missing its `flag: bool` parameter. \
                Did you mean #[ink(returns_result = flag: bool)] ?",
            ),
        );
    }

    #[test]
    fn returns_result_invalid_parameter_type() {
        assert_attribute_try_from(
            syn::parse_quote! {
                #[ink(returns_result = "string")]
            },
            Err("expecteded `bool` value type for `flag` in #[ink(returns_result = flag)]"),
        );
    }

    #[test]
    fn compound_mixed_works() {
        assert_attribute_try_from(
            syn::parse_quote! {
                #[ink(message, namespace = "my_namespace")]
            },
            Ok(test::Attribute::Ink(vec![
                AttributeArg::Message,
                AttributeArg::Namespace(Namespace::from(
                    "my_namespace".to_string().into_bytes(),
                )),
            ])),
        )
    }

    #[test]
    fn compound_simple_works() {
        assert_attribute_try_from(
            syn::parse_quote! {
                #[ink(
                    storage,
                    message,
                    constructor,
                    event,
                    topic,
                    payable,
                    impl,
                )]
            },
            Ok(test::Attribute::Ink(vec![
                AttributeArg::Storage,
                AttributeArg::Message,
                AttributeArg::Constructor,
                AttributeArg::Event,
                AttributeArg::Topic,
                AttributeArg::Payable,
                AttributeArg::Implementation,
            ])),
        );
    }

    #[test]
    fn non_ink_attribute_works() {
        let attr: syn::Attribute = syn::parse_quote! {
            #[non_ink(message)]
        };
        assert_attribute_try_from(attr.clone(), Ok(test::Attribute::Other(attr)));
    }

    #[test]
    fn empty_ink_attribute_fails() {
        assert_attribute_try_from(
            syn::parse_quote! {
                #[ink]
            },
            Err("unknown ink! attribute"),
        );
        assert_attribute_try_from(
            syn::parse_quote! {
                #[ink()]
            },
            Err("encountered unsupported empty ink! attribute"),
        );
    }

    #[test]
    fn duplicate_flags_fails() {
        assert_attribute_try_from(
            syn::parse_quote! {
                #[ink(message, message)]
            },
            Err("encountered duplicate ink! attribute arguments"),
        );
    }

    /// Asserts that the given sequence of [`syn::Attribute`] is correctly
    /// partitioned into the expected tuple of ink! and non-ink! attributes
    /// or that the expected error is returned.
    fn assert_parition_attributes(
        input: Vec<syn::Attribute>,
        expected: Result<(Vec<test::InkAttribute>, Vec<syn::Attribute>), &'static str>,
    ) {
        assert_eq!(
            partition_attributes(input)
                .map(|(ink_attr, other_attr)| {
                    (
                        ink_attr
                            .into_iter()
                            .map(test::InkAttribute::from)
                            .collect::<Vec<_>>(),
                        other_attr,
                    )
                })
                .map_err(|err| err.to_string()),
            expected.map_err(ToString::to_string)
        );
    }

    #[test]
    fn parition_attributes_works() {
        assert_parition_attributes(
            vec![
                syn::parse_quote! { #[ink(message)] },
                syn::parse_quote! { #[non_ink_attribute] },
            ],
            Ok((
                vec![test::InkAttribute::from(vec![AttributeArg::Message])],
                vec![syn::parse_quote! { #[non_ink_attribute] }],
            )),
        )
    }

    #[test]
    fn parition_duplicates_fails() {
        assert_parition_attributes(
            vec![
                syn::parse_quote! { #[ink(message)] },
                syn::parse_quote! { #[ink(message)] },
            ],
            Err("encountered duplicate ink! attribute"),
        )
    }
}<|MERGE_RESOLUTION|>--- conflicted
+++ resolved
@@ -822,11 +822,7 @@
                                 syn::parse_str::<syn::Ident>(&argument)
                                     .map_err(|_error| format_err!(
                                         lit_str,
-<<<<<<< HEAD
-                                        "encountered invalid non-Rust identifier for namespace argument",
-=======
                                         "encountered invalid Rust identifier for namespace argument",
->>>>>>> 41b0a1c0
                                     ))?;
                                 return Ok(AttributeFrag {
                                     ast: meta,
@@ -1165,11 +1161,7 @@
             syn::parse_quote! {
                 #[ink(namespace = "::invalid_identifier")]
             },
-<<<<<<< HEAD
-            Err("encountered invalid non-Rust identifier for namespace argument"),
-=======
             Err("encountered invalid Rust identifier for namespace argument"),
->>>>>>> 41b0a1c0
         );
     }
 
