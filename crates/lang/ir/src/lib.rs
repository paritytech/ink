--- conflicted
+++ resolved
@@ -36,13 +36,10 @@
 
 pub use self::{
     ir::{
-<<<<<<< HEAD
-        utils,
-=======
         blake2b_256,
         marker,
+        utils,
         Blake2x256Macro,
->>>>>>> bd4b51e3
         Callable,
         CallableKind,
         CallableWithSelector,
