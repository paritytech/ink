--- conflicted
+++ resolved
@@ -113,9 +113,9 @@
             #[repr(transparent)]
             pub struct #call_builder_ident<E>
             where
-                E: ::ink::env::Environment,
-            {
-                account_id: <E as ::ink::env::Environment>::AccountId,
+                E: ::ink_env::Environment,
+            {
+                account_id: <E as ::ink_env::Environment>::AccountId,
             }
         )
     }
@@ -131,101 +131,13 @@
         let call_builder_ident = self.ident();
         quote_spanned!(span=>
             #[cfg(feature = "std")]
-            impl<E> ::ink::storage::traits::StorageLayout
+            impl<E> ::ink_storage::traits::StorageLayout
                 for #call_builder_ident<E>
             where
-                E: ::ink::env::Environment,
-                <E as ::ink::env::Environment>::AccountId: ::ink::storage::traits::StorageLayout,
+                E: ::ink_env::Environment,
+                <E as ::ink_env::Environment>::AccountId: ::ink_storage::traits::StorageLayout,
             {
                 fn layout(
-<<<<<<< HEAD
-                    __key_ptr: &mut ::ink::storage::traits::KeyPtr,
-                ) -> ::ink::metadata::layout::Layout {
-                    ::ink::metadata::layout::Layout::Struct(
-                        ::ink::metadata::layout::StructLayout::new([
-                            ::ink::metadata::layout::FieldLayout::new(
-                                ::core::option::Option::Some("account_id"),
-                                <<E as ::ink::env::Environment>::AccountId
-                                    as ::ink::storage::traits::StorageLayout>::layout(__key_ptr)
-                            )
-                        ])
-                    )
-                }
-            }
-        )
-    }
-
-    /// Generates the `SpreadLayout` trait implementation for the account wrapper.
-    ///
-    /// # Note
-    ///
-    /// Due to the generic parameter `E` and Rust's default rules for derive generated
-    /// trait bounds it is not recommended to derive the `SpreadLayout` trait implementation.
-    fn generate_spread_layout_impl(&self) -> TokenStream2 {
-        let span = self.span();
-        let call_builder_ident = self.ident();
-        quote_spanned!(span=>
-            /// We require this manual implementation since the derive produces incorrect trait bounds.
-            impl<E> ::ink::storage::traits::SpreadLayout
-                for #call_builder_ident<E>
-            where
-                E: ::ink::env::Environment,
-                <E as ::ink::env::Environment>::AccountId: ::ink::storage::traits::SpreadLayout,
-            {
-                const FOOTPRINT: ::core::primitive::u64 = 1;
-                const REQUIRES_DEEP_CLEAN_UP: ::core::primitive::bool = false;
-
-                #[inline]
-                fn pull_spread(ptr: &mut ::ink::primitives::KeyPtr) -> Self {
-                    Self {
-                        account_id: <<E as ::ink::env::Environment>::AccountId
-                            as ::ink::storage::traits::SpreadLayout>::pull_spread(ptr)
-                    }
-                }
-
-                #[inline]
-                fn push_spread(&self, ptr: &mut ::ink::primitives::KeyPtr) {
-                    <<E as ::ink::env::Environment>::AccountId
-                        as ::ink::storage::traits::SpreadLayout>::push_spread(&self.account_id, ptr)
-                }
-
-                #[inline]
-                fn clear_spread(&self, ptr: &mut ::ink::primitives::KeyPtr) {
-                    <<E as ::ink::env::Environment>::AccountId
-                        as ::ink::storage::traits::SpreadLayout>::clear_spread(&self.account_id, ptr)
-                }
-            }
-        )
-    }
-
-    /// Generates the `PackedLayout` trait implementation for the account wrapper.
-    ///
-    /// # Note
-    ///
-    /// Due to the generic parameter `E` and Rust's default rules for derive generated
-    /// trait bounds it is not recommended to derive the `PackedLayout` trait implementation.
-    fn generate_packed_layout_impl(&self) -> TokenStream2 {
-        let span = self.span();
-        let call_builder_ident = self.ident();
-        quote_spanned!(span=>
-            /// We require this manual implementation since the derive produces incorrect trait bounds.
-            impl<E> ::ink::storage::traits::PackedLayout
-                for #call_builder_ident<E>
-            where
-                E: ::ink::env::Environment,
-                <E as ::ink::env::Environment>::AccountId: ::ink::storage::traits::PackedLayout,
-            {
-                #[inline]
-                fn pull_packed(&mut self, _at: &::ink::primitives::Key) {}
-                #[inline]
-                fn push_packed(&self, _at: &::ink::primitives::Key) {}
-                #[inline]
-                fn clear_packed(&self, _at: &::ink::primitives::Key) {}
-            }
-        )
-    }
-
-=======
                     __key: &::ink_primitives::Key,
                 ) -> ::ink_metadata::layout::Layout {
                     ::ink_metadata::layout::Layout::Struct(
@@ -245,7 +157,6 @@
         )
     }
 
->>>>>>> 2b7f20e8
     /// Generates trait implementations for auxiliary traits for the account wrapper.
     ///
     /// # Note
@@ -261,8 +172,8 @@
             /// We require this manual implementation since the derive produces incorrect trait bounds.
             impl<E> ::core::clone::Clone for #call_builder_ident<E>
             where
-                E: ::ink::env::Environment,
-                <E as ::ink::env::Environment>::AccountId: ::core::clone::Clone,
+                E: ::ink_env::Environment,
+                <E as ::ink_env::Environment>::AccountId: ::core::clone::Clone,
             {
                 #[inline]
                 fn clone(&self) -> Self {
@@ -275,8 +186,8 @@
             /// We require this manual implementation since the derive produces incorrect trait bounds.
             impl<E> ::core::fmt::Debug for #call_builder_ident<E>
             where
-                E: ::ink::env::Environment,
-                <E as ::ink::env::Environment>::AccountId: ::core::fmt::Debug,
+                E: ::ink_env::Environment,
+                <E as ::ink_env::Environment>::AccountId: ::core::fmt::Debug,
             {
                 fn fmt(&self, f: &mut ::core::fmt::Formatter) -> ::core::fmt::Result {
                     f.debug_struct(::core::stringify!(#call_builder_ident))
@@ -297,24 +208,24 @@
         let span = self.span();
         let call_builder_ident = self.ident();
         quote_spanned!(span=>
-            impl<E> ::ink::env::call::FromAccountId<E>
+            impl<E> ::ink_env::call::FromAccountId<E>
                 for #call_builder_ident<E>
             where
-                E: ::ink::env::Environment,
+                E: ::ink_env::Environment,
             {
                 #[inline]
-                fn from_account_id(account_id: <E as ::ink::env::Environment>::AccountId) -> Self {
+                fn from_account_id(account_id: <E as ::ink_env::Environment>::AccountId) -> Self {
                     Self { account_id }
                 }
             }
 
-            impl<E> ::ink::lang::ToAccountId<E> for #call_builder_ident<E>
-            where
-                E: ::ink::env::Environment,
+            impl<E> ::ink_lang::ToAccountId<E> for #call_builder_ident<E>
+            where
+                E: ::ink_env::Environment,
             {
                 #[inline]
-                fn to_account_id(&self) -> <E as ::ink::env::Environment>::AccountId {
-                    <<E as ::ink::env::Environment>::AccountId as ::core::clone::Clone>::clone(&self.account_id)
+                fn to_account_id(&self) -> <E as ::ink_env::Environment>::AccountId {
+                    <<E as ::ink_env::Environment>::AccountId as ::core::clone::Clone>::clone(&self.account_id)
                 }
             }
         )
@@ -336,16 +247,16 @@
         let builder_ident = self.ident();
         let message_impls = self.generate_ink_trait_impl_messages();
         quote_spanned!(span=>
-            impl<E> ::ink::lang::reflect::ContractEnv for #builder_ident<E>
-            where
-                E: ::ink::env::Environment,
+            impl<E> ::ink_lang::reflect::ContractEnv for #builder_ident<E>
+            where
+                E: ::ink_env::Environment,
             {
                 type Env = E;
             }
 
             impl<E> #trait_ident for #builder_ident<E>
             where
-                E: ::ink::env::Environment,
+                E: ::ink_env::Environment,
             {
                 #[allow(non_camel_case_types)]
                 type __ink_TraitInfo = #trait_info_ident<E>;
@@ -394,11 +305,11 @@
         let mut_tok = message.mutates().then(|| quote! { mut });
         quote_spanned!(span =>
             #[allow(clippy::type_complexity)]
-            type #output_ident = ::ink::env::call::CallBuilder<
+            type #output_ident = ::ink_env::call::CallBuilder<
                 Self::Env,
-                ::ink::env::call::utils::Set< ::ink::env::call::Call< Self::Env > >,
-                ::ink::env::call::utils::Set< ::ink::env::call::ExecutionInput<#arg_list> >,
-                ::ink::env::call::utils::Set< ::ink::env::call::utils::ReturnType<#output_type> >,
+                ::ink_env::call::utils::Set< ::ink_env::call::Call< Self::Env > >,
+                ::ink_env::call::utils::Set< ::ink_env::call::ExecutionInput<#arg_list> >,
+                ::ink_env::call::utils::Set< ::ink_env::call::utils::ReturnType<#output_type> >,
             >;
 
             #( #attrs )*
@@ -407,11 +318,11 @@
                 & #mut_tok self
                 #( , #input_bindings : #input_types )*
             ) -> Self::#output_ident {
-                ::ink::env::call::build_call::<Self::Env>()
-                    .call_type(::ink::env::call::Call::new().callee(::ink::lang::ToAccountId::to_account_id(self)))
+                ::ink_env::call::build_call::<Self::Env>()
+                    .call_type(::ink_env::call::Call::new().callee(::ink_lang::ToAccountId::to_account_id(self)))
                     .exec_input(
-                        ::ink::env::call::ExecutionInput::new(
-                            ::ink::env::call::Selector::new([ #( #selector_bytes ),* ])
+                        ::ink_env::call::ExecutionInput::new(
+                            ::ink_env::call::Selector::new([ #( #selector_bytes ),* ])
                         )
                         #(
                             .push_arg(#input_bindings)
