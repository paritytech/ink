--- conflicted
+++ resolved
@@ -38,10 +38,6 @@
                 // Required to allow for `self.env().emit_event(..)` in messages and constructors.
                 quote! { use ::ink_lang::EmitEvent as _; }
             });
-<<<<<<< HEAD
-=======
-        let cfg = self.generate_code_using::<generator::CrossCallingConflictCfg>();
->>>>>>> b4e2781c
         quote_spanned!(storage_span =>
             #access_env_impls
             #storage_struct
@@ -69,12 +65,8 @@
                         'a, <#storage_ident as ::ink_lang::ContractEnv>::Env>;
 
                     fn env(self) -> Self::EnvAccess {
-<<<<<<< HEAD
-                        <<Self as ::ink_lang::Env>::EnvAccess as ::core::default::Default>::default()
-=======
                         <<Self as ::ink_lang::Env>::EnvAccess
                             as ::core::default::Default>::default()
->>>>>>> b4e2781c
                     }
                 }
 
@@ -83,12 +75,8 @@
                         'static, <#storage_ident as ::ink_lang::ContractEnv>::Env>;
 
                     fn env() -> Self::EnvAccess {
-<<<<<<< HEAD
-                        <<Self as ::ink_lang::StaticEnv>::EnvAccess as ::core::default::Default>::default()
-=======
                         <<Self as ::ink_lang::StaticEnv>::EnvAccess
                             as ::core::default::Default>::default()
->>>>>>> b4e2781c
                     }
                 }
             };
