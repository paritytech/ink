// Copyright 2018-2022 Parity Technologies (UK) Ltd.
//
// Licensed under the Apache License, Version 2.0 (the "License");
// you may not use this file except in compliance with the License.
// You may obtain a copy of the License at
//
//     http://www.apache.org/licenses/LICENSE-2.0
//
// Unless required by applicable law or agreed to in writing, software
// distributed under the License is distributed on an "AS IS" BASIS,
// WITHOUT WARRANTIES OR CONDITIONS OF ANY KIND, either express or implied.
// See the License for the specific language governing permissions and
// limitations under the License.

use crate::GenerateCode;
use ::core::iter;
use derive_more::From;
use ir::{
    Callable as _,
    HexLiteral,
    IsDocAttribute,
};
use proc_macro2::TokenStream as TokenStream2;
use quote::{
    quote,
    quote_spanned,
};
use syn::spanned::Spanned as _;

/// Generates code to generate the metadata of the contract.
#[derive(From)]
pub struct Metadata<'a> {
    /// The contract to generate code for.
    contract: &'a ir::Contract,
}
impl_as_ref_for_generator!(Metadata);

impl GenerateCode for Metadata<'_> {
    fn generate_code(&self) -> TokenStream2 {
        let contract = self.generate_contract();
        let layout = self.generate_layout();

        quote! {
            #[cfg(feature = "std")]
            #[cfg(not(feature = "ink-as-dependency"))]
            const _: () = {
                #[no_mangle]
<<<<<<< HEAD
                pub fn __ink_generate_metadata() -> ::ink::metadata::MetadataVersioned  {
                    <::ink::metadata::InkProject as ::core::convert::Into<::ink::metadata::MetadataVersioned>>::into(
                        ::ink::metadata::InkProject::new(#layout, #contract)
                    )
=======
                pub fn __ink_generate_metadata() -> ::ink_metadata::InkProject  {
                    let layout = #layout;
                    ::ink_metadata::layout::ValidateLayout::validate(&layout).unwrap_or_else(|error| {
                        ::core::panic!("metadata ink! generation failed: {}", error)
                    });
                    ::ink_metadata::InkProject::new(layout, #contract)
>>>>>>> 2b7f20e8
                }
            };
        }
    }
}

impl Metadata<'_> {
    fn generate_layout(&self) -> TokenStream2 {
        let storage_span = self.contract.module().storage().span();
        let storage_ident = self.contract.module().storage().ident();
        let key = quote! { <#storage_ident as ::ink_storage::traits::StorageKey>::KEY };

        let layout_key = quote! {
            <::ink_metadata::layout::LayoutKey
                as ::core::convert::From<::ink_primitives::Key>>::from(#key)
        };
        quote_spanned!(storage_span=>
<<<<<<< HEAD
            <#storage_ident as ::ink::storage::traits::StorageLayout>::layout(
                &mut <::ink::primitives::KeyPtr as ::core::convert::From<::ink::primitives::Key>>::from(
                    <::ink::primitives::Key as ::core::convert::From<[::core::primitive::u8; 32usize]>>::from([0x00_u8; 32usize])
                )
            )
=======
            // Wrap the layout of the contract into the `RootLayout`, because
            // contract storage key is reserved for all packed fields
            ::ink_metadata::layout::Layout::Root(::ink_metadata::layout::RootLayout::new(
                #layout_key,
                <#storage_ident as ::ink_storage::traits::StorageLayout>::layout(
                    &#key,
                ),
            ))
>>>>>>> 2b7f20e8
        )
    }

    fn generate_contract(&self) -> TokenStream2 {
        let constructors = self.generate_constructors();
        let messages = self.generate_messages();
        let events = self.generate_events();
        let docs = self
            .contract
            .module()
            .attrs()
            .iter()
            .filter_map(|attr| attr.extract_docs());
        quote! {
            ::ink::metadata::ContractSpec::new()
                .constructors([
                    #( #constructors ),*
                ])
                .messages([
                    #( #messages ),*
                ])
                .events([
                    #( #events ),*
                ])
                .docs([
                    #( #docs ),*
                ])
                .done()
        }
    }

    /// Generates ink! metadata for all ink! smart contract constructors.
    #[allow(clippy::redundant_closure)] // We are getting arcane lifetime errors otherwise.
    fn generate_constructors(&self) -> impl Iterator<Item = TokenStream2> + '_ {
        self.contract
            .module()
            .impls()
            .flat_map(|item_impl| item_impl.iter_constructors())
            .map(|constructor| Self::generate_constructor(constructor))
    }

    /// Generates ink! metadata for a single ink! constructor.
    fn generate_constructor(
        constructor: ir::CallableWithSelector<ir::Constructor>,
    ) -> TokenStream2 {
        let span = constructor.span();
        let docs = constructor
            .attrs()
            .iter()
            .filter_map(|attr| attr.extract_docs());
        let selector_bytes = constructor.composed_selector().hex_lits();
        let is_payable = constructor.is_payable();
        let constructor = constructor.callable();
        let ident = constructor.ident();
        let args = constructor.inputs().map(Self::generate_dispatch_argument);
        quote_spanned!(span=>
            ::ink::metadata::ConstructorSpec::from_label(::core::stringify!(#ident))
                .selector([
                    #( #selector_bytes ),*
                ])
                .args([
                    #( #args ),*
                ])
                .payable(#is_payable)
                .docs([
                    #( #docs ),*
                ])
                .done()
        )
    }

    /// Generates the ink! metadata for the given parameter and parameter type.
    fn generate_dispatch_argument(pat_type: &syn::PatType) -> TokenStream2 {
        let ident = match &*pat_type.pat {
            syn::Pat::Ident(ident) => &ident.ident,
            _ => unreachable!("encountered ink! dispatch input with missing identifier"),
        };
        let type_spec = Self::generate_type_spec(&pat_type.ty);
        quote! {
            ::ink::metadata::MessageParamSpec::new(::core::stringify!(#ident))
                .of_type(#type_spec)
                .done()
        }
    }

    /// Generates the ink! metadata for the given type.
    fn generate_type_spec(ty: &syn::Type) -> TokenStream2 {
        fn without_display_name(ty: &syn::Type) -> TokenStream2 {
            quote! { ::ink::metadata::TypeSpec::new::<#ty>() }
        }
        if let syn::Type::Path(type_path) = ty {
            if type_path.qself.is_some() {
                return without_display_name(ty)
            }
            let path = &type_path.path;
            if path.segments.is_empty() {
                return without_display_name(ty)
            }
            let segs = path
                .segments
                .iter()
                .map(|seg| &seg.ident)
                .collect::<Vec<_>>();
            quote! {
                ::ink::metadata::TypeSpec::with_name_segs::<#ty, _>(
                    ::core::iter::IntoIterator::into_iter([ #( ::core::stringify!(#segs) ),* ])
                        .map(::core::convert::AsRef::as_ref)
                )
            }
        } else {
            without_display_name(ty)
        }
    }

    /// Generates the ink! metadata for all ink! smart contract messages.
    fn generate_messages(&self) -> Vec<TokenStream2> {
        let mut messages = Vec::new();
        let inherent_messages = self.generate_inherent_messages();
        let trait_messages = self.generate_trait_messages();
        messages.extend(inherent_messages);
        messages.extend(trait_messages);
        messages
    }

    /// Generates the ink! metadata for all inherent ink! smart contract messages.
    fn generate_inherent_messages(&self) -> Vec<TokenStream2> {
        self.contract
            .module()
            .impls()
            .filter(|item_impl| item_impl.trait_path().is_none())
            .flat_map(|item_impl| item_impl.iter_messages())
            .map(|message| {
                let span = message.span();
                let docs = message
                    .attrs()
                    .iter()
                    .filter_map(|attr| attr.extract_docs());
                let selector_bytes = message.composed_selector().hex_lits();
                let is_payable = message.is_payable();
                let message = message.callable();
                let mutates = message.receiver().is_ref_mut();
                let ident = message.ident();
                let args = message.inputs().map(Self::generate_dispatch_argument);
                let ret_ty = Self::generate_return_type(message.output());
                quote_spanned!(span =>
                    ::ink::metadata::MessageSpec::from_label(::core::stringify!(#ident))
                        .selector([
                            #( #selector_bytes ),*
                        ])
                        .args([
                            #( #args ),*
                        ])
                        .returns(#ret_ty)
                        .mutates(#mutates)
                        .payable(#is_payable)
                        .docs([
                            #( #docs ),*
                        ])
                        .done()
                )
            })
            .collect()
    }

    /// Generates the ink! metadata for all inherent ink! smart contract messages.
    fn generate_trait_messages(&self) -> Vec<TokenStream2> {
        let storage_ident = self.contract.module().storage().ident();
        self.contract
            .module()
            .impls()
            .filter_map(|item_impl| {
                item_impl
                    .trait_path()
                    .map(|trait_path| {
                        let trait_ident = item_impl.trait_ident().expect(
                            "must have an ink! trait identifier if it is an ink! trait implementation"
                        );
                        iter::repeat((trait_ident, trait_path)).zip(item_impl.iter_messages())
                    })
            })
            .flatten()
            .map(|((trait_ident, trait_path), message)| {
                let message_span = message.span();
                let message_ident = message.ident();
                let message_docs = message
                    .attrs()
                    .iter()
                    .filter_map(|attr| attr.extract_docs());
                let message_args = message
                    .inputs()
                    .map(Self::generate_dispatch_argument);
                let mutates = message.receiver().is_ref_mut();
                let local_id = message.local_id().hex_padded_suffixed();
                let is_payable = quote! {{
                    <<::ink::lang::reflect::TraitDefinitionRegistry<<#storage_ident as ::ink::lang::reflect::ContractEnv>::Env>
                        as #trait_path>::__ink_TraitInfo
                        as ::ink::lang::reflect::TraitMessageInfo<#local_id>>::PAYABLE
                }};
                let selector = quote! {{
                    <<::ink::lang::reflect::TraitDefinitionRegistry<<#storage_ident as ::ink::lang::reflect::ContractEnv>::Env>
                        as #trait_path>::__ink_TraitInfo
                        as ::ink::lang::reflect::TraitMessageInfo<#local_id>>::SELECTOR
                }};
                let ret_ty = Self::generate_return_type(message.output());
                let label = [trait_ident.to_string(), message_ident.to_string()].join("::");
                quote_spanned!(message_span=>
                    ::ink::metadata::MessageSpec::from_label(#label)
                        .selector(#selector)
                        .args([
                            #( #message_args ),*
                        ])
                        .returns(#ret_ty)
                        .mutates(#mutates)
                        .payable(#is_payable)
                        .docs([
                            #( #message_docs ),*
                        ])
                        .done()
                )
            })
            .collect()
    }

    /// Generates ink! metadata for the given return type.
    fn generate_return_type(ret_ty: Option<&syn::Type>) -> TokenStream2 {
        match ret_ty {
            None => {
                quote! {
                    ::ink::metadata::ReturnTypeSpec::new(::core::option::Option::None)
                }
            }
            Some(ty) => {
                let type_spec = Self::generate_type_spec(ty);
                quote! {
                    ::ink::metadata::ReturnTypeSpec::new(#type_spec)
                }
            }
        }
    }

    /// Generates ink! metadata for all user provided ink! event definitions.
    fn generate_events(&self) -> impl Iterator<Item = TokenStream2> + '_ {
        self.contract.module().events().map(|event| {
            let span = event.span();
            let ident = event.ident();
            let docs = event.attrs().iter().filter_map(|attr| attr.extract_docs());
            let args = Self::generate_event_args(event);
            quote_spanned!(span =>
                ::ink::metadata::EventSpec::new(::core::stringify!(#ident))
                    .args([
                        #( #args ),*
                    ])
                    .docs([
                        #( #docs ),*
                    ])
                    .done()
            )
        })
    }

    /// Generate ink! metadata for a single argument of an ink! event definition.
    fn generate_event_args(event: &ir::Event) -> impl Iterator<Item = TokenStream2> + '_ {
        event.fields().map(|event_field| {
            let span = event_field.span();
            let ident = event_field.ident();
            let is_topic = event_field.is_topic;
            let docs = event_field
                .attrs()
                .into_iter()
                .filter_map(|attr| attr.extract_docs());
            let ty = Self::generate_type_spec(event_field.ty());
            quote_spanned!(span =>
                ::ink::metadata::EventParamSpec::new(::core::stringify!(#ident))
                    .of_type(#ty)
                    .indexed(#is_topic)
                    .docs([
                        #( #docs ),*
                    ])
                    .done()
            )
        })
    }
}

#[cfg(test)]
mod tests {
    use super::*;

    /// Extracts and collects the contents of the Rust documentation attributes.
    fn extract_doc_attributes(attrs: &[syn::Attribute]) -> Vec<String> {
        attrs
            .iter()
            .filter_map(|attr| attr.extract_docs())
            .collect()
    }

    #[test]
    fn extract_doc_comments_works() {
        assert_eq!(
            extract_doc_attributes(&[syn::parse_quote!( #[doc = r"content"] )]),
            vec!["content".to_string()],
        );
        assert_eq!(
            extract_doc_attributes(&[syn::parse_quote!(
                /// content
            )]),
            vec![" content".to_string()],
        );
        assert_eq!(
            extract_doc_attributes(&[syn::parse_quote!(
                /**
                 * Multi-line comments
                 * may span many,
                 * many lines
                 */
            )]),
            vec![r"
                 * Multi-line comments
                 * may span many,
                 * many lines
                 "
            .to_string()],
        );
        assert_eq!(
            extract_doc_attributes(&[
                syn::parse_quote!(
                    /// multiple
                ),
                syn::parse_quote!(
                    /// single
                ),
                syn::parse_quote!(
                    /// line
                ),
                syn::parse_quote!(
                    /// comments
                ),
            ]),
            vec![
                " multiple".to_string(),
                " single".to_string(),
                " line".to_string(),
                " comments".to_string(),
            ],
        );
        assert_eq!(
            extract_doc_attributes(&[
                syn::parse_quote!( #[doc = r"a"] ),
                syn::parse_quote!( #[non_doc] ),
                syn::parse_quote!( #[doc = r"b"] ),
                syn::parse_quote!( #[derive(NonDoc)] ),
                syn::parse_quote!( #[doc = r"c"] ),
                syn::parse_quote!( #[docker = false] ),
                syn::parse_quote!( #[doc = r"d"] ),
                syn::parse_quote!( #[doc(Nope)] ),
                syn::parse_quote!( #[doc = r"e"] ),
            ]),
            vec![
                "a".to_string(),
                "b".to_string(),
                "c".to_string(),
                "d".to_string(),
                "e".to_string(),
            ],
        )
    }
}<|MERGE_RESOLUTION|>--- conflicted
+++ resolved
@@ -45,19 +45,12 @@
             #[cfg(not(feature = "ink-as-dependency"))]
             const _: () = {
                 #[no_mangle]
-<<<<<<< HEAD
-                pub fn __ink_generate_metadata() -> ::ink::metadata::MetadataVersioned  {
-                    <::ink::metadata::InkProject as ::core::convert::Into<::ink::metadata::MetadataVersioned>>::into(
-                        ::ink::metadata::InkProject::new(#layout, #contract)
-                    )
-=======
                 pub fn __ink_generate_metadata() -> ::ink_metadata::InkProject  {
                     let layout = #layout;
                     ::ink_metadata::layout::ValidateLayout::validate(&layout).unwrap_or_else(|error| {
                         ::core::panic!("metadata ink! generation failed: {}", error)
                     });
                     ::ink_metadata::InkProject::new(layout, #contract)
->>>>>>> 2b7f20e8
                 }
             };
         }
@@ -75,13 +68,6 @@
                 as ::core::convert::From<::ink_primitives::Key>>::from(#key)
         };
         quote_spanned!(storage_span=>
-<<<<<<< HEAD
-            <#storage_ident as ::ink::storage::traits::StorageLayout>::layout(
-                &mut <::ink::primitives::KeyPtr as ::core::convert::From<::ink::primitives::Key>>::from(
-                    <::ink::primitives::Key as ::core::convert::From<[::core::primitive::u8; 32usize]>>::from([0x00_u8; 32usize])
-                )
-            )
-=======
             // Wrap the layout of the contract into the `RootLayout`, because
             // contract storage key is reserved for all packed fields
             ::ink_metadata::layout::Layout::Root(::ink_metadata::layout::RootLayout::new(
@@ -90,7 +76,6 @@
                     &#key,
                 ),
             ))
->>>>>>> 2b7f20e8
         )
     }
 
@@ -105,7 +90,7 @@
             .iter()
             .filter_map(|attr| attr.extract_docs());
         quote! {
-            ::ink::metadata::ContractSpec::new()
+            ::ink_metadata::ContractSpec::new()
                 .constructors([
                     #( #constructors ),*
                 ])
@@ -147,7 +132,7 @@
         let ident = constructor.ident();
         let args = constructor.inputs().map(Self::generate_dispatch_argument);
         quote_spanned!(span=>
-            ::ink::metadata::ConstructorSpec::from_label(::core::stringify!(#ident))
+            ::ink_metadata::ConstructorSpec::from_label(::core::stringify!(#ident))
                 .selector([
                     #( #selector_bytes ),*
                 ])
@@ -170,7 +155,7 @@
         };
         let type_spec = Self::generate_type_spec(&pat_type.ty);
         quote! {
-            ::ink::metadata::MessageParamSpec::new(::core::stringify!(#ident))
+            ::ink_metadata::MessageParamSpec::new(::core::stringify!(#ident))
                 .of_type(#type_spec)
                 .done()
         }
@@ -179,7 +164,7 @@
     /// Generates the ink! metadata for the given type.
     fn generate_type_spec(ty: &syn::Type) -> TokenStream2 {
         fn without_display_name(ty: &syn::Type) -> TokenStream2 {
-            quote! { ::ink::metadata::TypeSpec::new::<#ty>() }
+            quote! { ::ink_metadata::TypeSpec::new::<#ty>() }
         }
         if let syn::Type::Path(type_path) = ty {
             if type_path.qself.is_some() {
@@ -195,7 +180,7 @@
                 .map(|seg| &seg.ident)
                 .collect::<Vec<_>>();
             quote! {
-                ::ink::metadata::TypeSpec::with_name_segs::<#ty, _>(
+                ::ink_metadata::TypeSpec::with_name_segs::<#ty, _>(
                     ::core::iter::IntoIterator::into_iter([ #( ::core::stringify!(#segs) ),* ])
                         .map(::core::convert::AsRef::as_ref)
                 )
@@ -236,7 +221,7 @@
                 let args = message.inputs().map(Self::generate_dispatch_argument);
                 let ret_ty = Self::generate_return_type(message.output());
                 quote_spanned!(span =>
-                    ::ink::metadata::MessageSpec::from_label(::core::stringify!(#ident))
+                    ::ink_metadata::MessageSpec::from_label(::core::stringify!(#ident))
                         .selector([
                             #( #selector_bytes ),*
                         ])
@@ -285,19 +270,19 @@
                 let mutates = message.receiver().is_ref_mut();
                 let local_id = message.local_id().hex_padded_suffixed();
                 let is_payable = quote! {{
-                    <<::ink::lang::reflect::TraitDefinitionRegistry<<#storage_ident as ::ink::lang::reflect::ContractEnv>::Env>
+                    <<::ink_lang::reflect::TraitDefinitionRegistry<<#storage_ident as ::ink_lang::reflect::ContractEnv>::Env>
                         as #trait_path>::__ink_TraitInfo
-                        as ::ink::lang::reflect::TraitMessageInfo<#local_id>>::PAYABLE
+                        as ::ink_lang::reflect::TraitMessageInfo<#local_id>>::PAYABLE
                 }};
                 let selector = quote! {{
-                    <<::ink::lang::reflect::TraitDefinitionRegistry<<#storage_ident as ::ink::lang::reflect::ContractEnv>::Env>
+                    <<::ink_lang::reflect::TraitDefinitionRegistry<<#storage_ident as ::ink_lang::reflect::ContractEnv>::Env>
                         as #trait_path>::__ink_TraitInfo
-                        as ::ink::lang::reflect::TraitMessageInfo<#local_id>>::SELECTOR
+                        as ::ink_lang::reflect::TraitMessageInfo<#local_id>>::SELECTOR
                 }};
                 let ret_ty = Self::generate_return_type(message.output());
                 let label = [trait_ident.to_string(), message_ident.to_string()].join("::");
                 quote_spanned!(message_span=>
-                    ::ink::metadata::MessageSpec::from_label(#label)
+                    ::ink_metadata::MessageSpec::from_label(#label)
                         .selector(#selector)
                         .args([
                             #( #message_args ),*
@@ -319,13 +304,13 @@
         match ret_ty {
             None => {
                 quote! {
-                    ::ink::metadata::ReturnTypeSpec::new(::core::option::Option::None)
+                    ::ink_metadata::ReturnTypeSpec::new(::core::option::Option::None)
                 }
             }
             Some(ty) => {
                 let type_spec = Self::generate_type_spec(ty);
                 quote! {
-                    ::ink::metadata::ReturnTypeSpec::new(#type_spec)
+                    ::ink_metadata::ReturnTypeSpec::new(#type_spec)
                 }
             }
         }
@@ -339,7 +324,7 @@
             let docs = event.attrs().iter().filter_map(|attr| attr.extract_docs());
             let args = Self::generate_event_args(event);
             quote_spanned!(span =>
-                ::ink::metadata::EventSpec::new(::core::stringify!(#ident))
+                ::ink_metadata::EventSpec::new(::core::stringify!(#ident))
                     .args([
                         #( #args ),*
                     ])
@@ -363,7 +348,7 @@
                 .filter_map(|attr| attr.extract_docs());
             let ty = Self::generate_type_spec(event_field.ty());
             quote_spanned!(span =>
-                ::ink::metadata::EventParamSpec::new(::core::stringify!(#ident))
+                ::ink_metadata::EventParamSpec::new(::core::stringify!(#ident))
                     .of_type(#ty)
                     .indexed(#is_topic)
                     .docs([
