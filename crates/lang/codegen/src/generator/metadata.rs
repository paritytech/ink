--- conflicted
+++ resolved
@@ -138,12 +138,7 @@
                 let span = constructor.span();
                 let attrs = constructor.attrs();
                 let docs = Self::extract_doc_comments(attrs);
-<<<<<<< HEAD
-                let selector = constructor.composed_selector();
-                let selector_bytes = selector.hex_lits();
-=======
                 let selector_bytes = constructor.composed_selector().hex_lits();
->>>>>>> 725c2f70
                 let constructor = constructor.callable();
                 let ident = constructor.ident();
                 let args = constructor
@@ -231,12 +226,7 @@
                 let span = message.span();
                 let attrs = message.attrs();
                 let docs = Self::extract_doc_comments(attrs);
-<<<<<<< HEAD
-                let selector = message.composed_selector();
-                let selector_bytes = selector.hex_lits();
-=======
                 let selector_bytes = message.composed_selector().hex_lits();
->>>>>>> 725c2f70
                 let is_payable = message.is_payable();
                 let message = message.callable();
                 let mutates = message.receiver().is_ref_mut();
