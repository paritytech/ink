// Copyright 2018-2021 Parity Technologies (UK) Ltd.
//
// Licensed under the Apache License, Version 2.0 (the "License");
// you may not use this file except in compliance with the License.
// You may obtain a copy of the License at
//
//     http://www.apache.org/licenses/LICENSE-2.0
//
// Unless required by applicable law or agreed to in writing, software
// distributed under the License is distributed on an "AS IS" BASIS,
// WITHOUT WARRANTIES OR CONDITIONS OF ANY KIND, either express or implied.
// See the License for the specific language governing permissions and
// limitations under the License.

use crate::GenerateCode;
use derive_more::From;
use ir::Callable as _;
use proc_macro2::TokenStream as TokenStream2;
use quote::{
    quote,
    quote_spanned,
};
use syn::spanned::Spanned as _;

/// Generates code to generate the metadata of the contract.
#[derive(From)]
pub struct Metadata<'a> {
    /// The contract to generate code for.
    contract: &'a ir::Contract,
}

impl Metadata<'_> {
    fn generate_cgf(&self) -> TokenStream2 {
        if self.contract.config().is_compile_as_dependency_enabled() {
            return quote! { #[cfg(feature = "__ink_DO_NOT_COMPILE")] }
        }
        quote! { #[cfg(not(feature = "ink-as-dependency"))] }
    }
}

impl GenerateCode for Metadata<'_> {
    fn generate_code(&self) -> TokenStream2 {
        let contract = self.generate_contract();
        let layout = self.generate_layout();
        let no_cross_calling_cfg = self.generate_cgf();

        quote! {
            #[cfg(feature = "std")]
            #no_cross_calling_cfg
            const _: () = {
                #[no_mangle]
                pub fn __ink_generate_metadata() -> ::ink_metadata::InkProject  {
                    let contract: ::ink_metadata::ContractSpec = {
                        #contract
                    };
                    let layout: ::ink_metadata::layout::Layout = {
                        #layout
                    };
                    ::ink_metadata::InkProject::new(layout, contract)
                }
            };
        }
    }
}

impl Metadata<'_> {
    fn generate_layout(&self) -> TokenStream2 {
        let contract_ident = self.contract.module().storage().ident();
        quote! {
            <#contract_ident as ::ink_storage::traits::StorageLayout>::layout(
                &mut <::ink_primitives::KeyPtr as ::core::convert::From<::ink_primitives::Key>>::from(
                    <::ink_primitives::Key as ::core::convert::From<[::core::primitive::u8; 32usize]>>::from([0x00_u8; 32usize])
                )
            )
        }
    }

    fn generate_contract(&self) -> TokenStream2 {
        let constructors = self.generate_constructors();
        let messages = self.generate_messages();
        let events = self.generate_events();
        let docs = self.generate_docs();

        quote! {
            ::ink_metadata::ContractSpec::new()
                .constructors([
                    #( #constructors ),*
                ])
                .messages([
                    #( #messages ),*
                ])
                .events([
                    #( #events ),*
                ])
                .docs([
                    #( #docs ),*
                ])
                .done()
        }
    }

    /// Extracts the doc strings from the given slice of attributes.
    fn extract_doc_comments(
        attributes: &[syn::Attribute],
    ) -> impl Iterator<Item = String> + '_ {
        attributes
            .iter()
            .filter_map(|attribute| {
                match attribute.parse_meta() {
                    Ok(syn::Meta::NameValue(name_value)) => Some(name_value),
                    Ok(_) | Err(_) => None,
                }
            })
            .filter(|name_value| name_value.path.is_ident("doc"))
            .filter_map(|name_value| {
                match name_value.lit {
                    syn::Lit::Str(lit_str) => Some(lit_str.value()),
                    _ => None,
                }
            })
    }

    /// Generates ink! metadata for all contract constructors.
    fn generate_constructors(&self) -> impl Iterator<Item = TokenStream2> + '_ {
        self.contract
            .module()
            .impls()
            .flat_map(|impl_block| {
                let trait_ident = impl_block
                    .trait_path()
                    .map(|path| path.segments.last().map(|seg| &seg.ident))
                    .flatten();
                impl_block
                    .iter_constructors()
                    .map(move |constructor| (trait_ident, constructor))
            })
            .map(|(trait_ident, constructor)| {
                let span = constructor.span();
                let attrs = constructor.attrs();
                let docs = Self::extract_doc_comments(attrs);
                let selector_bytes = constructor.composed_selector().hex_lits();
                let constructor = constructor.callable();
                let ident = constructor.ident();
                let args = constructor
                    .inputs()
                    .map(|arg| Self::generate_message_param(arg));
                let constr = match trait_ident {
                    Some(trait_ident) => {
<<<<<<< HEAD
                        quote_spanned!(span => from_trait_and_name(::core::stringify!(#trait_ident), ::core::stringify!(#ident)))
=======
                        quote_spanned!(span => from_trait_and_name(
                            ::core::stringify!(#trait_ident),
                            ::core::stringify!(#ident)
                        ))
>>>>>>> b4e2781c
                    }
                    None => {
                        quote_spanned!(span => from_name(::core::stringify!(#ident)))
                    }
                };
                quote_spanned!(span =>
                    ::ink_metadata::ConstructorSpec::#constr
                        .selector([
                            #( #selector_bytes ),*
                        ])
                        .args([
                            #( #args ),*
                        ])
                        .docs([
                            #( #docs ),*
                        ])
                        .done()
                )
            })
    }

    /// Generates the ink! metadata for the given parameter and parameter type.
    fn generate_message_param(pat_type: &syn::PatType) -> TokenStream2 {
        let ident = match &*pat_type.pat {
            syn::Pat::Ident(ident) => &ident.ident,
            _ => unreachable!("encountered unexpected non identifier in ink! parameter"),
        };
        let type_spec = Self::generate_type_spec(&pat_type.ty);
        quote! {
            ::ink_metadata::MessageParamSpec::new(::core::stringify!(#ident))
                .of_type(#type_spec)
                .done()
        }
    }

    /// Generates the ink! metadata for the given type.
    fn generate_type_spec(ty: &syn::Type) -> TokenStream2 {
        fn without_display_name(ty: &syn::Type) -> TokenStream2 {
            quote! { ::ink_metadata::TypeSpec::new::<#ty>() }
        }
        if let syn::Type::Path(type_path) = ty {
            if type_path.qself.is_some() {
                return without_display_name(ty)
            }
            let path = &type_path.path;
            if path.segments.is_empty() {
                return without_display_name(ty)
            }
            let segs = path
                .segments
                .iter()
                .map(|seg| seg.ident.to_string())
                .collect::<Vec<_>>();
            quote! {
                ::ink_metadata::TypeSpec::with_name_segs::<#ty, _>(
                    ::core::iter::IntoIterator::into_iter([ #( #segs ),* ])
                        .map(::core::convert::AsRef::as_ref)
                )
            }
        } else {
            without_display_name(ty)
        }
    }

    fn generate_messages(&self) -> impl Iterator<Item = TokenStream2> + '_ {
        self.contract
            .module()
            .impls()
            .flat_map(|impl_block| {
                let trait_ident = impl_block
                    .trait_path()
                    .map(|path| path.segments.last().map(|seg| &seg.ident))
                    .flatten();
                impl_block
                    .iter_messages()
                    .map(move |message| (trait_ident, message))
            })
            .map(|(trait_ident, message)| {
                let span = message.span();
                let attrs = message.attrs();
                let docs = Self::extract_doc_comments(attrs);
                let selector_bytes = message.composed_selector().hex_lits();
                let is_payable = message.is_payable();
                let message = message.callable();
                let mutates = message.receiver().is_ref_mut();
                let ident = message.ident();
                let args = message
                    .inputs()
                    .map(|arg| Self::generate_message_param(arg));
                let ret_ty = Self::generate_return_type(message.output());
                let constr = match trait_ident {
                    Some(trait_ident) => {
<<<<<<< HEAD
                        quote_spanned!(span => from_trait_and_name(::core::stringify!(#trait_ident), ::core::stringify!(#ident)))
=======
                        quote_spanned!(span => from_trait_and_name(
                            ::core::stringify!(#trait_ident),
                            ::core::stringify!(#ident),
                        ))
>>>>>>> b4e2781c
                    }
                    None => {
                        quote_spanned!(span => from_name(::core::stringify!(#ident)))
                    }
                };
                quote_spanned!(span =>
                    ::ink_metadata::MessageSpec::#constr
                        .selector([
                            #( #selector_bytes ),*
                        ])
                        .args([
                            #( #args ),*
                        ])
                        .returns(#ret_ty)
                        .mutates(#mutates)
                        .payable(#is_payable)
                        .docs([
                            #( #docs ),*
                        ])
                        .done()
                )
            })
    }

    /// Generates ink! metadata for the given return type.
    fn generate_return_type(ret_ty: Option<&syn::Type>) -> TokenStream2 {
        match ret_ty {
            None => {
                quote! {
                    ::ink_metadata::ReturnTypeSpec::new(::core::option::Option::None)
                }
            }
            Some(ty) => {
                let type_spec = Self::generate_type_spec(ty);
                quote! {
                    ::ink_metadata::ReturnTypeSpec::new(#type_spec)
                }
            }
        }
    }

    /// Generates ink! metadata for all user provided ink! event definitions.
    fn generate_events(&self) -> impl Iterator<Item = TokenStream2> + '_ {
        self.contract.module().events().map(|event| {
            let span = event.span();
            let ident = event.ident();
            let docs = Self::extract_doc_comments(event.attrs());
            let args = Self::generate_event_args(event);
            quote_spanned!(span =>
                ::ink_metadata::EventSpec::new(::core::stringify!(#ident))
                    .args([
                        #( #args ),*
                    ])
                    .docs([
                        #( #docs ),*
                    ])
                    .done()
            )
        })
    }

    /// Generate ink! metadata for a single argument of an ink! event definition.
    fn generate_event_args(event: &ir::Event) -> impl Iterator<Item = TokenStream2> + '_ {
        event.fields().map(|event_field| {
            let span = event_field.span();
            let ident = event_field.ident();
            let is_topic = event_field.is_topic;
            let attrs = event_field.attrs();
            let docs = Self::extract_doc_comments(&attrs);
            let ty = Self::generate_type_spec(event_field.ty());
            quote_spanned!(span =>
                ::ink_metadata::EventParamSpec::new(::core::stringify!(#ident))
                    .of_type(#ty)
                    .indexed(#is_topic)
                    .docs([
                        #( #docs ),*
                    ])
                    .done()
            )
        })
    }

    /// Generates the documentation for the contract module.
    fn generate_docs(&self) -> impl Iterator<Item = String> + '_ {
        Self::extract_doc_comments(self.contract.module().attrs())
    }
}

#[cfg(test)]
mod tests {
    use super::*;

    #[test]
    fn extract_doc_comments_works() {
        assert_eq!(
            Metadata::extract_doc_comments(&[syn::parse_quote!( #[doc = r"content"] )])
                .collect::<Vec<_>>(),
            vec!["content".to_string()],
        );
        assert_eq!(
            Metadata::extract_doc_comments(&[syn::parse_quote!(
                /// content
            )])
            .collect::<Vec<_>>(),
            vec![" content".to_string()],
        );
        assert_eq!(
            Metadata::extract_doc_comments(&[syn::parse_quote!(
                /**
                 * Multi-line comments ...
                 * May span many lines
                 */
            )])
            .collect::<Vec<_>>(),
            vec![r"
                 * Multi-line comments ...
                 * May span many lines
                 "
            .to_string()],
        );
        assert_eq!(
            Metadata::extract_doc_comments(&[
                syn::parse_quote!(
                    /// multiple
                ),
                syn::parse_quote!(
                    /// single
                ),
                syn::parse_quote!(
                    /// line
                ),
                syn::parse_quote!(
                    /// comments
                ),
            ])
            .collect::<Vec<_>>(),
            vec![
                " multiple".to_string(),
                " single".to_string(),
                " line".to_string(),
                " comments".to_string(),
            ],
        );
        assert_eq!(
            Metadata::extract_doc_comments(&[
                syn::parse_quote!( #[doc = r"a"] ),
                syn::parse_quote!( #[non_doc] ),
                syn::parse_quote!( #[doc = r"b"] ),
                syn::parse_quote!( #[derive(NonDoc)] ),
                syn::parse_quote!( #[doc = r"c"] ),
                syn::parse_quote!( #[docker = false] ),
                syn::parse_quote!( #[doc = r"d"] ),
                syn::parse_quote!( #[doc(Nope)] ),
                syn::parse_quote!( #[doc = r"e"] ),
            ])
            .collect::<Vec<_>>(),
            vec![
                "a".to_string(),
                "b".to_string(),
                "c".to_string(),
                "d".to_string(),
                "e".to_string(),
            ],
        )
    }
}<|MERGE_RESOLUTION|>--- conflicted
+++ resolved
@@ -146,14 +146,10 @@
                     .map(|arg| Self::generate_message_param(arg));
                 let constr = match trait_ident {
                     Some(trait_ident) => {
-<<<<<<< HEAD
-                        quote_spanned!(span => from_trait_and_name(::core::stringify!(#trait_ident), ::core::stringify!(#ident)))
-=======
                         quote_spanned!(span => from_trait_and_name(
                             ::core::stringify!(#trait_ident),
                             ::core::stringify!(#ident)
                         ))
->>>>>>> b4e2781c
                     }
                     None => {
                         quote_spanned!(span => from_name(::core::stringify!(#ident)))
@@ -246,14 +242,10 @@
                 let ret_ty = Self::generate_return_type(message.output());
                 let constr = match trait_ident {
                     Some(trait_ident) => {
-<<<<<<< HEAD
-                        quote_spanned!(span => from_trait_and_name(::core::stringify!(#trait_ident), ::core::stringify!(#ident)))
-=======
                         quote_spanned!(span => from_trait_and_name(
                             ::core::stringify!(#trait_ident),
                             ::core::stringify!(#ident),
                         ))
->>>>>>> b4e2781c
                     }
                     None => {
                         quote_spanned!(span => from_name(::core::stringify!(#ident)))
