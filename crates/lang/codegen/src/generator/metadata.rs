// Copyright 2018-2021 Parity Technologies (UK) Ltd.
//
// Licensed under the Apache License, Version 2.0 (the "License");
// you may not use this file except in compliance with the License.
// You may obtain a copy of the License at
//
//     http://www.apache.org/licenses/LICENSE-2.0
//
// Unless required by applicable law or agreed to in writing, software
// distributed under the License is distributed on an "AS IS" BASIS,
// WITHOUT WARRANTIES OR CONDITIONS OF ANY KIND, either express or implied.
// See the License for the specific language governing permissions and
// limitations under the License.

use crate::{
    generator,
    GenerateCode,
    GenerateCodeUsing as _,
};
use ::core::iter;
use derive_more::From;
use ir::{
    Callable as _,
    HexLiteral,
    IsDocAttribute,
};
use proc_macro2::TokenStream as TokenStream2;
use quote::{
    quote,
    quote_spanned,
};
use syn::spanned::Spanned as _;

/// Generates code to generate the metadata of the contract.
#[derive(From)]
pub struct Metadata<'a> {
    /// The contract to generate code for.
    contract: &'a ir::Contract,
}
impl_as_ref_for_generator!(Metadata);

impl GenerateCode for Metadata<'_> {
    fn generate_code(&self) -> TokenStream2 {
        let contract = self.generate_contract();
        let layout = self.generate_layout();
        let cfg_not_as_dependency =
            self.generate_code_using::<generator::NotAsDependencyCfg>();

        quote! {
            #[cfg(feature = "std")]
            #cfg_not_as_dependency
            const _: () = {
                #[no_mangle]
                pub fn __ink_generate_metadata() -> ::ink_metadata::InkProject  {
                    ::ink_metadata::InkProject::new(#layout, #contract)
                }
            };
        }
    }
}

impl Metadata<'_> {
    fn generate_layout(&self) -> TokenStream2 {
        let storage_span = self.contract.module().storage().span();
        let storage_ident = self.contract.module().storage().ident();
        quote_spanned!(storage_span=>
            <#storage_ident as ::ink_storage::traits::StorageLayout>::layout(
                &mut <::ink_primitives::KeyPtr as ::core::convert::From<::ink_primitives::Key>>::from(
                    <::ink_primitives::Key as ::core::convert::From<[::core::primitive::u8; 32usize]>>::from([0x00_u8; 32usize])
                )
            )
        )
    }

    fn generate_contract(&self) -> TokenStream2 {
        let constructors = self.generate_constructors();
        let messages = self.generate_messages();
        let events = self.generate_events();
        let docs = self
            .contract
            .module()
            .attrs()
            .iter()
            .filter_map(|attr| attr.extract_docs());
        quote! {
            ::ink_metadata::ContractSpec::new()
                .constructors([
                    #( #constructors ),*
                ])
                .messages([
                    #( #messages ),*
                ])
                .events([
                    #( #events ),*
                ])
                .docs([
                    #( #docs ),*
                ])
                .done()
        }
    }

    /// Generates ink! metadata for all ink! smart contract constructors.
    #[allow(clippy::redundant_closure)] // We are getting arcane lifetime errors otherwise.
    fn generate_constructors(&self) -> impl Iterator<Item = TokenStream2> + '_ {
        self.contract
            .module()
            .impls()
<<<<<<< HEAD
            .map(|item_impl| item_impl.iter_constructors())
            .flatten()
            .map(|constructor| Self::generate_constructor(constructor))
    }

    /// Generates ink! metadata for a single ink! constructor.
    fn generate_constructor(
        constructor: ir::CallableWithSelector<ir::Constructor>,
    ) -> TokenStream2 {
        let span = constructor.span();
        let docs = constructor
            .attrs()
            .iter()
            .filter_map(|attr| attr.extract_docs());
        let selector_bytes = constructor.composed_selector().hex_lits();
        let constructor = constructor.callable();
        let ident = constructor.ident();
        let args = constructor
            .inputs()
            .map(|arg| Self::generate_dispatch_argument(arg));
        quote_spanned!(span=>
            ::ink_metadata::ConstructorSpec::from_name(::core::stringify!(#ident))
                .selector([
                    #( #selector_bytes ),*
                ])
                .args([
                    #( #args ),*
                ])
                .docs([
                    #( #docs ),*
                ])
                .done()
        )
=======
            .flat_map(|impl_block| {
                let trait_ident = impl_block
                    .trait_path()
                    .map(|path| path.segments.last().map(|seg| &seg.ident))
                    .flatten();
                impl_block
                    .iter_constructors()
                    .map(move |constructor| (trait_ident, constructor))
            })
            .map(|(trait_ident, constructor)| {
                let span = constructor.span();
                let attrs = constructor.attrs();
                let docs = Self::extract_doc_comments(attrs);
                let selector_bytes = constructor.composed_selector().hex_lits();
                let constructor = constructor.callable();
                let ident = constructor.ident();
                let args = constructor.inputs().map(Self::generate_message_param);
                let constr = match trait_ident {
                    Some(trait_ident) => {
                        quote_spanned!(span => from_trait_and_name(
                            ::core::stringify!(#trait_ident),
                            ::core::stringify!(#ident)
                        ))
                    }
                    None => {
                        quote_spanned!(span => from_name(::core::stringify!(#ident)))
                    }
                };
                quote_spanned!(span =>
                    ::ink_metadata::ConstructorSpec::#constr
                        .selector([
                            #( #selector_bytes ),*
                        ])
                        .args([
                            #( #args ),*
                        ])
                        .docs([
                            #( #docs ),*
                        ])
                        .done()
                )
            })
>>>>>>> 6e7941a7
    }

    /// Generates the ink! metadata for the given parameter and parameter type.
    fn generate_dispatch_argument(pat_type: &syn::PatType) -> TokenStream2 {
        let ident = match &*pat_type.pat {
            syn::Pat::Ident(ident) => &ident.ident,
            _ => unreachable!("encountered ink! dispatch input with missing identifier"),
        };
        let type_spec = Self::generate_type_spec(&pat_type.ty);
        quote! {
            ::ink_metadata::MessageParamSpec::new(::core::stringify!(#ident))
                .of_type(#type_spec)
                .done()
        }
    }

    /// Generates the ink! metadata for the given type.
    fn generate_type_spec(ty: &syn::Type) -> TokenStream2 {
        fn without_display_name(ty: &syn::Type) -> TokenStream2 {
            quote! { ::ink_metadata::TypeSpec::new::<#ty>() }
        }
        if let syn::Type::Path(type_path) = ty {
            if type_path.qself.is_some() {
                return without_display_name(ty)
            }
            let path = &type_path.path;
            if path.segments.is_empty() {
                return without_display_name(ty)
            }
            let segs = path
                .segments
                .iter()
                .map(|seg| &seg.ident)
                .collect::<Vec<_>>();
            quote! {
                ::ink_metadata::TypeSpec::with_name_segs::<#ty, _>(
                    ::core::iter::IntoIterator::into_iter([ #( ::core::stringify!(#segs) ),* ])
                        .map(::core::convert::AsRef::as_ref)
                )
            }
        } else {
            without_display_name(ty)
        }
    }

    /// Generates the ink! metadata for all ink! smart contract messages.
    fn generate_messages(&self) -> Vec<TokenStream2> {
        let mut messages = Vec::new();
        let inherent_messages = self.generate_inherent_messages();
        let trait_messages = self.generate_trait_messages();
        messages.extend(inherent_messages);
        messages.extend(trait_messages);
        messages
    }

    /// Generates the ink! metadata for all inherent ink! smart contract messages.
    fn generate_inherent_messages(&self) -> Vec<TokenStream2> {
        self.contract
            .module()
            .impls()
            .filter(|item_impl| item_impl.trait_path().is_none())
            .map(|item_impl| item_impl.iter_messages())
            .flatten()
            .map(|message| {
                let span = message.span();
                let docs = message
                    .attrs()
                    .iter()
                    .filter_map(|attr| attr.extract_docs());
                let selector_bytes = message.composed_selector().hex_lits();
                let is_payable = message.is_payable();
                let message = message.callable();
                let mutates = message.receiver().is_ref_mut();
                let ident = message.ident();
<<<<<<< HEAD
                let args = message
                    .inputs()
                    .map(|arg| Self::generate_dispatch_argument(arg));
=======
                let args = message.inputs().map(Self::generate_message_param);
>>>>>>> 6e7941a7
                let ret_ty = Self::generate_return_type(message.output());
                quote_spanned!(span =>
                    ::ink_metadata::MessageSpec::from_name(::core::stringify!(#ident))
                        .selector([
                            #( #selector_bytes ),*
                        ])
                        .args([
                            #( #args ),*
                        ])
                        .returns(#ret_ty)
                        .mutates(#mutates)
                        .payable(#is_payable)
                        .docs([
                            #( #docs ),*
                        ])
                        .done()
                )
            })
            .collect()
    }

    /// Generates the ink! metadata for all inherent ink! smart contract messages.
    fn generate_trait_messages(&self) -> Vec<TokenStream2> {
        let storage_ident = self.contract.module().storage().ident();
        self.contract
            .module()
            .impls()
            .filter_map(|item_impl| {
                item_impl
                    .trait_path()
                    .map(|trait_path| {
                        let trait_ident = item_impl.trait_ident().expect(
                            "must have an ink! trait identifier if it is an ink! trait implementation"
                        );
                        iter::repeat((trait_ident, trait_path)).zip(item_impl.iter_messages())
                    })
            })
            .flatten()
            .map(|((trait_ident, trait_path), message)| {
                let message_span = message.span();
                let message_ident = message.ident();
                let message_docs = message
                    .attrs()
                    .iter()
                    .filter_map(|attr| attr.extract_docs());
                let message_args = message
                    .inputs()
                    .map(|arg| Self::generate_dispatch_argument(arg));
                let mutates = message.receiver().is_ref_mut();
                let local_id = message.local_id().hex_padded_suffixed();
                let is_payable = quote! {{
                    <<::ink_lang::reflect::TraitDefinitionRegistry<<#storage_ident as ::ink_lang::ContractEnv>::Env>
                        as #trait_path>::__ink_TraitInfo
                        as ::ink_lang::reflect::TraitMessageInfo<#local_id>>::PAYABLE
                }};
                let selector = quote! {{
                    <<::ink_lang::reflect::TraitDefinitionRegistry<<#storage_ident as ::ink_lang::ContractEnv>::Env>
                        as #trait_path>::__ink_TraitInfo
                        as ::ink_lang::reflect::TraitMessageInfo<#local_id>>::SELECTOR
                }};
                let ret_ty = Self::generate_return_type(message.output());
                quote_spanned!(message_span=>
                    ::ink_metadata::MessageSpec::from_trait_and_name(
                        ::core::stringify!(#trait_ident),
                        ::core::stringify!(#message_ident)
                    )
                        .selector(#selector)
                        .args([
                            #( #message_args ),*
                        ])
                        .returns(#ret_ty)
                        .mutates(#mutates)
                        .payable(#is_payable)
                        .docs([
                            #( #message_docs ),*
                        ])
                        .done()
                )
            })
            .collect()
    }

    /// Generates ink! metadata for the given return type.
    fn generate_return_type(ret_ty: Option<&syn::Type>) -> TokenStream2 {
        match ret_ty {
            None => {
                quote! {
                    ::ink_metadata::ReturnTypeSpec::new(::core::option::Option::None)
                }
            }
            Some(ty) => {
                let type_spec = Self::generate_type_spec(ty);
                quote! {
                    ::ink_metadata::ReturnTypeSpec::new(#type_spec)
                }
            }
        }
    }

    /// Generates ink! metadata for all user provided ink! event definitions.
    fn generate_events(&self) -> impl Iterator<Item = TokenStream2> + '_ {
        self.contract.module().events().map(|event| {
            let span = event.span();
            let ident = event.ident();
            let docs = event.attrs().iter().filter_map(|attr| attr.extract_docs());
            let args = Self::generate_event_args(event);
            quote_spanned!(span =>
                ::ink_metadata::EventSpec::new(::core::stringify!(#ident))
                    .args([
                        #( #args ),*
                    ])
                    .docs([
                        #( #docs ),*
                    ])
                    .done()
            )
        })
    }

    /// Generate ink! metadata for a single argument of an ink! event definition.
    fn generate_event_args(event: &ir::Event) -> impl Iterator<Item = TokenStream2> + '_ {
        event.fields().map(|event_field| {
            let span = event_field.span();
            let ident = event_field.ident();
            let is_topic = event_field.is_topic;
            let docs = event_field
                .attrs()
                .into_iter()
                .filter_map(|attr| attr.extract_docs());
            let ty = Self::generate_type_spec(event_field.ty());
            quote_spanned!(span =>
                ::ink_metadata::EventParamSpec::new(::core::stringify!(#ident))
                    .of_type(#ty)
                    .indexed(#is_topic)
                    .docs([
                        #( #docs ),*
                    ])
                    .done()
            )
        })
    }
}

#[cfg(test)]
mod tests {
    use super::*;

    /// Extracts and collects the contents of the Rust documentation attributes.
    fn extract_doc_attributes(attrs: &[syn::Attribute]) -> Vec<String> {
        attrs
            .iter()
            .filter_map(|attr| attr.extract_docs())
            .collect()
    }

    #[test]
    fn extract_doc_comments_works() {
        assert_eq!(
            extract_doc_attributes(&[syn::parse_quote!( #[doc = r"content"] )]),
            vec!["content".to_string()],
        );
        assert_eq!(
            extract_doc_attributes(&[syn::parse_quote!(
                /// content
            )]),
            vec![" content".to_string()],
        );
        assert_eq!(
            extract_doc_attributes(&[syn::parse_quote!(
                /**
                 * Multi-line comments ...
                 * May span many lines
                 */
            )]),
            vec![r"
                 * Multi-line comments ...
                 * May span many lines
                 "
            .to_string()],
        );
        assert_eq!(
            extract_doc_attributes(&[
                syn::parse_quote!(
                    /// multiple
                ),
                syn::parse_quote!(
                    /// single
                ),
                syn::parse_quote!(
                    /// line
                ),
                syn::parse_quote!(
                    /// comments
                ),
            ]),
            vec![
                " multiple".to_string(),
                " single".to_string(),
                " line".to_string(),
                " comments".to_string(),
            ],
        );
        assert_eq!(
            extract_doc_attributes(&[
                syn::parse_quote!( #[doc = r"a"] ),
                syn::parse_quote!( #[non_doc] ),
                syn::parse_quote!( #[doc = r"b"] ),
                syn::parse_quote!( #[derive(NonDoc)] ),
                syn::parse_quote!( #[doc = r"c"] ),
                syn::parse_quote!( #[docker = false] ),
                syn::parse_quote!( #[doc = r"d"] ),
                syn::parse_quote!( #[doc(Nope)] ),
                syn::parse_quote!( #[doc = r"e"] ),
            ]),
            vec![
                "a".to_string(),
                "b".to_string(),
                "c".to_string(),
                "d".to_string(),
                "e".to_string(),
            ],
        )
    }
}<|MERGE_RESOLUTION|>--- conflicted
+++ resolved
@@ -106,7 +106,6 @@
         self.contract
             .module()
             .impls()
-<<<<<<< HEAD
             .map(|item_impl| item_impl.iter_constructors())
             .flatten()
             .map(|constructor| Self::generate_constructor(constructor))
@@ -140,50 +139,6 @@
                 ])
                 .done()
         )
-=======
-            .flat_map(|impl_block| {
-                let trait_ident = impl_block
-                    .trait_path()
-                    .map(|path| path.segments.last().map(|seg| &seg.ident))
-                    .flatten();
-                impl_block
-                    .iter_constructors()
-                    .map(move |constructor| (trait_ident, constructor))
-            })
-            .map(|(trait_ident, constructor)| {
-                let span = constructor.span();
-                let attrs = constructor.attrs();
-                let docs = Self::extract_doc_comments(attrs);
-                let selector_bytes = constructor.composed_selector().hex_lits();
-                let constructor = constructor.callable();
-                let ident = constructor.ident();
-                let args = constructor.inputs().map(Self::generate_message_param);
-                let constr = match trait_ident {
-                    Some(trait_ident) => {
-                        quote_spanned!(span => from_trait_and_name(
-                            ::core::stringify!(#trait_ident),
-                            ::core::stringify!(#ident)
-                        ))
-                    }
-                    None => {
-                        quote_spanned!(span => from_name(::core::stringify!(#ident)))
-                    }
-                };
-                quote_spanned!(span =>
-                    ::ink_metadata::ConstructorSpec::#constr
-                        .selector([
-                            #( #selector_bytes ),*
-                        ])
-                        .args([
-                            #( #args ),*
-                        ])
-                        .docs([
-                            #( #docs ),*
-                        ])
-                        .done()
-                )
-            })
->>>>>>> 6e7941a7
     }
 
     /// Generates the ink! metadata for the given parameter and parameter type.
@@ -258,13 +213,7 @@
                 let message = message.callable();
                 let mutates = message.receiver().is_ref_mut();
                 let ident = message.ident();
-<<<<<<< HEAD
-                let args = message
-                    .inputs()
-                    .map(|arg| Self::generate_dispatch_argument(arg));
-=======
-                let args = message.inputs().map(Self::generate_message_param);
->>>>>>> 6e7941a7
+                let args = message.inputs().map(Self::generate_dispatch_argument);
                 let ret_ty = Self::generate_return_type(message.output());
                 quote_spanned!(span =>
                     ::ink_metadata::MessageSpec::from_name(::core::stringify!(#ident))
@@ -312,7 +261,7 @@
                     .filter_map(|attr| attr.extract_docs());
                 let message_args = message
                     .inputs()
-                    .map(|arg| Self::generate_dispatch_argument(arg));
+                    .map(Self::generate_dispatch_argument);
                 let mutates = message.receiver().is_ref_mut();
                 let local_id = message.local_id().hex_padded_suffixed();
                 let is_payable = quote! {{
