// Copyright 2018-2022 Parity Technologies (UK) Ltd.
//
// Licensed under the Apache License, Version 2.0 (the "License");
// you may not use this file except in compliance with the License.
// You may obtain a copy of the License at
//
//     http://www.apache.org/licenses/LICENSE-2.0
//
// Unless required by applicable law or agreed to in writing, software
// distributed under the License is distributed on an "AS IS" BASIS,
// WITHOUT WARRANTIES OR CONDITIONS OF ANY KIND, either express or implied.
// See the License for the specific language governing permissions and
// limitations under the License.

use crate::GenerateCode;
use ::core::iter;
use derive_more::From;
use ir::{
    Callable as _,
    HexLiteral,
    IsDocAttribute,
};
use proc_macro2::TokenStream as TokenStream2;
use quote::{
    quote,
    quote_spanned,
};
use syn::spanned::Spanned as _;

/// Generates code to generate the metadata of the contract.
#[derive(From)]
pub struct Metadata<'a> {
    /// The contract to generate code for.
    contract: &'a ir::Contract,
}
impl_as_ref_for_generator!(Metadata);

impl GenerateCode for Metadata<'_> {
    fn generate_code(&self) -> TokenStream2 {
        let contract = self.generate_contract();
        let layout = self.generate_layout();

        quote! {
            #[cfg(feature = "std")]
            #[cfg(not(feature = "ink-as-dependency"))]
            const _: () = {
                #[no_mangle]
<<<<<<< HEAD
                pub fn __ink_generate_metadata() -> ::ink_metadata::MetadataVersioned  {
                    let layout = #layout;
                    ::ink_metadata::layout::ValidateLayout::validate(&layout).unwrap_or_else(|error| {
                        ::core::panic!("metadata ink! generation failed: {}", error)
                    });
                    <::ink_metadata::InkProject as ::core::convert::Into<::ink_metadata::MetadataVersioned>>::into(
                        ::ink_metadata::InkProject::new(layout, #contract)
                    )
=======
                pub fn __ink_generate_metadata() -> ::ink_metadata::InkProject  {
                    ::ink_metadata::InkProject::new(#layout, #contract)
>>>>>>> b8d81c71
                }
            };
        }
    }
}

impl Metadata<'_> {
    fn generate_layout(&self) -> TokenStream2 {
        let storage_span = self.contract.module().storage().span();
        let storage_ident = self.contract.module().storage().ident();
        let key = quote! { <#storage_ident as ::ink_storage::traits::StorageKey>::KEY };

        let layout_key = quote! {
            <::ink_metadata::layout::LayoutKey
                as ::core::convert::From<::ink_primitives::Key>>::from(#key)
        };
        quote_spanned!(storage_span=>
            // Wrap the layout of the contract into the `RootLayout`, because
            // contract storage key is reserved for all atomic fields
            ::ink_metadata::layout::Layout::Root(::ink_metadata::layout::RootLayout::new(
                #layout_key,
                <#storage_ident as ::ink_storage::traits::StorageLayout>::layout(
                    &#key,
                ),
            ))
        )
    }

    fn generate_contract(&self) -> TokenStream2 {
        let constructors = self.generate_constructors();
        let messages = self.generate_messages();
        let events = self.generate_events();
        let docs = self
            .contract
            .module()
            .attrs()
            .iter()
            .filter_map(|attr| attr.extract_docs());
        quote! {
            ::ink_metadata::ContractSpec::new()
                .constructors([
                    #( #constructors ),*
                ])
                .messages([
                    #( #messages ),*
                ])
                .events([
                    #( #events ),*
                ])
                .docs([
                    #( #docs ),*
                ])
                .done()
        }
    }

    /// Generates ink! metadata for all ink! smart contract constructors.
    #[allow(clippy::redundant_closure)] // We are getting arcane lifetime errors otherwise.
    fn generate_constructors(&self) -> impl Iterator<Item = TokenStream2> + '_ {
        self.contract
            .module()
            .impls()
            .flat_map(|item_impl| item_impl.iter_constructors())
            .map(|constructor| Self::generate_constructor(constructor))
    }

    /// Generates ink! metadata for a single ink! constructor.
    fn generate_constructor(
        constructor: ir::CallableWithSelector<ir::Constructor>,
    ) -> TokenStream2 {
        let span = constructor.span();
        let docs = constructor
            .attrs()
            .iter()
            .filter_map(|attr| attr.extract_docs());
        let selector_bytes = constructor.composed_selector().hex_lits();
        let is_payable = constructor.is_payable();
        let constructor = constructor.callable();
        let ident = constructor.ident();
        let args = constructor.inputs().map(Self::generate_dispatch_argument);
        quote_spanned!(span=>
            ::ink_metadata::ConstructorSpec::from_label(::core::stringify!(#ident))
                .selector([
                    #( #selector_bytes ),*
                ])
                .args([
                    #( #args ),*
                ])
                .payable(#is_payable)
                .docs([
                    #( #docs ),*
                ])
                .done()
        )
    }

    /// Generates the ink! metadata for the given parameter and parameter type.
    fn generate_dispatch_argument(pat_type: &syn::PatType) -> TokenStream2 {
        let ident = match &*pat_type.pat {
            syn::Pat::Ident(ident) => &ident.ident,
            _ => unreachable!("encountered ink! dispatch input with missing identifier"),
        };
        let type_spec = Self::generate_type_spec(&pat_type.ty);
        quote! {
            ::ink_metadata::MessageParamSpec::new(::core::stringify!(#ident))
                .of_type(#type_spec)
                .done()
        }
    }

    /// Generates the ink! metadata for the given type.
    fn generate_type_spec(ty: &syn::Type) -> TokenStream2 {
        fn without_display_name(ty: &syn::Type) -> TokenStream2 {
            quote! { ::ink_metadata::TypeSpec::new::<#ty>() }
        }
        if let syn::Type::Path(type_path) = ty {
            if type_path.qself.is_some() {
                return without_display_name(ty)
            }
            let path = &type_path.path;
            if path.segments.is_empty() {
                return without_display_name(ty)
            }
            let segs = path
                .segments
                .iter()
                .map(|seg| &seg.ident)
                .collect::<Vec<_>>();
            quote! {
                ::ink_metadata::TypeSpec::with_name_segs::<#ty, _>(
                    ::core::iter::IntoIterator::into_iter([ #( ::core::stringify!(#segs) ),* ])
                        .map(::core::convert::AsRef::as_ref)
                )
            }
        } else {
            without_display_name(ty)
        }
    }

    /// Generates the ink! metadata for all ink! smart contract messages.
    fn generate_messages(&self) -> Vec<TokenStream2> {
        let mut messages = Vec::new();
        let inherent_messages = self.generate_inherent_messages();
        let trait_messages = self.generate_trait_messages();
        messages.extend(inherent_messages);
        messages.extend(trait_messages);
        messages
    }

    /// Generates the ink! metadata for all inherent ink! smart contract messages.
    fn generate_inherent_messages(&self) -> Vec<TokenStream2> {
        self.contract
            .module()
            .impls()
            .filter(|item_impl| item_impl.trait_path().is_none())
            .flat_map(|item_impl| item_impl.iter_messages())
            .map(|message| {
                let span = message.span();
                let docs = message
                    .attrs()
                    .iter()
                    .filter_map(|attr| attr.extract_docs());
                let selector_bytes = message.composed_selector().hex_lits();
                let is_payable = message.is_payable();
                let message = message.callable();
                let mutates = message.receiver().is_ref_mut();
                let ident = message.ident();
                let args = message.inputs().map(Self::generate_dispatch_argument);
                let ret_ty = Self::generate_return_type(message.output());
                quote_spanned!(span =>
                    ::ink_metadata::MessageSpec::from_label(::core::stringify!(#ident))
                        .selector([
                            #( #selector_bytes ),*
                        ])
                        .args([
                            #( #args ),*
                        ])
                        .returns(#ret_ty)
                        .mutates(#mutates)
                        .payable(#is_payable)
                        .docs([
                            #( #docs ),*
                        ])
                        .done()
                )
            })
            .collect()
    }

    /// Generates the ink! metadata for all inherent ink! smart contract messages.
    fn generate_trait_messages(&self) -> Vec<TokenStream2> {
        let storage_ident = self.contract.module().storage().ident();
        self.contract
            .module()
            .impls()
            .filter_map(|item_impl| {
                item_impl
                    .trait_path()
                    .map(|trait_path| {
                        let trait_ident = item_impl.trait_ident().expect(
                            "must have an ink! trait identifier if it is an ink! trait implementation"
                        );
                        iter::repeat((trait_ident, trait_path)).zip(item_impl.iter_messages())
                    })
            })
            .flatten()
            .map(|((trait_ident, trait_path), message)| {
                let message_span = message.span();
                let message_ident = message.ident();
                let message_docs = message
                    .attrs()
                    .iter()
                    .filter_map(|attr| attr.extract_docs());
                let message_args = message
                    .inputs()
                    .map(Self::generate_dispatch_argument);
                let mutates = message.receiver().is_ref_mut();
                let local_id = message.local_id().hex_padded_suffixed();
                let is_payable = quote! {{
                    <<::ink_lang::reflect::TraitDefinitionRegistry<<#storage_ident as ::ink_lang::reflect::ContractEnv>::Env>
                        as #trait_path>::__ink_TraitInfo
                        as ::ink_lang::reflect::TraitMessageInfo<#local_id>>::PAYABLE
                }};
                let selector = quote! {{
                    <<::ink_lang::reflect::TraitDefinitionRegistry<<#storage_ident as ::ink_lang::reflect::ContractEnv>::Env>
                        as #trait_path>::__ink_TraitInfo
                        as ::ink_lang::reflect::TraitMessageInfo<#local_id>>::SELECTOR
                }};
                let ret_ty = Self::generate_return_type(message.output());
                let label = [trait_ident.to_string(), message_ident.to_string()].join("::");
                quote_spanned!(message_span=>
                    ::ink_metadata::MessageSpec::from_label(#label)
                        .selector(#selector)
                        .args([
                            #( #message_args ),*
                        ])
                        .returns(#ret_ty)
                        .mutates(#mutates)
                        .payable(#is_payable)
                        .docs([
                            #( #message_docs ),*
                        ])
                        .done()
                )
            })
            .collect()
    }

    /// Generates ink! metadata for the given return type.
    fn generate_return_type(ret_ty: Option<&syn::Type>) -> TokenStream2 {
        match ret_ty {
            None => {
                quote! {
                    ::ink_metadata::ReturnTypeSpec::new(::core::option::Option::None)
                }
            }
            Some(ty) => {
                let type_spec = Self::generate_type_spec(ty);
                quote! {
                    ::ink_metadata::ReturnTypeSpec::new(#type_spec)
                }
            }
        }
    }

    /// Generates ink! metadata for all user provided ink! event definitions.
    fn generate_events(&self) -> impl Iterator<Item = TokenStream2> + '_ {
        self.contract.module().events().map(|event| {
            let span = event.span();
            let ident = event.ident();
            let docs = event.attrs().iter().filter_map(|attr| attr.extract_docs());
            let args = Self::generate_event_args(event);
            quote_spanned!(span =>
                ::ink_metadata::EventSpec::new(::core::stringify!(#ident))
                    .args([
                        #( #args ),*
                    ])
                    .docs([
                        #( #docs ),*
                    ])
                    .done()
            )
        })
    }

    /// Generate ink! metadata for a single argument of an ink! event definition.
    fn generate_event_args(event: &ir::Event) -> impl Iterator<Item = TokenStream2> + '_ {
        event.fields().map(|event_field| {
            let span = event_field.span();
            let ident = event_field.ident();
            let is_topic = event_field.is_topic;
            let docs = event_field
                .attrs()
                .into_iter()
                .filter_map(|attr| attr.extract_docs());
            let ty = Self::generate_type_spec(event_field.ty());
            quote_spanned!(span =>
                ::ink_metadata::EventParamSpec::new(::core::stringify!(#ident))
                    .of_type(#ty)
                    .indexed(#is_topic)
                    .docs([
                        #( #docs ),*
                    ])
                    .done()
            )
        })
    }
}

#[cfg(test)]
mod tests {
    use super::*;

    /// Extracts and collects the contents of the Rust documentation attributes.
    fn extract_doc_attributes(attrs: &[syn::Attribute]) -> Vec<String> {
        attrs
            .iter()
            .filter_map(|attr| attr.extract_docs())
            .collect()
    }

    #[test]
    fn extract_doc_comments_works() {
        assert_eq!(
            extract_doc_attributes(&[syn::parse_quote!( #[doc = r"content"] )]),
            vec!["content".to_string()],
        );
        assert_eq!(
            extract_doc_attributes(&[syn::parse_quote!(
                /// content
            )]),
            vec![" content".to_string()],
        );
        assert_eq!(
            extract_doc_attributes(&[syn::parse_quote!(
                /**
                 * Multi-line comments
                 * may span many,
                 * many lines
                 */
            )]),
            vec![r"
                 * Multi-line comments
                 * may span many,
                 * many lines
                 "
            .to_string()],
        );
        assert_eq!(
            extract_doc_attributes(&[
                syn::parse_quote!(
                    /// multiple
                ),
                syn::parse_quote!(
                    /// single
                ),
                syn::parse_quote!(
                    /// line
                ),
                syn::parse_quote!(
                    /// comments
                ),
            ]),
            vec![
                " multiple".to_string(),
                " single".to_string(),
                " line".to_string(),
                " comments".to_string(),
            ],
        );
        assert_eq!(
            extract_doc_attributes(&[
                syn::parse_quote!( #[doc = r"a"] ),
                syn::parse_quote!( #[non_doc] ),
                syn::parse_quote!( #[doc = r"b"] ),
                syn::parse_quote!( #[derive(NonDoc)] ),
                syn::parse_quote!( #[doc = r"c"] ),
                syn::parse_quote!( #[docker = false] ),
                syn::parse_quote!( #[doc = r"d"] ),
                syn::parse_quote!( #[doc(Nope)] ),
                syn::parse_quote!( #[doc = r"e"] ),
            ]),
            vec![
                "a".to_string(),
                "b".to_string(),
                "c".to_string(),
                "d".to_string(),
                "e".to_string(),
            ],
        )
    }
}<|MERGE_RESOLUTION|>--- conflicted
+++ resolved
@@ -45,19 +45,12 @@
             #[cfg(not(feature = "ink-as-dependency"))]
             const _: () = {
                 #[no_mangle]
-<<<<<<< HEAD
-                pub fn __ink_generate_metadata() -> ::ink_metadata::MetadataVersioned  {
+                pub fn __ink_generate_metadata() -> ::ink_metadata::InkProject  {
                     let layout = #layout;
                     ::ink_metadata::layout::ValidateLayout::validate(&layout).unwrap_or_else(|error| {
                         ::core::panic!("metadata ink! generation failed: {}", error)
                     });
-                    <::ink_metadata::InkProject as ::core::convert::Into<::ink_metadata::MetadataVersioned>>::into(
-                        ::ink_metadata::InkProject::new(layout, #contract)
-                    )
-=======
-                pub fn __ink_generate_metadata() -> ::ink_metadata::InkProject  {
-                    ::ink_metadata::InkProject::new(#layout, #contract)
->>>>>>> b8d81c71
+                    ::ink_metadata::InkProject::new(layout, #contract)
                 }
             };
         }
