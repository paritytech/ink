--- conflicted
+++ resolved
@@ -20,14 +20,10 @@
     execution::{
         deny_payment,
         execute_constructor,
-<<<<<<< HEAD
-        execute_message,
         initialize_contract,
         ContractRootKey,
-=======
         finalize_message,
         initiate_message,
->>>>>>> 6f3d7c00
         ExecuteConstructorConfig,
         ExecuteMessageConfig,
     },
