--- conflicted
+++ resolved
@@ -294,101 +294,4 @@
     ///
     /// Authors can enable it via `#[ink::contract(dynamic_storage_allocator = true)]`.
     pub dynamic_storage_alloc: bool,
-<<<<<<< HEAD
-=======
-}
-
-/// Initiates an ink! message call with the given configuration.
-///
-/// Returns the contract state pulled from the root storage region upon success.
-///
-/// # Note
-///
-/// This work around that splits executing an ink! message into initiate
-/// and finalize phases was needed due to the fact that `is_result_type`
-/// and `is_result_err` macros do not work in generic contexts.
-#[inline]
-pub fn initiate_message<Contract>(
-    config: ExecuteMessageConfig,
-) -> Result<Contract, DispatchError>
-where
-    Contract: SpreadLayout + ContractEnv,
-{
-    if !config.payable {
-        deny_payment::<<Contract as ContractEnv>::Env>()?;
-    }
-    if config.dynamic_storage_alloc {
-        alloc::initialize(ContractPhase::Call);
-    }
-    let root_key = Key::from([0x00; 32]);
-    let contract = pull_spread_root::<Contract>(&root_key);
-    Ok(contract)
-}
-
-/// Finalizes an ink! message call with the given configuration.
-///
-/// This dispatches into fallible and infallible message finalization
-/// depending on the given `success` state.
-///
-/// - If the message call was successful the return value is simply returned
-///   and cached storage is pushed back to the contract storage.
-/// - If the message call failed the return value result is returned instead
-///   and the transaction is signalled to be reverted.
-///
-/// # Note
-///
-/// This work around that splits executing an ink! message into initiate
-/// and finalize phases was needed due to the fact that `is_result_type`
-/// and `is_result_err` macros do not work in generic contexts.
-#[inline]
-pub fn finalize_message<Contract, R>(
-    success: bool,
-    contract: &Contract,
-    config: ExecuteMessageConfig,
-    result: &R,
-) -> Result<(), DispatchError>
-where
-    Contract: SpreadLayout,
-    R: scale::Encode + 'static,
-{
-    if success {
-        finalize_infallible_message(contract, config, result)
-    } else {
-        finalize_fallible_message(result)
-    }
-}
-
-#[inline]
-fn finalize_infallible_message<Contract, R>(
-    contract: &Contract,
-    config: ExecuteMessageConfig,
-    result: &R,
-) -> Result<(), DispatchError>
-where
-    Contract: SpreadLayout,
-    R: scale::Encode + 'static,
-{
-    if config.mutates {
-        let root_key = Key::from([0x00; 32]);
-        push_spread_root::<Contract>(contract, &root_key);
-    }
-    if config.dynamic_storage_alloc {
-        alloc::finalize();
-    }
-    if TypeId::of::<R>() != TypeId::of::<()>() {
-        // In case the return type is `()` we do not return a value.
-        ink_env::return_value::<R>(ReturnFlags::default(), result)
-    }
-    Ok(())
-}
-
-#[inline]
-fn finalize_fallible_message<R>(result: &R) -> !
-where
-    R: scale::Encode + 'static,
-{
-    // There is no need to push back the intermediate results of the
-    // contract since the transaction is going to be reverted.
-    ink_env::return_value::<R>(ReturnFlags::default().set_reverted(true), result)
->>>>>>> 7432565b
 }