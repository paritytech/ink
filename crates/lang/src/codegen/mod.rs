--- conflicted
+++ resolved
@@ -25,13 +25,9 @@
     dispatch::{
         deny_payment,
         execute_constructor,
-<<<<<<< HEAD
-        execute_message,
         initialize_contract,
-=======
         finalize_message,
         initiate_message,
->>>>>>> 6f3d7c00
         ContractCallBuilder,
         ContractRootKey,
         DispatchInput,
