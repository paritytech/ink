[package]
name = "ink_lang"
version = "3.0.0-rc6"
authors = ["Parity Technologies <admin@parity.io>", "Robin Freyler <robin@parity.io>"]
edition = "2018"

license = "Apache-2.0"
readme = "README.md"
repository = "https://github.com/paritytech/ink"
documentation = "https://docs.rs/ink_lang/"
homepage = "https://www.parity.io/"
description = "[ink!] Rust based eDSL for writing smart contracts for Substrate"
keywords = ["wasm", "parity", "webassembly", "blockchain", "edsl"]
categories = ["no-std", "embedded"]
include = ["Cargo.toml", "src/**/*.rs", "README.md", "LICENSE"]

[dependencies]
ink_env = { version = "3.0.0-rc6", path = "../env", default-features = false }
ink_storage = { version = "3.0.0-rc6", path = "../storage", default-features = false }
ink_primitives = { version = "3.0.0-rc6", path = "../primitives", default-features = false }
ink_metadata = { version = "3.0.0-rc6", path = "../metadata", default-features = false, optional = true }
ink_prelude = { version = "3.0.0-rc6", path = "../prelude", default-features = false }
ink_eth_compatibility = { version = "3.0.0-rc6", path = "../eth_compatibility", default-features = false }
ink_lang_macro = { version = "3.0.0-rc6", path = "macro", default-features = false }

scale = { package = "parity-scale-codec", version = "2", default-features = false, features = ["derive", "full"] }
derive_more = { version = "0.99", default-features = false, features = ["from"] }

[dev-dependencies]
<<<<<<< HEAD
ink_lang_ir = { version = "3.0.0-rc5", path = "ir" }
ink_metadata = { version = "3.0.0-rc5", default-features = false, path = "../metadata" }

trybuild = { version = "1.0.49", features = ["diff"] }
# Required for the doctest of `env_access::EnvAccess::instantiate_contract`
scale-info = { version = "0.6", default-features = false, features = ["derive"] }
=======
# required for the doctest of `env_access::EnvAccess::instantiate_contract`
scale-info = { version = "1.0", default-features = false, features = ["derive"] }
>>>>>>> 8a745ffa

[features]
default = ["std"]
std = [
    "ink_metadata",
    "ink_metadata/std",
    "ink_prelude/std",
    "ink_primitives/std",
    "ink_env/std",
    "ink_storage/std",
    "ink_lang_macro/std",
    "scale/std",
]
show-codegen-docs = []

# Due to https://github.com/rust-lang/cargo/issues/6915 features that affect a dev-dependency
# currently can't be enabled by a parent crate, hence `["ink_env/ink-experimental-engine"]` does
# not work.
# After we switch to the new off-chain environment with https://github.com/paritytech/ink/issues/565
# we can remove the feature altogether.
ink-experimental-engine = []<|MERGE_RESOLUTION|>--- conflicted
+++ resolved
@@ -27,17 +27,12 @@
 derive_more = { version = "0.99", default-features = false, features = ["from"] }
 
 [dev-dependencies]
-<<<<<<< HEAD
-ink_lang_ir = { version = "3.0.0-rc5", path = "ir" }
-ink_metadata = { version = "3.0.0-rc5", default-features = false, path = "../metadata" }
+ink_lang_ir = { version = "3.0.0-rc6", path = "ir" }
+ink_metadata = { version = "3.0.0-rc6", default-features = false, path = "../metadata" }
 
 trybuild = { version = "1.0.49", features = ["diff"] }
 # Required for the doctest of `env_access::EnvAccess::instantiate_contract`
-scale-info = { version = "0.6", default-features = false, features = ["derive"] }
-=======
-# required for the doctest of `env_access::EnvAccess::instantiate_contract`
 scale-info = { version = "1.0", default-features = false, features = ["derive"] }
->>>>>>> 8a745ffa
 
 [features]
 default = ["std"]
