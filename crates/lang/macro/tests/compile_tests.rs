--- conflicted
+++ resolved
@@ -16,14 +16,13 @@
 fn compile_tests() {
     let t = trybuild::TestCases::new();
 
-<<<<<<< HEAD
-    t.pass("tests/ui/pass/01-noop-contract.rs");
-    t.pass("tests/ui/pass/02-flipper-contract.rs");
-    t.pass("tests/ui/pass/03-incrementer-contract.rs");
-    t.pass("tests/ui/pass/04-erc20-contract.rs");
-    t.pass("tests/ui/pass/05-erc721-contract.rs");
-    t.pass("tests/ui/pass/06-non-ink-items.rs");
-    t.pass("tests/ui/pass/07-flipper-as-dependency.rs");
+    t.pass("tests/ui/contract/pass/01-noop-contract.rs");
+    t.pass("tests/ui/contract/pass/02-flipper-contract.rs");
+    t.pass("tests/ui/contract/pass/03-incrementer-contract.rs");
+    t.pass("tests/ui/contract/pass/04-erc20-contract.rs");
+    t.pass("tests/ui/contract/pass/05-erc721-contract.rs");
+    t.pass("tests/ui/contract/pass/06-non-ink-items.rs");
+    t.pass("tests/ui/contract/pass/07-flipper-as-dependency.rs");
     if option_env!("INK_COVERAGE_REPORTING") != Some("true") {
         // The cross-calling implementation for traits provides
         // an invalid implementation for non-valid message calls
@@ -33,24 +32,11 @@
         // The coverage reporting CI stage though also links dead code,
         // hence resulting in this invalid implementation being linked
         // and thus a linker error.
-        t.pass("tests/ui/pass/08-flipper-as-dependency-trait.rs");
+        t.pass("tests/ui/contract/pass/08-flipper-as-dependency-trait.rs");
     }
-    t.pass("tests/ui/pass/09-static-env.rs");
-    t.pass("tests/ui/pass/10-derive-for-storage.rs");
-    t.pass("tests/ui/pass/11-alias-storage-struct-impl.rs");
-=======
-    t.pass("tests/ui/contract/pass/01-noop-contract.rs");
-    t.pass("tests/ui/contract/pass/02-flipper-contract.rs");
-    t.pass("tests/ui/contract/pass/03-incrementer-contract.rs");
-    t.pass("tests/ui/contract/pass/04-erc20-contract.rs");
-    t.pass("tests/ui/contract/pass/05-erc721-contract.rs");
-    t.pass("tests/ui/contract/pass/06-non-ink-items.rs");
-    t.pass("tests/ui/contract/pass/07-flipper-as-dependency.rs");
-    t.pass("tests/ui/contract/pass/08-flipper-as-dependency-trait.rs");
     t.pass("tests/ui/contract/pass/09-static-env.rs");
     t.pass("tests/ui/contract/pass/10-derive-for-storage.rs");
     t.pass("tests/ui/contract/pass/11-alias-storage-struct-impl.rs");
->>>>>>> b4e2781c
 
     t.compile_fail("tests/ui/contract/fail/C-00-constructor-self-ref.rs");
     t.compile_fail("tests/ui/contract/fail/C-01-constructor-self-mut.rs");
