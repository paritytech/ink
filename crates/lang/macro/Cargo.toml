--- conflicted
+++ resolved
@@ -24,18 +24,11 @@
 proc-macro2 = "1"
 
 [dev-dependencies]
-<<<<<<< HEAD
-ink_prelude = { version = "4.0.0", path = "../../prelude/" }
-ink_metadata = { version = "4.0.0", path = "../../metadata/" }
-ink_env = { version = "4.0.0", path = "../../env/" }
-ink_storage = { version = "4.0.0", path = "../../storage/" }
-ink_lang = { version = "4.0.0", path = ".." }
-=======
+ink_prelude = { version = "4.0.0-alpha.1", path = "../../prelude/" }
 ink_metadata = { version = "4.0.0-alpha.1", path = "../../metadata/" }
 ink_env = { version = "4.0.0-alpha.1", path = "../../env/" }
 ink_storage = { version = "4.0.0-alpha.1", path = "../../storage/" }
 ink_lang = { version = "4.0.0-alpha.1", path = ".." }
->>>>>>> b8d81c71
 scale-info = { version = "2", default-features = false, features = ["derive"] }
 
 [lib]
