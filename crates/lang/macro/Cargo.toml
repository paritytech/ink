[package]
name = "ink_lang_macro"
version = "3.0.0-rc6"
authors = ["Parity Technologies <admin@parity.io>", "Robin Freyler <robin@parity.io>"]
edition = "2018"

license = "Apache-2.0"
readme = "README.md"
repository = "https://github.com/paritytech/ink"
documentation = "https://docs.rs/ink_lang_macro/"
homepage = "https://www.parity.io/"
description = "[ink!] Rust based eDSL for writing smart contracts for Substrate"
keywords = ["wasm", "parity", "webassembly", "blockchain", "edsl"]
categories = ["no-std", "embedded"]
include = ["Cargo.toml", "src/**/*.rs", "README.md", "LICENSE"]

[dependencies]
ink_lang_ir = { version = "3.0.0-rc6", path = "../ir", default-features = false }
ink_lang_codegen = { version = "3.0.0-rc6", path = "../codegen", default-features = false }
ink_primitives = { version = "3.0.0-rc6", path = "../../primitives/", default-features = false }

scale = { package = "parity-scale-codec", version = "2", default-features = false, features = ["derive"] }
syn = "1"
proc-macro2 = "1"

[dev-dependencies]
<<<<<<< HEAD
ink_metadata = { version = "3.0.0-rc5", path = "../../metadata/" }
ink_env = { version = "3.0.0-rc5", path = "../../env/" }
ink_storage = { version = "3.0.0-rc5", path = "../../storage/" }
ink_lang = { version = "3.0.0-rc5", path = ".." }
scale-info = { version = "0.6", default-features = false, features = ["derive"] }
=======
ink_metadata = { version = "3.0.0-rc6", path = "../../metadata/" }
ink_env = { version = "3.0.0-rc6", path = "../../env/" }
ink_storage = { version = "3.0.0-rc6", path = "../../storage/" }
ink_lang = { version = "3.0.0-rc6", path = ".." }
ink_prelude = { version = "3.0.0-rc6", path = "../../prelude/" }

trybuild = "1.0.24"
scale-info = { version = "1.0", default-features = false, features = ["derive"] }
>>>>>>> 8a745ffa

[lib]
name = "ink_lang_macro"
proc-macro = true

[features]
default = ["std"]
std = [
    "scale/std",
    "ink_lang_ir/std",
    "ink_primitives/std",
]<|MERGE_RESOLUTION|>--- conflicted
+++ resolved
@@ -24,22 +24,11 @@
 proc-macro2 = "1"
 
 [dev-dependencies]
-<<<<<<< HEAD
-ink_metadata = { version = "3.0.0-rc5", path = "../../metadata/" }
-ink_env = { version = "3.0.0-rc5", path = "../../env/" }
-ink_storage = { version = "3.0.0-rc5", path = "../../storage/" }
-ink_lang = { version = "3.0.0-rc5", path = ".." }
-scale-info = { version = "0.6", default-features = false, features = ["derive"] }
-=======
 ink_metadata = { version = "3.0.0-rc6", path = "../../metadata/" }
 ink_env = { version = "3.0.0-rc6", path = "../../env/" }
 ink_storage = { version = "3.0.0-rc6", path = "../../storage/" }
 ink_lang = { version = "3.0.0-rc6", path = ".." }
-ink_prelude = { version = "3.0.0-rc6", path = "../../prelude/" }
-
-trybuild = "1.0.24"
 scale-info = { version = "1.0", default-features = false, features = ["derive"] }
->>>>>>> 8a745ffa
 
 [lib]
 name = "ink_lang_macro"
