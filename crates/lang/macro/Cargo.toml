--- conflicted
+++ resolved
@@ -24,18 +24,11 @@
 proc-macro2 = "1"
 
 [dev-dependencies]
-<<<<<<< HEAD
-ink_prelude = { version = "4.0.0-alpha.1", path = "../../prelude/" }
-ink_metadata = { version = "4.0.0-alpha.1", path = "../../metadata/" }
-ink_env = { version = "4.0.0-alpha.1", path = "../../env/" }
-ink_storage = { version = "4.0.0-alpha.1", path = "../../storage/" }
-ink_lang = { version = "4.0.0-alpha.1", path = ".." }
-=======
 ink_env = { path = "../../env" }
 ink_lang = { path = ".." }
 ink_metadata = { path = "../../metadata" }
+ink_prelude = { path = "../../prelude" }
 ink_storage = { path = "../../storage" }
->>>>>>> 750b78ca
 scale-info = { version = "2", default-features = false, features = ["derive"] }
 
 [lib]
