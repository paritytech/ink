error[E0277]: the trait bound `NonCodec: WrapperTypeDecode` is not satisfied
  --> tests/ui/trait_def/fail/message_input_non_codec.rs:8:23
   |
8  |     fn message(&self, input: NonCodec);
   |                       ^^^^^ the trait `WrapperTypeDecode` is not implemented for `NonCodec`
   |
   = help: the following other types implement trait `WrapperTypeDecode`:
             Arc<T>
             Box<T>
             Rc<T>
<<<<<<< HEAD
             sp_core::Bytes
=======
>>>>>>> c0956e42
   = note: required because of the requirements on the impl of `parity_scale_codec::Decode` for `NonCodec`
note: required by a bound in `DispatchInput`
  --> src/codegen/dispatch/type_check.rs
   |
   |     T: scale::Decode + 'static;
   |        ^^^^^^^^^^^^^ required by this bound in `DispatchInput`

error[E0277]: the trait bound `NonCodec: WrapperTypeEncode` is not satisfied
  --> tests/ui/trait_def/fail/message_input_non_codec.rs:7:5
   |
7  |     #[ink(message)]
   |     ^ the trait `WrapperTypeEncode` is not implemented for `NonCodec`
   |
   = help: the following other types implement trait `WrapperTypeEncode`:
             &T
             &mut T
             Arc<T>
             Box<T>
             Cow<'a, T>
             Rc<T>
             String
             Vec<T>
<<<<<<< HEAD
           and 2 others
=======
             parity_scale_codec::Ref<'a, T, U>
>>>>>>> c0956e42
   = note: required because of the requirements on the impl of `Encode` for `NonCodec`
note: required by a bound in `ExecutionInput::<ArgumentList<ArgumentListEnd, ArgumentListEnd>>::push_arg`
  --> $WORKSPACE/crates/env/src/call/execution_input.rs
   |
   |         T: scale::Encode,
   |            ^^^^^^^^^^^^^ required by this bound in `ExecutionInput::<ArgumentList<ArgumentListEnd, ArgumentListEnd>>::push_arg`

error[E0599]: the method `fire` exists for struct `CallBuilder<E, Set<Call<E>>, Set<ExecutionInput<ArgumentList<ink_env::call::utils::Argument<NonCodec>, ArgumentList<ArgumentListEnd, ArgumentListEnd>>>>, Set<ReturnType<()>>>`, but its trait bounds were not satisfied
  --> tests/ui/trait_def/fail/message_input_non_codec.rs:7:5
   |
7  |     #[ink(message)]
   |     ^ method cannot be called on `CallBuilder<E, Set<Call<E>>, Set<ExecutionInput<ArgumentList<ink_env::call::utils::Argument<NonCodec>, ArgumentList<ArgumentListEnd, ArgumentListEnd>>>>, Set<ReturnType<()>>>` due to unsatisfied trait bounds
   |
  ::: $WORKSPACE/crates/env/src/call/execution_input.rs
   |
   | pub struct ArgumentList<Head, Rest> {
   | ----------------------------------- doesn't satisfy `_: Encode`
   |
   = note: the following trait bounds were not satisfied:
           `ArgumentList<ink_env::call::utils::Argument<NonCodec>, ArgumentList<ArgumentListEnd, ArgumentListEnd>>: Encode`<|MERGE_RESOLUTION|>--- conflicted
+++ resolved
@@ -8,10 +8,6 @@
              Arc<T>
              Box<T>
              Rc<T>
-<<<<<<< HEAD
-             sp_core::Bytes
-=======
->>>>>>> c0956e42
    = note: required because of the requirements on the impl of `parity_scale_codec::Decode` for `NonCodec`
 note: required by a bound in `DispatchInput`
   --> src/codegen/dispatch/type_check.rs
@@ -34,11 +30,7 @@
              Rc<T>
              String
              Vec<T>
-<<<<<<< HEAD
-           and 2 others
-=======
              parity_scale_codec::Ref<'a, T, U>
->>>>>>> c0956e42
    = note: required because of the requirements on the impl of `Encode` for `NonCodec`
 note: required by a bound in `ExecutionInput::<ArgumentList<ArgumentListEnd, ArgumentListEnd>>::push_arg`
   --> $WORKSPACE/crates/env/src/call/execution_input.rs
