--- conflicted
+++ resolved
@@ -20,19 +20,11 @@
     | |_________^ the trait `WrapperTypeEncode` is not implemented for `NonCodecType`
     |
     = note: required because of the requirements on the impl of `Encode` for `NonCodecType`
-<<<<<<< HEAD
-note: required by a bound in `execute_message`
+note: required by a bound in `finalize_message`
    --> src/codegen/dispatch/execution.rs
     |
-    |     Output: scale::Encode + 'static,
-    |             ^^^^^^^^^^^^^ required by this bound in `execute_message`
-=======
-note: required by a bound in `finalize_message`
-   --> src/codegen/dispatch/execution.rs:169:8
-    |
-169 |     R: scale::Encode + 'static,
+    |     R: scale::Encode + 'static,
     |        ^^^^^^^^^^^^^ required by this bound in `finalize_message`
->>>>>>> 6f3d7c00
 
 error[E0599]: the method `fire` exists for struct `ink_env::call::CallBuilder<DefaultEnvironment, Set<ink_env::AccountId>, Unset<u64>, Unset<u128>, Set<ExecutionInput<ArgumentList<ArgumentListEnd, ArgumentListEnd>>>, Set<ReturnType<NonCodecType>>>`, but its trait bounds were not satisfied
    --> tests/ui/contract/fail/message-returns-non-codec.rs:18:9
