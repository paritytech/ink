--- conflicted
+++ resolved
@@ -13,11 +13,7 @@
              Rc<T>
              String
              Vec<T>
-<<<<<<< HEAD
-           and 2 others
-=======
              parity_scale_codec::Ref<'a, T, U>
->>>>>>> c0956e42
    = note: required because of the requirements on the impl of `Encode` for `NonCodecType`
 note: required by a bound in `DispatchOutput`
   --> src/codegen/dispatch/type_check.rs
@@ -40,11 +36,7 @@
               Rc<T>
               String
               Vec<T>
-<<<<<<< HEAD
-            and 2 others
-=======
               parity_scale_codec::Ref<'a, T, U>
->>>>>>> c0956e42
     = note: required because of the requirements on the impl of `Encode` for `NonCodecType`
 note: required by a bound in `return_value`
    --> $WORKSPACE/crates/env/src/api.rs
