// Copyright 2018-2022 Parity Technologies (UK) Ltd.
//
// Licensed under the Apache License, Version 2.0 (the "License");
// you may not use this file except in compliance with the License.
// You may obtain a copy of the License at
//
//     http://www.apache.org/licenses/LICENSE-2.0
//
// Unless required by applicable law or agreed to in writing, software
// distributed under the License is distributed on an "AS IS" BASIS,
// WITHOUT WARRANTIES OR CONDITIONS OF ANY KIND, either express or implied.
// See the License for the specific language governing permissions and
// limitations under the License.

use super::*;
use pretty_assertions::assert_eq;
use scale_info::{
    IntoPortable,
    Registry,
};
use serde_json::json;

#[test]
fn spec_constructor_selector_must_serialize_to_hex() {
    // given
    let label = "foo";
    let cs = ConstructorSpec::from_label(label)
        .selector(123_456_789u32.to_be_bytes())
        .payable(true)
        .returns(ReturnTypeSpec::new(None))
        .done();
    let mut registry = Registry::new();
    let portable_spec = cs.into_portable(&mut registry);

    // when
    let json = serde_json::to_value(&portable_spec).unwrap();
    let deserialized: ConstructorSpec<PortableForm> =
        serde_json::from_value(json.clone()).unwrap();

    // then
    assert_eq!(
        json,
        json!({
            "label": "foo",
            "payable": true,
            "selector": "0x075bcd15",
            "returnType": null,
            "args": [],
            "docs": []
        })
    );
    assert_eq!(deserialized.selector, portable_spec.selector);
}

#[test]
fn spec_contract_json() {
    let seg = ["core", "result", "Result"].iter().map(AsRef::as_ref);
    // given
    let contract: ContractSpec = ContractSpec::new()
        .constructors(vec![
            ConstructorSpec::from_label("new")
                .selector([94u8, 189u8, 136u8, 214u8])
                .payable(true)
                .args(vec![MessageParamSpec::new("init_value")
                    .of_type(TypeSpec::with_name_segs::<i32, _>(
                        vec!["i32"].into_iter().map(AsRef::as_ref),
                    ))
                    .done()])
<<<<<<< HEAD
                .returns(ReturnTypeSpec::new(None))
                .docs(Vec::new())
=======
>>>>>>> beccff64
                .done(),
            ConstructorSpec::from_label("default")
                .selector([2u8, 34u8, 255u8, 24u8])
                .payable(Default::default())
                .args(Vec::new())
<<<<<<< HEAD
                .returns(ReturnTypeSpec::new(None))
                .docs(Vec::new())
                .done(),
            ConstructorSpec::from_label("result_new")
                .selector([6u8, 3u8, 55u8, 123u8])
                .payable(Default::default())
                .args(Vec::new())
                .returns(ReturnTypeSpec::new(
                    TransformResult::<Result<u8, ()>>::new_type_spec(Some(seg)),
                ))
                .docs(Vec::new())
=======
>>>>>>> beccff64
                .done(),
        ])
        .messages(vec![
            MessageSpec::from_label("inc")
                .selector([231u8, 208u8, 89u8, 15u8])
                .mutates(true)
                .payable(true)
                .args(vec![MessageParamSpec::new("by")
                    .of_type(TypeSpec::with_name_segs::<i32, _>(
                        vec!["i32"].into_iter().map(AsRef::as_ref),
                    ))
                    .done()])
                .returns(ReturnTypeSpec::new(None))
                .done(),
            MessageSpec::from_label("get")
                .selector([37u8, 68u8, 74u8, 254u8])
                .mutates(false)
                .payable(false)
                .args(Vec::new())
                .returns(ReturnTypeSpec::new(TypeSpec::with_name_segs::<i32, _>(
                    vec!["i32"].into_iter().map(AsRef::as_ref),
                )))
                .done(),
        ])
        .events(Vec::new())
        .done();

    let mut registry = Registry::new();

    // when
    let json = serde_json::to_value(&contract.into_portable(&mut registry)).unwrap();

    // then
    assert_eq!(
        json,
        json!({
            "constructors": [
                {
                    "args": [
                        {
                            "label": "init_value",
                            "type": {
                                "displayName": [
                                    "i32"
                                ],
                                "type": 0
                            }
                        }
                    ],
                    "docs": [],
                    "label": "new",
                    "payable": true,
                    "returnType": null,
                    "selector": "0x5ebd88d6"
                },
                {
                    "args": [],
                    "docs": [],
                    "label": "default",
                    "payable": false,
                    "returnType": null,
                    "selector": "0x0222ff18"
                },
                {
                    "args": [],
                    "docs": [],
                    "label": "result_new",
                    "payable": false,
                    "returnType": {
                        "displayName": [
                            "core",
                            "result",
                            "Result"
                        ],
                        "type": 1
                    },
                    "selector": "0x0603377b"
                }
            ],
            "docs": [],
            "events": [],
            "messages": [
                {
                    "args": [
                        {
                            "label": "by",
                            "type": {
                                "displayName": [
                                    "i32"
                                ],
                                "type": 0
                            }
                        }
                    ],
                    "docs": [],
                    "mutates": true,
                    "payable": true,
                    "label": "inc",
                    "returnType": null,
                    "selector": "0xe7d0590f"
                },
                {
                    "args": [],
                    "docs": [],
                    "mutates": false,
                    "payable": false,
                    "label": "get",
                    "returnType": {
                        "displayName": [
                            "i32"
                        ],
                        "type": 0
                    },
                    "selector": "0x25444afe"
                }
            ],
        })
    )
}

/// Tests correct trimming of a simple comment with extra spaces
#[test]
fn trim_docs() {
    // given
    let label = "foo";
    let cs = ConstructorSpec::from_label(label)
        .selector(123_456_789u32.to_be_bytes())
        .docs(vec![" foobar      "])
        .payable(Default::default())
        .returns(ReturnTypeSpec::new(None))
        .done();
    let mut registry = Registry::new();
    let compact_spec = cs.into_portable(&mut registry);

    // when
    let json = serde_json::to_value(&compact_spec).unwrap();
    let deserialized: ConstructorSpec<PortableForm> =
        serde_json::from_value(json.clone()).unwrap();

    // then
    assert_eq!(
        json,
        json!({
            "label": "foo",
            "payable": false,
            "selector": "0x075bcd15",
            "args": [],
            "docs": ["foobar"]
        })
    );
    assert_eq!(deserialized.docs, compact_spec.docs);
}

/// Tests correct trimming of a complex comment with a code snippet
#[test]
fn trim_docs_with_code() {
    // given
    let label = "foo";
    let cs = ConstructorSpec::from_label(label)
        .selector(123_456_789u32.to_be_bytes())
        .docs(vec![
            " Example      ",
            " ```",
            " fn test() {",
            "     \"Hello, World\"",
            " }",
            " ```",
        ])
        .payable(Default::default())
        .returns(ReturnTypeSpec::new(None))
        .done();
    let mut registry = Registry::new();
    let compact_spec = cs.into_portable(&mut registry);

    // when
    let json = serde_json::to_value(&compact_spec).unwrap();
    let deserialized: ConstructorSpec<PortableForm> =
        serde_json::from_value(json.clone()).unwrap();

    // then
    assert_eq!(
        json,
        json!({
            "label": "foo",
            "payable": false,
            "selector": "0x075bcd15",
            "args": [],
            "docs": [
                "Example",
                "```",
                "fn test() {",
                "    \"Hello, World\"",
                "}",
                "```"
            ]
        })
    );
    assert_eq!(deserialized.docs, compact_spec.docs);
}<|MERGE_RESOLUTION|>--- conflicted
+++ resolved
@@ -66,17 +66,13 @@
                         vec!["i32"].into_iter().map(AsRef::as_ref),
                     ))
                     .done()])
-<<<<<<< HEAD
                 .returns(ReturnTypeSpec::new(None))
                 .docs(Vec::new())
-=======
->>>>>>> beccff64
                 .done(),
             ConstructorSpec::from_label("default")
                 .selector([2u8, 34u8, 255u8, 24u8])
                 .payable(Default::default())
                 .args(Vec::new())
-<<<<<<< HEAD
                 .returns(ReturnTypeSpec::new(None))
                 .docs(Vec::new())
                 .done(),
@@ -88,8 +84,6 @@
                     TransformResult::<Result<u8, ()>>::new_type_spec(Some(seg)),
                 ))
                 .docs(Vec::new())
-=======
->>>>>>> beccff64
                 .done(),
         ])
         .messages(vec![
