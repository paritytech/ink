--- conflicted
+++ resolved
@@ -249,8 +249,6 @@
     );
     assert_eq!(deserialized.docs, compact_spec.docs);
 }
-<<<<<<< HEAD
-=======
 
 /// Helper for creating a constructor spec at runtime
 fn runtime_constructor_spec() -> ConstructorSpec<PortableForm> {
@@ -390,5 +388,4 @@
         }
     );
     assert_eq!(event_spec, expected_event_spec);
-}
->>>>>>> eeb00ed3
+}