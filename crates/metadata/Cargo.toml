--- conflicted
+++ resolved
@@ -35,13 +35,8 @@
 std = [
 	"ink_prelude/std",
 	"ink_primitives/std",
-<<<<<<< HEAD
+	"scale-info/std",
 	"serde/std",
-	"scale-info/std",
-=======
-	"scale-info/std",
-	"serde/std", 
->>>>>>> f107a920
 	"scale/std"
 ]
 derive = []