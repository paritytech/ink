[package]
name = "cargo-contract"
version = "0.1.1"
authors = ["Parity Technologies <admin@parity.io>"]
build = "build.rs"
edition = "2018"

license = "GPL-3.0"
readme = "README.md"

description = "Setup and deployment tool for developing Wasm based smart contracts via ink!"
keywords = ["wasm", "parity", "webassembly", "blockchain", "edsl"]
categories = ["cli", "tool"]

include = ["/Cargo.toml", "src/**/*.rs", "/README.md", "/LICENSE"]

[dependencies]
<<<<<<< HEAD
env_logger = "0.6"
=======
derive_more = "0.14.0"
>>>>>>> a0aac702
structopt = "0.2.15"
itertools = "0.8"
log = "0.4"
heck = "0.3"
futures = "0.1.28"
jsonrpc-core-client = { version = "13.0", features = ["ws"] }
toml = "0.5"
zip = { version = "0.5", default-features = false }
node-runtime = { git = "https://github.com/paritytech/substrate/", package = "node-runtime", features = ["std"] }
runtime_primitives = { git = "https://github.com/paritytech/substrate/", package = "sr-primitives" }
serde = { version = "1.0", features = ["derive"] }
srml-contracts = { git = "https://github.com/paritytech/substrate/", package = "srml-contracts", features = ["core"] }
srml-balances = { git = "https://github.com/paritytech/substrate/", package = "srml-balances" }
srml-system = { git = "https://github.com/paritytech/substrate/", package = "srml-system" }
substrate-primitives = { git = "https://github.com/paritytech/substrate/", package = "substrate-primitives" }
subxt = { git = "https://github.com/paritytech/substrate-subxt/", branch = "xt-submit-and-watch", package = "substrate-subxt" }
tokio = "0.1.21"
url = "1.7"

[dev-dependencies]
wabt = "0.9.0"

[build-dependencies]
zip = { version = "0.5", default-features = false }
walkdir = "1.0"<|MERGE_RESOLUTION|>--- conflicted
+++ resolved
@@ -15,11 +15,8 @@
 include = ["/Cargo.toml", "src/**/*.rs", "/README.md", "/LICENSE"]
 
 [dependencies]
-<<<<<<< HEAD
 env_logger = "0.6"
-=======
 derive_more = "0.14.0"
->>>>>>> a0aac702
 structopt = "0.2.15"
 itertools = "0.8"
 log = "0.4"
