--- conflicted
+++ resolved
@@ -88,7 +88,6 @@
 /// Invokes `cargo build` in the specified directory, defaults to the current directory.
 ///
 /// Currently it assumes that user wants to use `+nightly`.
-<<<<<<< HEAD
 fn build_cargo_project() -> Result<()> {
     super::exec_cargo("build", &[
         "--no-default-features",
@@ -96,46 +95,6 @@
         "--target=wasm32-unknown-unknown",
         "--verbose",
     ])
-=======
-fn build_cargo_project(working_dir: Option<&PathBuf>) -> Result<()> {
-    let mut cmd = Command::new("cargo");
-    let mut is_nightly_cmd = Command::new("cargo");
-    if let Some(dir) = working_dir {
-        cmd.current_dir(dir);
-        is_nightly_cmd.current_dir(dir);
-    }
-
-    let is_nightly_default = is_nightly_cmd
-        .arg("--version")
-        .output()
-        .map_err(|_| ())
-        .and_then(|o| String::from_utf8(o.stdout).map_err(|_| ()))
-        .unwrap_or_default()
-        .contains("-nightly");
-
-    if !is_nightly_default {
-        cmd.arg("+nightly");
-    }
-
-    let output = cmd
-        .args(&[
-            "build",
-            "--no-default-features",
-            "--release",
-            "--target=wasm32-unknown-unknown",
-            "--verbose",
-        ])
-        .output()?;
-
-    if !output.status.success() {
-        // Dump the output streams produced by cargo into the stdout/stderr.
-        io::stdout().write_all(&output.stdout)?;
-        io::stderr().write_all(&output.stderr)?;
-        return Err(Error::BuildFailed)
-    }
-
-    Ok(())
->>>>>>> b748cc16
 }
 
 /// Ensures the wasm memory import of a given module has the maximum number of pages.
