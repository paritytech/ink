--- conflicted
+++ resolved
@@ -36,13 +36,8 @@
 };
 
 /// Initializes a project structure for the `lang` abstraction layer.
-<<<<<<< HEAD
-fn initialize_for_lang(name: &str) -> Result<String> {
-    if name.contains('-') {
-=======
 fn initialize_for_lang(name: &str, target_dir: Option<&PathBuf>) -> Result<String> {
     if name.contains("-") {
->>>>>>> 59867455
         return Err("Contract names cannot contain hyphens".into())
     }
 
@@ -137,13 +132,6 @@
 
     #[test]
     fn rejects_hyphenated_name() {
-<<<<<<< HEAD
-        let result = initialize_for_lang("should-fail");
-        assert_eq!(
-            format!("{:?}", result),
-            r#"Err(Other("Contract names cannot contain hyphens"))"#
-        )
-=======
         with_tmp_dir(|path| {
             let result = execute_new(
                 AbstractionLayer::Lang,
@@ -155,22 +143,10 @@
                 r#"Err(Other("Contract names cannot contain hyphens"))"#
             )
         });
->>>>>>> 59867455
     }
 
     #[test]
     fn contract_cargo_project_already_exists() {
-<<<<<<< HEAD
-        let name = "test_contract_cargo_project_already_exists";
-        let _ = initialize_for_lang(name);
-        let result = initialize_for_lang(name);
-        // clean up created files
-        std::fs::remove_dir_all(name).unwrap();
-        assert_eq!(
-            format!("{:?}", result),
-            r#"Err(Other("A Cargo package already exists in test_contract_cargo_project_already_exists"))"#
-        )
-=======
         with_tmp_dir(|path| {
             let name = "test_contract_cargo_project_already_exists";
             let _ = execute_new(AbstractionLayer::Lang, name, Some(path));
@@ -180,24 +156,10 @@
                 r#"Err(Other("A Cargo package already exists in test_contract_cargo_project_already_exists"))"#
             )
         });
->>>>>>> 59867455
     }
 
     #[test]
     fn dont_overwrite_existing_files_not_in_cargo_project() {
-<<<<<<< HEAD
-        let name = "dont_overwrite_existing_files";
-        let dir = path::Path::new(name);
-        fs::create_dir_all(dir).unwrap();
-        fs::File::create(dir.join(".gitignore")).unwrap();
-        let result = initialize_for_lang(name);
-        // clean up created files
-        std::fs::remove_dir_all(dir).unwrap();
-        assert_eq!(
-            format!("{:?}", result),
-            r#"Err(Other("New contract file dont_overwrite_existing_files/.gitignore already exists"))"#
-        )
-=======
         with_tmp_dir(|path| {
             let name = "dont_overwrite_existing_files";
             let dir = path.join(name);
@@ -209,6 +171,5 @@
                 r#"Err(Other("New contract file .gitignore already exists"))"#
             )
         });
->>>>>>> 59867455
     }
 }