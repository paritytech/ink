110

ABI
AST
BLAKE2
BLAKE2b
DApp
ECDSA
ERC
Ethereum
FFI
Gnosis
GPL
KECCAK
L1
L2
Polkadot
PSP22
RPC
SHA
UI/S
URI
Wasm
Wasm32
WebAssembly
adjunctive
bitvector
bitwise
callee
codegen
comparator
const
crypto
cryptographic
deallocate
deallocation
decodable
decrement
defrag
defragmentation
delegatee
delegator
deploy
dereferencing
deserialize/S
deserialization
dispatchable/S
E2E
encodable
evaluable
fuzzer
getter
growable
ident
idents
interoperate
invariants
kB
layed
multisig
multi
postfix
prefilled
recurse
reentrancy
refcount
scalability
scalable
scale_derive
sr25519
stdin
stdout
subber
tuple
type_info
unordered
untyped
v1
v2
v3
validator
variadic
versa
versioned
versioning
Verbatim
metadata
timestamp
prepend

Django/S
IP/S
ink!/MS
NFT/S
SCALE/MS
accessor/S
allocator/S
backend/S
blockchain/S
callable/MS
defragment/SD
encoding/S
endian/P
enum/S
hasher/S
hashmap/S
instantiation/S
layout/JG
namespace/S
parameterize/SD
runtime/S
storable
struct/S
vec/S
vector/S
implementer/S
deduplicated
wildcard/S
natively
payability
unpayable
initializer
WebSocket/S
<<<<<<< HEAD
zombienet
sdk
=======
StorageVec
KiB
GB
BufferTooSmall
KeyNotFound
ink_env
^
>>>>>>> db5600ea
<|MERGE_RESOLUTION|>--- conflicted
+++ resolved
@@ -121,15 +121,12 @@
 unpayable
 initializer
 WebSocket/S
-<<<<<<< HEAD
+StorageVec
 zombienet
 sdk
-=======
-StorageVec
 KiB
 GB
 BufferTooSmall
 KeyNotFound
 ink_env
-^
->>>>>>> db5600ea
+^