--- conflicted
+++ resolved
@@ -354,15 +354,9 @@
           # at the same time, hence we use this workaround.
           QUICKCHECK_TESTS:            0
         run: |
-<<<<<<< HEAD
-          cargo nextest run --verbose --all-features --no-fail-fast --workspace --locked
-          cargo test --verbose --all-features --no-fail-fast --workspace --doc --locked
-          pushd linting && cargo nextest run --verbose --all-features --no-fail-fast --workspace && popd
-=======
-          cargo test --all-features --no-fail-fast --workspace --locked
+          cargo nextest run --all-features --no-fail-fast --workspace --locked
           cargo test --all-features --no-fail-fast --workspace --doc --locked
-          pushd linting && cargo test --all-features --no-fail-fast --workspace && popd
->>>>>>> 1d21a77b
+          pushd linting && cargo nextest run --all-features --no-fail-fast --workspace && popd
 
   docs:
     runs-on: ubuntu-latest
@@ -449,13 +443,8 @@
           # FIXME: Access from 2 users, should be solved once ci-image works from a non-root user
           git config --global --add safe.directory '*'
           # RUSTFLAGS are the cause target cache can't be used here
-<<<<<<< HEAD
-          cargo build --verbose --all-features --workspace
-          cargo nextest run --verbose --all-features --no-fail-fast --workspace --locked -E 'not test(ui_tests)'
-=======
           cargo build --all-features --workspace
-          cargo test --all-features --no-fail-fast --workspace --locked
->>>>>>> 1d21a77b
+          cargo nextest run --all-features --no-fail-fast --workspace --locked -E 'not test(ui_tests)'
           # coverage with branches
           grcov . --binary-path ./target/debug/ --source-dir . --output-type lcov --llvm --branch \
             --ignore-not-existing --ignore "/*" --ignore "tests/*" --ignore "nextest/*" --output-path lcov-w-branch.info
@@ -497,19 +486,11 @@
           RUSTFLAGS:                     -Clink-arg=-z -Clink-arg=nostart-stop-gc
         run: |
           # run all tests with --all-features, which will run the e2e-tests feature if present
-<<<<<<< HEAD
           scripts/for_all_contracts_exec.sh --path integration-tests --ignore static-buffer -- cargo nextest run \
-            --verbose --all-features --manifest-path {}
+            --all-features -j 1 --manifest-path {}
           # run the static buffer test with a custom buffer size
           cargo clean --manifest-path integration-tests/static-buffer/Cargo.toml
-          INK_STATIC_BUFFER_SIZE=30 cargo nextest run --verbose --manifest-path integration-tests/static-buffer/Cargo.toml --all-features
-=======
-          scripts/for_all_contracts_exec.sh --path integration-tests --ignore static-buffer -- cargo test \
-            --all-features --manifest-path {}
-          # run the static buffer test with a custom buffer size
-          cargo clean --manifest-path integration-tests/static-buffer/Cargo.toml
-          INK_STATIC_BUFFER_SIZE=30 cargo test --manifest-path integration-tests/static-buffer/Cargo.toml --all-features
->>>>>>> 1d21a77b
+          INK_STATIC_BUFFER_SIZE=30 cargo nextest run --manifest-path integration-tests/static-buffer/Cargo.toml --all-features
 
       - name: Run E2E test with on-chain contract
         env:
