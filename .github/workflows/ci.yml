--- conflicted
+++ resolved
@@ -506,7 +506,7 @@
         uses: docker://paritytech/ci-unified:bullseye-1.75.0
         with:
           # run all tests with --all-features, which will run the e2e-tests feature if present
-          args: /bin/bash -c "scripts/for_all_contracts_exec.sh --path integration-tests --ignore static-buffer --partition ${{ matrix.partition }}/6 -- cargo test \
+          args: /bin/bash -c "scripts/for_all_contracts_exec.sh --path integration-tests --ignore public/static-buffer --partition ${{ matrix.partition }}/6 -- cargo test \
             --all-features --manifest-path {}"
 
   examples-custom-test:
@@ -531,18 +531,6 @@
       - name: Rust Info
         uses: ./.github/rust-info
 
-<<<<<<< HEAD
-=======
-      - name: Test Examples
-        env:
-          # Fix linking of `linkme`: https://github.com/dtolnay/linkme/issues/49
-          RUSTFLAGS:                     -Clink-arg=-z -Clink-arg=nostart-stop-gc
-        run: |
-          # run all tests with --all-features, which will run the e2e-tests feature if present
-          scripts/for_all_contracts_exec.sh --path integration-tests --ignore public/static-buffer --partition ${{ matrix.partition }}/4 -- cargo test \
-            --all-features --manifest-path {}
-
->>>>>>> 26ac989f
       - name: Test static-buffer example
         env:
           # Fix linking of `linkme`: https://github.com/dtolnay/linkme/issues/49
@@ -557,33 +545,18 @@
           # Fix linking of `linkme`: https://github.com/dtolnay/linkme/issues/49
           RUSTFLAGS:                     -Clink-arg=-z -Clink-arg=nostart-stop-gc
         run: |
-<<<<<<< HEAD
           # run flipper E2E test with on-chain contract
           substrate-contracts-node -lruntime::contracts=debug 2>&1 &
-          cargo contract build --release --manifest-path integration-tests/flipper/Cargo.toml
+          cargo contract build --release --manifest-path integration-tests/public/flipper/Cargo.toml
           export CONTRACT_ADDR_HEX=$(cargo contract instantiate \
-            --manifest-path integration-tests/flipper/Cargo.toml \
+            --manifest-path integration-tests/public/flipper/Cargo.toml \
             --suri //Alice --args true -x -y --output-json | \
             jq -r .contract | xargs subkey inspect | grep -o "0x.*" | head -n1)
           CONTRACTS_NODE_URL=ws://127.0.0.1:9944 cargo test \
             --features e2e-tests \
-            --manifest-path integration-tests/flipper/Cargo.toml \
+            --manifest-path integration-tests/public/flipper/Cargo.toml \
             e2e_test_deployed_contract \
             -- --ignored --nocapture
-=======
-            # run flipper E2E test with on-chain contract
-            substrate-contracts-node -lruntime::contracts=debug 2>&1 &
-            cargo contract build --release --manifest-path integration-tests/public/flipper/Cargo.toml
-            export CONTRACT_ADDR_HEX=$(cargo contract instantiate \
-              --manifest-path integration-tests/public/flipper/Cargo.toml \
-              --suri //Alice --args true -x -y --output-json | \
-              jq -r .contract | xargs subkey inspect | grep -o "0x.*" | head -n1)
-            CONTRACTS_NODE_URL=ws://127.0.0.1:9944 cargo test \
-              --features e2e-tests \
-              --manifest-path integration-tests/public/flipper/Cargo.toml \
-              e2e_test_deployed_contract \
-              -- --ignored --nocapture
->>>>>>> 26ac989f
 
   examples-contract-build:
     runs-on: ubuntu-latest
