--- conflicted
+++ resolved
@@ -112,11 +112,7 @@
         run: |
           scripts/for_all_contracts_exec.sh --path integration-tests -- cargo +nightly fmt --manifest-path {} -- --check
           # This file is not a part of the cargo project, so it wouldn't be formatted the usual way
-<<<<<<< HEAD
-          rustfmt +nightly --verbose --check ./integration-tests/public/psp22-extension/runtime/psp22-extension-example.rs
-=======
-          rustfmt +nightly --check ./integration-tests/psp22-extension/runtime/psp22-extension-example.rs
->>>>>>> 6451bb8f
+          rustfmt +nightly --check ./integration-tests/public/psp22-extension/runtime/psp22-extension-example.rs
 
   clippy:
     runs-on: ubuntu-latest
@@ -493,26 +489,18 @@
           RUSTFLAGS:                     -Clink-arg=-z -Clink-arg=nostart-stop-gc
         run: |
           # run all tests with --all-features, which will run the e2e-tests feature if present
-<<<<<<< HEAD
-          scripts/for_all_contracts_exec.sh --path integration-tests --ignore public/static-buffer -- cargo test \
-            --verbose --all-features --manifest-path {}
+          scripts/for_all_contracts_exec.sh --path integration-tests --ignore public/static-buffer --partition ${{ matrix.partition }}/4 -- cargo test \
+            --all-features --manifest-path {}
+
+      - name: Test static-buffer example
+        if: ${{ matrix.partition == 3 }}
+        env:
+          # Fix linking of `linkme`: https://github.com/dtolnay/linkme/issues/49
+          RUSTFLAGS:                     -Clink-arg=-z -Clink-arg=nostart-stop-gc
+        run: |
           # run the static buffer test with a custom buffer size
           cargo clean --manifest-path integration-tests/public/static-buffer/Cargo.toml
-          INK_STATIC_BUFFER_SIZE=30 cargo test --verbose --manifest-path integration-tests/public/static-buffer/Cargo.toml --all-features
-=======
-          scripts/for_all_contracts_exec.sh --path integration-tests --ignore static-buffer --partition ${{ matrix.partition }}/4 -- cargo test \
-            --all-features --manifest-path {}
-
-      - name: Test static-buffer example
-        if: ${{ matrix.partition == 3 }}
-        env:
-          # Fix linking of `linkme`: https://github.com/dtolnay/linkme/issues/49
-          RUSTFLAGS:                     -Clink-arg=-z -Clink-arg=nostart-stop-gc
-        run: |
-          # run the static buffer test with a custom buffer size
-          cargo clean --manifest-path integration-tests/static-buffer/Cargo.toml
-          INK_STATIC_BUFFER_SIZE=30 cargo test --manifest-path integration-tests/static-buffer/Cargo.toml --all-features
->>>>>>> 6451bb8f
+          INK_STATIC_BUFFER_SIZE=30 cargo test --manifest-path integration-tests/public/static-buffer/Cargo.toml --all-features
 
       - name: Run E2E test with on-chain contract
         if: ${{ matrix.partition == 4 }}
@@ -573,25 +561,15 @@
           rustup component add rust-src --toolchain stable
           cargo contract -V
           # Build all examples
-<<<<<<< HEAD
-          scripts/for_all_contracts_exec.sh --path integration-tests -- cargo contract build --release --manifest-path {}
-          # Build the different features for the conditional compilation example
-          pushd ./integration-tests/public/conditional-compilation
-          cargo contract build --release --features "foo"
-          cargo contract build --release --features "bar"
-          cargo contract build --release --features "foo, bar"
-          popd
-=======
           scripts/for_all_contracts_exec.sh --path integration-tests --partition ${{ matrix.partition }}/4 -- cargo contract build --release --manifest-path {}
           if [ ${{ matrix.partition }} -eq 4 ]; then
             # Build the different features for the conditional compilation example
-            pushd ./integration-tests/conditional-compilation
+            pushd ./integration-tests/public/conditional-compilation
             cargo contract build --release --features "foo"
             cargo contract build --release --features "bar"
             cargo contract build --release --features "foo, bar"
             popd
           fi
->>>>>>> 6451bb8f
 
       - name: Build Contract RISCV Examples
         if: ${{ matrix.type == 'RISCV' }}
