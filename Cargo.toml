[workspace]
resolver = "2"
members = [
    "crates/allocator",
    "crates/e2e",
    "crates/e2e/macro",
    "crates/engine",
    "crates/env",
    "crates/ink",
    "crates/ink/codegen",
    "crates/ink/ir",
    "crates/ink/macro",
    "crates/metadata",
    "crates/prelude",
    "crates/primitives",
    "crates/storage",
    "crates/storage/traits",
]
exclude = [
    "integration-tests",
    "linting",
]

[workspace.package]
authors = ["Parity Technologies <admin@parity.io>"]
categories = ["no-std", "embedded"]
edition = "2021"
homepage = "https://www.parity.io/"
keywords = ["wasm", "parity", "webassembly", "blockchain", "edsl"]
license = "Apache-2.0"
repository = "https://github.com/paritytech/ink"
version = "5.0.0"

[workspace.dependencies]
log = "0.4.14"
arrayref = { version = "0.3" }
array-init = { version = "2.0", default-features = false }
blake2 = { version = "0.10" }
cargo_metadata = { version = "0.18.0" }
cfg-if = { version = "1.0" }
contract-build = { version = "4.0.0" }
darling = { version = "0.20.8" }
derive_more = { version = "0.99.17", default-features = false }
drink = { version = "=0.14.0", default-features = false, features = ["std"] }
either = { version = "1.5", default-features = false }
funty = { version = "2.0.0" }
heck = { version = "0.4.0" }
impl-serde = { version = "0.4.0", default-features = false }
itertools = { version = "0.12", default-features = false }
jsonrpsee = { version = "0.22.2" }
linkme = { version = "0.3.25" }
num-traits = { version = "0.2", default-features = false }
paste = { version = "1.0" }
pretty_assertions = { version = "1" }
proc-macro2 = { version = "1" }
quickcheck = { version = "1" }
quickcheck_macros = { version = "1" }
quote = { version = "1" }
rlibc = { version = "1" }
scale = { package = "parity-scale-codec", version = "3.6.9", default-features = false, features = ["derive"] }
scale-decode = { version = "0.10.0", default-features = false }
scale-encode = { version = "0.5.0", default-features = false }
scale-info = { version = "2.11", default-features = false }
schemars = { version = "0.8" }
secp256k1 = { version = "0.28.2" }
serde = { version = "1.0.197", default-features = false }
serde_json = { version = "1.0.114" }
sha2 = { version = "0.10" }
sha3 = { version = "0.10" }
static_assertions = { version = "1.1" }
subxt = { version = "0.34.0 " }
subxt-metadata = { version = "0.34.0" }
subxt-signer = { version = "0.34.0" }
syn = { version = "2" }
synstructure = { version = "0.13.1" }
thiserror = { version = "1.0.58" }
tokio = { version = "1.36.0" }
tracing = { version = "0.1.37" }
tracing-subscriber = { version = "0.3.17" }
trybuild = { version = "1.0.89" }
wasm-instrument = { version = "0.4.0" }
which = { version = "6.0.0" }
xxhash-rust = { version = "0.8" }
const_env = { version = "0.1"}

# Substrate dependencies
frame-support = { version = "30.0.0", default-features = false }
pallet-contracts = { version = "29.0.0", default-features = false }
pallet-contracts-uapi = { package = "pallet-contracts-uapi-next", version = "=6.0.3", default-features = false }
pallet-contracts-mock-network = { version = "5.0.0", default-features = false }
<<<<<<< HEAD
xcm = { package = "staging-xcm", version = "9.0.0", default-features = false }
xcm-builder = { package = "staging-xcm-builder", version = "9.0.0", default-features = false }
xcm-executor = { package = "staging-xcm-executor", version = "9.0.0", default-features = false }
=======
>>>>>>> 9e4d6eea
sp-core = { version = "30.0.0", default-features = false }
sp-keyring = { version = "33.0.0", default-features = false }
sp-runtime = { version = "33.0.0", default-features = false }
sp-weights = { version = "29.0.0", default-features = false }

# Local dependencies
ink = { version = "=5.0.0", path = "crates/ink", default-features = false }
ink_allocator = { version = "=5.0.0", path = "crates/allocator", default-features = false }
ink_codegen = { version = "=5.0.0", path = "crates/ink/codegen", default-features = false }
ink_e2e_macro = { version = "=5.0.0", path = "crates/e2e/macro", default-features = false }
ink_engine = { version = "=5.0.0", path = "crates/engine", default-features = false }
ink_env = { version = "=5.0.0", path = "crates/env", default-features = false }
ink_ir = { version = "=5.0.0", path = "crates/ink/ir", default-features = false }
ink_macro = { version = "=5.0.0", path = "crates/ink/macro", default-features = false }
ink_metadata = { version = "=5.0.0", path = "crates/metadata", default-features = false }
ink_prelude = { version = "=5.0.0", path = "crates/prelude", default-features = false }
ink_primitives = { version = "=5.0.0", path = "crates/primitives", default-features = false }
ink_storage = { version = "=5.0.0", path = "crates/storage", default-features = false }
ink_storage_traits = { version = "=5.0.0", path = "crates/storage/traits", default-features = false }

[profile.release]
panic = "abort"
lto = true
<|MERGE_RESOLUTION|>--- conflicted
+++ resolved
@@ -88,12 +88,9 @@
 pallet-contracts = { version = "29.0.0", default-features = false }
 pallet-contracts-uapi = { package = "pallet-contracts-uapi-next", version = "=6.0.3", default-features = false }
 pallet-contracts-mock-network = { version = "5.0.0", default-features = false }
-<<<<<<< HEAD
 xcm = { package = "staging-xcm", version = "9.0.0", default-features = false }
 xcm-builder = { package = "staging-xcm-builder", version = "9.0.0", default-features = false }
 xcm-executor = { package = "staging-xcm-executor", version = "9.0.0", default-features = false }
-=======
->>>>>>> 9e4d6eea
 sp-core = { version = "30.0.0", default-features = false }
 sp-keyring = { version = "33.0.0", default-features = false }
 sp-runtime = { version = "33.0.0", default-features = false }
