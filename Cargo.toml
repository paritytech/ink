[workspace]
resolver = "2"
members = [
    "crates/allocator",
    "crates/e2e",
    "crates/e2e/macro",
    "crates/engine",
    "crates/env",
    "crates/ink",
    "crates/ink/codegen",
    "crates/ink/ir",
    "crates/ink/macro",
    "crates/metadata",
    "crates/prelude",
    "crates/primitives",
    "crates/storage",
    "crates/storage/traits",
]
exclude = [
    "integration-tests",
    "linting",
]

[workspace.package]
authors = ["Parity Technologies <admin@parity.io>"]
categories = ["no-std", "embedded"]
edition = "2021"
homepage = "https://www.parity.io/"
keywords = ["wasm", "parity", "webassembly", "blockchain", "edsl"]
license = "Apache-2.0"
repository = "https://github.com/paritytech/ink"
<<<<<<< HEAD
version = "5.0.0"
=======
version = "5.0.0-rc.3"
>>>>>>> 3cc52ff5

[workspace.dependencies]
arrayref = { version = "0.3" }
array-init = { version = "2.0", default-features = false }
blake2 = { version = "0.10" }
cargo_metadata = { version = "0.18.0" }
cfg-if = { version = "1.0" }
contract-build = { version = "4.0.0-rc.3" }
darling = { version = "0.20.8" }
derive_more = { version = "0.99.17", default-features = false }
drink = { version = "=0.13.0", default-features = false, features = ["std"] }
either = { version = "1.5", default-features = false }
funty = { version = "2.0.0" }
heck = { version = "0.4.0" }
impl-serde = { version = "0.4.0", default-features = false }
itertools = { version = "0.12", default-features = false }
jsonrpsee = { version = "0.22.2" }
linkme = { version = "0.3.25" }
num-traits = { version = "0.2", default-features = false }
paste = { version = "1.0" }
pretty_assertions = { version = "1" }
proc-macro2 = { version = "1" }
quickcheck = { version = "1" }
quickcheck_macros = { version = "1" }
quote = { version = "1" }
rlibc = { version = "1" }
scale = { package = "parity-scale-codec", version = "3.6.9", default-features = false, features = ["derive"] }
scale-decode = { version = "0.10.0", default-features = false }
scale-encode = { version = "0.5.0", default-features = false }
scale-info = { version = "2.6", default-features = false }
schemars = { version = "0.8" }
secp256k1 = { version = "0.28.2" }
serde = { version = "1.0.197", default-features = false }
serde_json = { version = "1.0.114" }
sha2 = { version = "0.10" }
sha3 = { version = "0.10" }
static_assertions = { version = "1.1" }
subxt = { version = "0.34.0 " }
subxt-metadata = { version = "0.34.0" }
subxt-signer = { version = "0.34.0" }
syn = { version = "2" }
synstructure = { version = "0.13.1" }
thiserror = { version = "1.0.57" }
tokio = { version = "1.36.0" }
tracing = { version = "0.1.37" }
tracing-subscriber = { version = "0.3.17" }
trybuild = { version = "1.0.89" }
wasm-instrument = { version = "0.4.0" }
which = { version = "6.0.0" }
xxhash-rust = { version = "0.8" }
const_env = { version = "0.1"}

# Substrate dependencies
# Substrate dependencies
pallet-contracts = { version = "29.0.0", default-features = false }
pallet-contracts-uapi = { package = "pallet-contracts-uapi-next", version = "=6.0.3", default-features = false }
sp-core = { version = "30.0.0", default-features = false }
sp-keyring = { version = "33.0.0", default-features = false }
sp-runtime = { version = "33.0.0", default-features = false }
sp-weights = { version = "29.0.0", default-features = false }

# Local dependencies
<<<<<<< HEAD
ink = { version = "=5.0.0", path = "crates/ink", default-features = false }
ink_allocator = { version = "=5.0.0", path = "crates/allocator", default-features = false }
ink_codegen = { version = "=5.0.0", path = "crates/ink/codegen", default-features = false }
ink_e2e_macro = { version = "=5.0.0", path = "crates/e2e/macro", default-features = false }
ink_engine = { version = "=5.0.0", path = "crates/engine", default-features = false }
ink_env = { version = "=5.0.0", path = "crates/env", default-features = false }
ink_ir = { version = "=5.0.0", path = "crates/ink/ir", default-features = false }
ink_macro = { version = "=5.0.0", path = "crates/ink/macro", default-features = false }
ink_metadata = { version = "=5.0.0", path = "crates/metadata", default-features = false }
ink_prelude = { version = "=5.0.0", path = "crates/prelude", default-features = false }
ink_primitives = { version = "=5.0.0", path = "crates/primitives", default-features = false }
ink_storage = { version = "=5.0.0", path = "crates/storage", default-features = false }
ink_storage_traits = { version = "=5.0.0", path = "crates/storage/traits", default-features = false }
=======
ink = { version = "=5.0.0-rc.3", path = "crates/ink", default-features = false }
ink_allocator = { version = "=5.0.0-rc.3", path = "crates/allocator", default-features = false }
ink_codegen = { version = "=5.0.0-rc.3", path = "crates/ink/codegen", default-features = false }
ink_e2e_macro = { version = "=5.0.0-rc.3", path = "crates/e2e/macro", default-features = false }
ink_engine = { version = "=5.0.0-rc.3", path = "crates/engine", default-features = false }
ink_env = { version = "=5.0.0-rc.3", path = "crates/env", default-features = false }
ink_ir = { version = "=5.0.0-rc.3", path = "crates/ink/ir", default-features = false }
ink_macro = { version = "=5.0.0-rc.3", path = "crates/ink/macro", default-features = false }
ink_metadata = { version = "=5.0.0-rc.3", path = "crates/metadata", default-features = false }
ink_prelude = { version = "=5.0.0-rc.3", path = "crates/prelude", default-features = false }
ink_primitives = { version = "=5.0.0-rc.3", path = "crates/primitives", default-features = false }
ink_storage = { version = "=5.0.0-rc.3", path = "crates/storage", default-features = false }
ink_storage_traits = { version = "=5.0.0-rc.3", path = "crates/storage/traits", default-features = false }
>>>>>>> 3cc52ff5

[profile.release]
panic = "abort"
lto = true<|MERGE_RESOLUTION|>--- conflicted
+++ resolved
@@ -29,11 +29,7 @@
 keywords = ["wasm", "parity", "webassembly", "blockchain", "edsl"]
 license = "Apache-2.0"
 repository = "https://github.com/paritytech/ink"
-<<<<<<< HEAD
 version = "5.0.0"
-=======
-version = "5.0.0-rc.3"
->>>>>>> 3cc52ff5
 
 [workspace.dependencies]
 arrayref = { version = "0.3" }
@@ -96,7 +92,6 @@
 sp-weights = { version = "29.0.0", default-features = false }
 
 # Local dependencies
-<<<<<<< HEAD
 ink = { version = "=5.0.0", path = "crates/ink", default-features = false }
 ink_allocator = { version = "=5.0.0", path = "crates/allocator", default-features = false }
 ink_codegen = { version = "=5.0.0", path = "crates/ink/codegen", default-features = false }
@@ -110,21 +105,6 @@
 ink_primitives = { version = "=5.0.0", path = "crates/primitives", default-features = false }
 ink_storage = { version = "=5.0.0", path = "crates/storage", default-features = false }
 ink_storage_traits = { version = "=5.0.0", path = "crates/storage/traits", default-features = false }
-=======
-ink = { version = "=5.0.0-rc.3", path = "crates/ink", default-features = false }
-ink_allocator = { version = "=5.0.0-rc.3", path = "crates/allocator", default-features = false }
-ink_codegen = { version = "=5.0.0-rc.3", path = "crates/ink/codegen", default-features = false }
-ink_e2e_macro = { version = "=5.0.0-rc.3", path = "crates/e2e/macro", default-features = false }
-ink_engine = { version = "=5.0.0-rc.3", path = "crates/engine", default-features = false }
-ink_env = { version = "=5.0.0-rc.3", path = "crates/env", default-features = false }
-ink_ir = { version = "=5.0.0-rc.3", path = "crates/ink/ir", default-features = false }
-ink_macro = { version = "=5.0.0-rc.3", path = "crates/ink/macro", default-features = false }
-ink_metadata = { version = "=5.0.0-rc.3", path = "crates/metadata", default-features = false }
-ink_prelude = { version = "=5.0.0-rc.3", path = "crates/prelude", default-features = false }
-ink_primitives = { version = "=5.0.0-rc.3", path = "crates/primitives", default-features = false }
-ink_storage = { version = "=5.0.0-rc.3", path = "crates/storage", default-features = false }
-ink_storage_traits = { version = "=5.0.0-rc.3", path = "crates/storage/traits", default-features = false }
->>>>>>> 3cc52ff5
 
 [profile.release]
 panic = "abort"
