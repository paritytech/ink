--- conflicted
+++ resolved
@@ -33,7 +33,6 @@
 version = "5.0.0"
 
 [workspace.dependencies]
-log = "0.4.14"
 arrayref = { version = "0.3" }
 array-init = { version = "2.0", default-features = false }
 blake2 = { version = "0.10" }
@@ -92,17 +91,10 @@
 pallet-balances = { version = "31.0.0", default-features = false }
 pallet-timestamp = { version = "30.0.0", default-features = false }
 pallet-contracts-uapi = { package = "pallet-contracts-uapi-next", version = "=6.0.3", default-features = false }
-<<<<<<< HEAD
-pallet-contracts-mock-network = { version = "5.0.0", default-features = false }
+pallet-contracts-mock-network = { version = "6.0.0", default-features = false }
 xcm = { package = "staging-xcm", version = "9.0.0", default-features = false }
 xcm-builder = { package = "staging-xcm-builder", version = "9.0.0", default-features = false }
 xcm-executor = { package = "staging-xcm-executor", version = "9.0.0", default-features = false }
-sp-core = { version = "30.0.0", default-features = false }
-sp-keyring = { version = "33.0.0", default-features = false }
-sp-runtime = { version = "33.0.0", default-features = false }
-sp-weights = { version = "29.0.0", default-features = false }
-=======
-pallet-contracts-mock-network = { version = "6.0.0", default-features = false }
 sp-externalities = { version = "0.27.0", default-features = false }
 sp-io = { version = "33.0.0", default-features = false }
 sp-runtime-interface = { version = "26.0.0" }
@@ -110,7 +102,6 @@
 sp-keyring = { version = "34.0.0", default-features = false }
 sp-runtime = { version = "34.0.0", default-features = false }
 sp-weights = { version = "30.0.0", default-features = false }
->>>>>>> f107a920
 
 # Local dependencies
 ink = { version = "=5.0.0", path = "crates/ink", default-features = false }
